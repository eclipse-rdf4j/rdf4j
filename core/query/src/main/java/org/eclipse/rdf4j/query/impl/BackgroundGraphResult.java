--- conflicted
+++ resolved
@@ -29,13 +29,9 @@
  *
  * @author James Leigh
  */
-<<<<<<< HEAD
+@Deprecated(since = "4.1.0")
 public class BackgroundGraphResult
 		extends CloseableIterationWrapper<QueueCursor<Statement>, Statement, QueryEvaluationException>
-=======
-@Deprecated(since = "4.1.0")
-public class BackgroundGraphResult extends IterationWrapper<Statement, QueryEvaluationException>
->>>>>>> ddc1b78a
 		implements GraphQueryResult, Runnable, RDFHandler {
 
 	private final RDFParser parser;
