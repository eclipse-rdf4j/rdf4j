<assembly>
	<id>sdk</id>

	<formats>
		<format>tar.gz</format>
		<format>zip</format>
	</formats>

	<baseDirectory>eclipse-rdf4j-${project.version}</baseDirectory>

	<dependencySets>
	    <dependencySet>
		<useProjectArtifact>false</useProjectArtifact>
		<outputDirectory>lib</outputDirectory>
	    </dependencySet>
	</dependencySets>

	<fileSets>
		<fileSet>
			<directory>..</directory>
			<outputDirectory/>
			<includes>
				<include>*.txt</include>
			</includes>
		</fileSet>

		<fileSet>
			<directory>../target/apidocs</directory>
			<outputDirectory>docs/apidocs</outputDirectory>
		</fileSet>

	</fileSets>

	<files>
		<file>
		    <source>../http/server/target/rdf4j-server.war</source>
			<outputDirectory>war</outputDirectory>
		</file>
		<file>
		    <source>../http/workbench/target/rdf4j-workbench.war</source>
			<outputDirectory>war</outputDirectory>
		</file>

		<file>
			<source>src/main/dist/bin/console.bat</source>
			<outputDirectory>bin</outputDirectory>
			<lineEnding>dos</lineEnding>
			<filtered>true</filtered>
		</file>
		<file>
			<source>src/main/dist/bin/console.sh</source>
			<outputDirectory>bin</outputDirectory>
			<fileMode>755</fileMode>
			<lineEnding>unix</lineEnding>
			<filtered>true</filtered>
		</file>
		<file>
<<<<<<< HEAD
			<source>../../edl-v1.0.txt</source>
			<outputDirectory/>
		</file>
		<file>
			<source>../../about.md</source>
			<outputDirectory/>
		</file>
		<file>
			<source>../../notice.md</source>
=======
			<source>../../license.html</source>
			<outputDirectory/>
		</file>
		<file>
			<source>../../about.html</source>
>>>>>>> 563d5fdc
			<outputDirectory/>
		</file>
	</files>

</assembly><|MERGE_RESOLUTION|>--- conflicted
+++ resolved
@@ -55,23 +55,11 @@
 			<filtered>true</filtered>
 		</file>
 		<file>
-<<<<<<< HEAD
-			<source>../../edl-v1.0.txt</source>
-			<outputDirectory/>
-		</file>
-		<file>
-			<source>../../about.md</source>
-			<outputDirectory/>
-		</file>
-		<file>
-			<source>../../notice.md</source>
-=======
 			<source>../../license.html</source>
 			<outputDirectory/>
 		</file>
 		<file>
 			<source>../../about.html</source>
->>>>>>> 563d5fdc
 			<outputDirectory/>
 		</file>
 	</files>
