/*******************************************************************************
 * Copyright (c) 2020 Eclipse RDF4J contributors.
 * All rights reserved. This program and the accompanying materials
 * are made available under the terms of the Eclipse Distribution License v1.0
 * which accompanies this distribution, and is available at
 * http://www.eclipse.org/org/documents/edl-v10.php.
 *******************************************************************************/
package org.eclipse.rdf4j.model.util;

import java.math.BigDecimal;
import java.math.BigInteger;
import java.time.temporal.TemporalAccessor;
import java.time.temporal.TemporalAmount;
import java.util.Date;
import java.util.Objects;

import javax.xml.datatype.XMLGregorianCalendar;

import org.eclipse.rdf4j.model.BNode;
import org.eclipse.rdf4j.model.IRI;
import org.eclipse.rdf4j.model.Literal;
import org.eclipse.rdf4j.model.Namespace;
import org.eclipse.rdf4j.model.Resource;
import org.eclipse.rdf4j.model.Statement;
import org.eclipse.rdf4j.model.Triple;
import org.eclipse.rdf4j.model.Value;
import org.eclipse.rdf4j.model.ValueFactory;
import org.eclipse.rdf4j.model.base.CoreDatatype;
import org.eclipse.rdf4j.model.impl.SimpleNamespace;
import org.eclipse.rdf4j.model.impl.SimpleValueFactory;
import org.eclipse.rdf4j.model.impl.ValidatingValueFactory;
import org.eclipse.rdf4j.model.vocabulary.RDF;
import org.eclipse.rdf4j.model.vocabulary.XSD;

/**
 * Factory methods to quickly create {@link Value} objects ( {@link IRI}, {@link Literal}, {@link BNode}, and
 * {@link Triple}) without having to create a {@link ValueFactory} first.
 * <p>
 * Example usage:
 *
 * <pre>
 * import static org.eclipse.rdf4j.model.util.Values.iri;
 *
 * ...
 * IRI foo = iri("http://example.org/foo");
 * </pre>
 * <p>
 *
 * @author Jeen Broekstra
 * @since 3.5.0
 *
 * @see Statements
 */
public class Values {

	/**
	 * Internal shared value factory used for creating all values. We use a {@link ValidatingValueFactory} to ensure
	 * created values are syntactically legal.
	 */
	private static final ValueFactory VALUE_FACTORY = new ValidatingValueFactory(SimpleValueFactory.getInstance());

	/* private constructor */

	private Values() {
	}

	/* IRI factory methods */

	/**
	 * Create a new {@link IRI} using the supplied iri string
	 *
	 * @param iri a string representing a valid (absolute) iri
	 *
	 * @return an {@link IRI} object for the supplied iri string.
	 *
	 * @throws NullPointerException     if the suppplied iri is <code>null</code>
	 * @throws IllegalArgumentException if the supplied iri string can not be parsed as a legal IRI.
	 */
	public static IRI iri(String iri) throws IllegalArgumentException {
		return iri(VALUE_FACTORY, iri);
	}

	/**
	 * Create a new {@link IRI} using the supplied iri string
	 *
	 * @param vf  the {@link ValueFactory} to use for creation of the IRI.
	 * @param iri a string representing a valid (absolute) iri
	 *
	 * @return an {@link IRI} object for the supplied iri string.
	 *
	 * @throws NullPointerException     if any of the input parameters is <code>null</code>
	 * @throws IllegalArgumentException if the supplied iri string can not be parsed as a legal IRI by the supplied
	 *                                  {@link ValueFactory} .
	 */
	public static IRI iri(ValueFactory vf, String iri) throws IllegalArgumentException {
		return vf.createIRI(Objects.requireNonNull(iri, "iri may not be null"));
	}

	/**
	 * Create a new {@link IRI} using the supplied namespace name and local name
	 *
	 * @param namespace the IRI's namespace name
	 * @param localName the IRI's local name
	 *
	 * @return an {@link IRI} object for the supplied IRI namespace name and localName.
	 *
	 * @throws NullPointerException     if any of the input parameters is <code>null</code>
	 * @throws IllegalArgumentException if the supplied iri string can not be parsed as a legal IRI.
	 */
	public static IRI iri(String namespace, String localName) throws IllegalArgumentException {
		return iri(VALUE_FACTORY, namespace, localName);
	}

	/**
	 * Create a new {@link IRI} using the supplied {@link Namespace} and local name
	 *
	 * @param namespace the IRI's {@link Namespace}
	 * @param localName the IRI's local name
	 *
	 * @return an {@link IRI} object for the supplied IRI namespace and localName.
	 *
	 * @throws NullPointerException     if any of the input parameters is <code>null</code>
	 * @throws IllegalArgumentException if the supplied iri string can not be parsed as a legal IRI.
	 * @since 3.6.0
	 */
	public static IRI iri(Namespace namespace, String localName) throws IllegalArgumentException {
		return iri(VALUE_FACTORY, Objects.requireNonNull(namespace.getName()), localName);
	}

	/**
	 * Create a new {@link IRI} from a supplied prefixed name, using the supplied {@link Namespace namespaces}
	 *
	 * @param namespaces   the Namespaces from which to find the correct namespace to map the prefixed name to
	 * @param prefixedName a prefixed name that is a shorthand for a full iri, using syntax form
	 *                     <code>prefix:localName</code>. For example, <code>rdf:type</code> is a prefixed name where
	 *                     <code>rdf</code> is the prefix. If the correct {@link Namespace} definition is also supplied
	 *                     this expands to the full namespace name
	 *                     <code>http://www.w3.org/1999/02/22-rdf-syntax-ns#</code>, leading to a full IRI
	 *                     <code>http://www.w3.org/1999/02/22-rdf-syntax-ns#type</code>.
	 *
	 * @return an {@link IRI} object for the supplied IRI namespace and localName.
	 *
	 * @throws NullPointerException     if any of the input parameters is <code>null</code>
	 * @throws IllegalArgumentException if the supplied prefixed name can not be transformed to a legal IRI.
	 * @since 3.6.0
	 */
	public static IRI iri(Iterable<Namespace> namespaces, String prefixedName) throws IllegalArgumentException {
		if (prefixedName.indexOf(':') < 0) {
			throw new IllegalArgumentException("Invalid prefixed name: '" + prefixedName + "'");
		}

		final String prefix = prefixedName.substring(0, prefixedName.indexOf(':'));
		for (Namespace ns : namespaces) {
			if (prefix.equals(ns.getPrefix())) {
				return iri(ns.getName(), prefixedName.substring(prefixedName.indexOf(':') + 1));
			}
		}
		throw new IllegalArgumentException("Prefix '" + prefix + "' not identified in supplied namespaces");
	}

	/**
	 * Create a new {@link IRI} using the supplied namespace and local name
	 *
	 * @param vf        the {@link ValueFactory} to use for creation of the IRI.
	 * @param namespace the IRI's namespace
	 * @param localName the IRI's local name
	 *
	 * @return an {@link IRI} object for the supplied IRI namespace and localName.
	 *
	 * @throws NullPointerException     if any of the input parameters is <code>null</code>
	 * @throws IllegalArgumentException if the supplied iri string can not be parsed as a legal IRI by the supplied
	 *                                  {@link ValueFactory}
	 */
	public static IRI iri(ValueFactory vf, String namespace, String localName) throws IllegalArgumentException {
		return vf.createIRI(Objects.requireNonNull(namespace, "namespace may not be null"),
				Objects.requireNonNull(localName, "localName may not be null"));
	}

	/* blank node factory methods */

	/**
	 * Creates a new {@link BNode}
	 *
	 * @return a new {@link BNode}
	 */
	public static BNode bnode() {
		return bnode(VALUE_FACTORY);
	}

	/**
	 * Creates a new {@link BNode}
	 *
	 * @param vf the {@link ValueFactory} to use for creation of the {@link BNode}
	 *
	 * @return a new {@link BNode}
	 *
	 * @throws NullPointerException if any of the input parameters is <code>null</code>
	 */
	public static BNode bnode(ValueFactory vf) {
		return vf.createBNode();
	}

	/**
	 * Creates a new {@link BNode} with the supplied node identifier.
	 *
	 * @param nodeId the node identifier
	 *
	 * @return a new {@link BNode}
	 *
	 * @throws NullPointerException     if the supplied node identifier is <code>null</code>.
	 * @throws IllegalArgumentException if the supplied node identifier is not valid
	 */
	public static BNode bnode(String nodeId) throws IllegalArgumentException {
		return bnode(VALUE_FACTORY, nodeId);
	}

	/**
	 * Creates a new {@link BNode} with the supplied node identifier.
	 *
	 * @param vf     the {@link ValueFactory} to use for creation of the {@link BNode}
	 * @param nodeId the node identifier
	 *
	 * @return a new {@link BNode}
	 *
	 * @throws NullPointerException     if any of the input parameters is <code>null</code>
	 * @throws IllegalArgumentException if the supplied node identifier is not valid
	 */
	public static BNode bnode(ValueFactory vf, String nodeId) throws IllegalArgumentException {
		return vf.createBNode(Objects.requireNonNull(nodeId, "nodeId may not be null"));
	}

	/* Literal factory methods */

	/**
	 * Creates a new {@link Literal} with the supplied lexical value.
	 *
	 * @param lexicalValue the lexical value for the literal
	 *
	 * @return a new {@link Literal} of type {@link XSD#STRING}
	 *
	 * @throws NullPointerException if the supplied lexical value is <code>null</code>.
	 */
	public static Literal literal(String lexicalValue) {
		return literal(VALUE_FACTORY, lexicalValue);
	}

	/**
	 * Creates a new {@link Literal} with the supplied lexical value.
	 *
	 * @param vf           the {@link ValueFactory} to use for creation of the {@link Literal}
	 * @param lexicalValue the lexical value for the literal
	 *
	 * @return a new {@link Literal} of type {@link XSD#STRING}
	 *
	 * @throws NullPointerException if any of the input parameters is <code>null</code>
	 */
	public static Literal literal(ValueFactory vf, String lexicalValue) {
		return vf.createLiteral(Objects.requireNonNull(lexicalValue, "lexicalValue may not be null"));
	}

	/**
	 * Creates a new {@link Literal} with the supplied lexical value.
	 *
	 * @param lexicalValue the lexical value for the literal
	 * @param languageTag  the language tag for the literal.
	 *
	 * @return a new {@link Literal} of type {@link RDF#LANGSTRING}
	 *
	 * @throws NullPointerException if the supplied lexical value or language tag is <code>null</code>.
	 */
	public static Literal literal(String lexicalValue, String languageTag) {
		return literal(VALUE_FACTORY, lexicalValue, languageTag);
	}

	/**
	 * Creates a new {@link Literal} with the supplied lexical value.
	 *
	 * @param vf           the {@link ValueFactory} to use for creation of the {@link Literal}
	 * @param lexicalValue the lexical value for the literal
	 * @param languageTag  the language tag for the literal.
	 *
	 * @return a new {@link Literal} of type {@link RDF#LANGSTRING}
	 *
	 * @throws NullPointerException if any of the input parameters is <code>null</code>
	 */
	public static Literal literal(ValueFactory vf, String lexicalValue, String languageTag) {
		return vf.createLiteral(Objects.requireNonNull(lexicalValue, "lexicalValue may not be null"),
				Objects.requireNonNull(languageTag, "languageTag may not be null"));
	}

	/**
	 * Creates a new {@link Literal} with the supplied lexical value and datatype.
	 *
	 * @param lexicalValue the lexical value for the literal
	 * @param datatype     the datatype IRI
	 *
	 * @return a new {@link Literal} with the supplied lexical value and datatype
	 *
	 * @throws NullPointerException     if the supplied lexical value or datatype is <code>null</code>.
	 * @throws IllegalArgumentException if the supplied lexical value is not valid for the given datatype
	 */
	public static Literal literal(String lexicalValue, IRI datatype) throws IllegalArgumentException {
		return literal(VALUE_FACTORY, lexicalValue, datatype);
	}

	/**
	 * Creates a new {@link Literal} with the supplied lexical value and datatype.
	 *
	 * @param lexicalValue the lexical value for the literal
	 * @param datatype     the CoreDatatype
	 *
	 * @return a new {@link Literal} with the supplied lexical value and datatype
	 *
	 * @throws NullPointerException     if the supplied lexical value or datatype is <code>null</code>.
	 * @throws IllegalArgumentException if the supplied lexical value is not valid for the given datatype
	 */
	public static Literal literal(String lexicalValue, CoreDatatype datatype) throws IllegalArgumentException {
		return literal(VALUE_FACTORY, lexicalValue, datatype);
	}

	/**
	 * Creates a new {@link Literal} with the supplied lexical value and datatype.
	 *
	 * @param vf           the {@link ValueFactory} to use for creation of the {@link Literal}
	 * @param lexicalValue the lexical value for the literal
	 * @param datatype     the datatype IRI
	 *
	 * @return a new {@link Literal} with the supplied lexical value and datatype
	 *
	 * @throws NullPointerException     if any of the input parameters is <code>null</code>.
	 * @throws IllegalArgumentException if the supplied lexical value is not valid for the given datatype
	 */
	public static Literal literal(ValueFactory vf, String lexicalValue, IRI datatype) throws IllegalArgumentException {
		return vf.createLiteral(Objects.requireNonNull(lexicalValue, "lexicalValue may not be null"),
				Objects.requireNonNull(datatype, "datatype may not be null"));
	}

	/**
	 * Creates a new {@link Literal} with the supplied lexical value and datatype.
	 *
	 * @param vf           the {@link ValueFactory} to use for creation of the {@link Literal}
	 * @param lexicalValue the lexical value for the literal
	 * @param datatype     the CoreDatatype
	 *
	 * @return a new {@link Literal} with the supplied lexical value and datatype
	 *
	 * @throws NullPointerException     if any of the input parameters is <code>null</code>.
	 * @throws IllegalArgumentException if the supplied lexical value is not valid for the given datatype
	 */
	public static Literal literal(ValueFactory vf, String lexicalValue, CoreDatatype datatype)
			throws IllegalArgumentException {
		return vf.createLiteral(Objects.requireNonNull(lexicalValue, "lexicalValue may not be null"),
				Objects.requireNonNull(datatype, "datatype may not be null"));
	}

	/**
	 * Creates a new {@link Literal} with the supplied boolean value
	 *
	 * @param booleanValue a boolean value
	 *
	 * @return a {@link Literal} of type {@link XSD#BOOLEAN} with the supplied value
	 */
	public static Literal literal(boolean booleanValue) {
		return literal(VALUE_FACTORY, booleanValue);
	}

	/**
	 * Creates a new {@link Literal} with the supplied boolean value
	 *
	 * @param vf           the {@link ValueFactory} to use for creation of the {@link Literal}
	 * @param booleanValue a boolean value
	 *
	 * @return a {@link Literal} of type {@link XSD#BOOLEAN} with the supplied value
	 *
	 * @throws NullPointerException if any of the input parameters is <code>null</code>.
	 */
	public static Literal literal(ValueFactory vf, boolean booleanValue) {
		return vf.createLiteral(booleanValue);
	}

	/**
	 * Creates a new {@link Literal} with the supplied byte value
	 *
	 * @param byteValue a byte value
	 *
	 * @return a {@link Literal} of type {@link XSD#BYTE} with the supplied value
	 */
	public static Literal literal(byte byteValue) {
		return literal(VALUE_FACTORY, byteValue);
	}

	/**
	 * Creates a new {@link Literal} with the supplied byte value
	 *
	 * @param vf        the {@link ValueFactory} to use for creation of the {@link Literal}
	 * @param byteValue a byte value
	 *
	 * @return a {@link Literal} of type {@link XSD#BYTE} with the supplied value
	 *
	 * @throws NullPointerException if any of the input parameters is <code>null</code>.
	 */
	public static Literal literal(ValueFactory vf, byte byteValue) {
		return vf.createLiteral(byteValue);
	}

	/**
	 * Creates a new {@link Literal} with the supplied short value
	 *
	 * @param shortValue a short value
	 *
	 * @return a {@link Literal} of type {@link XSD#SHORT} with the supplied value
	 */
	public static Literal literal(short shortValue) {
		return literal(VALUE_FACTORY, shortValue);
	}

	/**
	 * Creates a new {@link Literal} with the supplied short value
	 *
	 * @param vf         the {@link ValueFactory} to use for creation of the {@link Literal}
	 * @param shortValue a short value
	 *
	 * @return a {@link Literal} of type {@link XSD#SHORT} with the supplied value
	 *
	 * @throws NullPointerException if any of the input parameters is <code>null</code>.
	 */
	public static Literal literal(ValueFactory vf, short shortValue) {
		return vf.createLiteral(shortValue);
	}

	/**
	 * Creates a new {@link Literal} with the supplied int value
	 *
	 * @param intValue an int value
	 *
	 * @return a {@link Literal} of type {@link XSD#INT} with the supplied value
	 */
	public static Literal literal(int intValue) {
		return literal(VALUE_FACTORY, intValue);
	}

	/**
	 * Creates a new {@link Literal} with the supplied int value
	 *
	 * @param vf       the {@link ValueFactory} to use for creation of the {@link Literal}
	 * @param intValue an int value
	 *
	 * @return a {@link Literal} of type {@link XSD#INT} with the supplied value
	 *
	 * @throws NullPointerException if any of the input parameters is <code>null</code>.
	 */
	public static Literal literal(ValueFactory vf, int intValue) {
		return vf.createLiteral(intValue);
	}

	/**
	 * Creates a new {@link Literal} with the supplied long value
	 *
	 * @param longValue a long value
	 *
	 * @return a {@link Literal} of type {@link XSD#LONG} with the supplied value
	 */
	public static Literal literal(long longValue) {
		return literal(VALUE_FACTORY, longValue);
	}

	/**
	 * Creates a new {@link Literal} with the supplied long value
	 *
	 * @param vf        the {@link ValueFactory} to use for creation of the {@link Literal}
	 * @param longValue a long value
	 *
	 * @return a {@link Literal} of type {@link XSD#LONG} with the supplied value
	 *
	 * @throws NullPointerException if any of the input parameters is <code>null</code>.
	 */
	public static Literal literal(ValueFactory vf, long longValue) {
		return vf.createLiteral(longValue);
	}

	/**
	 * Creates a new {@link Literal} with the supplied float value
	 *
	 * @param floatValue a float value
	 *
	 * @return a {@link Literal} of type {@link XSD#FLOAT} with the supplied value
	 */
	public static Literal literal(float floatValue) {
		return literal(VALUE_FACTORY, floatValue);
	}

	/**
	 * Creates a new {@link Literal} with the supplied float value
	 *
	 * @param vf         the {@link ValueFactory} to use for creation of the {@link Literal}
	 * @param floatValue a float value
	 *
	 * @return a {@link Literal} of type {@link XSD#FLOAT} with the supplied value
	 *
	 * @throws NullPointerException if any of the input parameters is <code>null</code>.
	 */
	public static Literal literal(ValueFactory vf, float floatValue) {
		return vf.createLiteral(floatValue);
	}

	/**
	 * Creates a new {@link Literal} with the supplied double value
	 *
	 * @param doubleValue a double value
	 *
	 * @return a {@link Literal} of type {@link XSD#DOUBLE} with the supplied value
	 */
	public static Literal literal(double doubleValue) {
		return literal(VALUE_FACTORY, doubleValue);
	}

	/**
	 * Creates a new {@link Literal} with the supplied double value
	 *
	 * @param vf          the {@link ValueFactory} to use for creation of the {@link Literal}
	 * @param doubleValue a double value
	 *
	 * @return a {@link Literal} of type {@link XSD#DOUBLE} with the supplied value
	 *
	 * @throws NullPointerException if any of the input parameters is <code>null</code>.
	 */
	public static Literal literal(ValueFactory vf, double doubleValue) {
		return vf.createLiteral(doubleValue);
	}

	/**
	 * Creates a new {@link Literal} with the supplied {@link BigDecimal} value
	 *
	 * @param bigDecimal a {@link BigDecimal} value
	 *
	 * @return a {@link Literal} of type {@link XSD#DECIMAL} with the supplied value
	 *
	 * @throws NullPointerException if the supplied bigDecimal is <code>null</code>.
	 */
	public static Literal literal(BigDecimal bigDecimal) {
		return literal(VALUE_FACTORY, bigDecimal);
	}

	/**
	 * Creates a new {@link Literal} with the supplied {@link BigDecimal} value
	 *
	 * @param vf         the {@link ValueFactory} to use for creation of the {@link Literal}
	 * @param bigDecimal a {@link BigDecimal} value
	 *
	 * @return a {@link Literal} of type {@link XSD#DECIMAL} with the supplied value
	 *
	 * @throws NullPointerException if any of the input parameters is <code>null</code>.
	 */
	public static Literal literal(ValueFactory vf, BigDecimal bigDecimal) {
		return vf.createLiteral(Objects.requireNonNull(bigDecimal, "bigDecimal may not be null"));
	}

	/**
	 * Creates a new {@link Literal} with the supplied {@link BigInteger} value
	 *
	 * @param bigInteger a {@link BigInteger} value
	 *
	 * @return a {@link Literal} of type {@link XSD#INTEGER} with the supplied value
	 *
	 * @throws NullPointerException if the supplied bigInteger is <code>null</code>.
	 */
	public static Literal literal(BigInteger bigInteger) {
		return literal(VALUE_FACTORY, bigInteger);
	}

	/**
	 * Creates a new {@link Literal} with the supplied {@link BigInteger} value
	 *
	 * @param vf         the {@link ValueFactory} to use for creation of the {@link Literal}
	 * @param bigInteger a {@link BigInteger} value
	 *
	 * @return a {@link Literal} of type {@link XSD#INTEGER} with the supplied value
	 *
	 * @throws NullPointerException if any of the input parameters is <code>null</code>.
	 */
	public static Literal literal(ValueFactory vf, BigInteger bigInteger) {
		return vf.createLiteral(Objects.requireNonNull(bigInteger, "bigInteger may not be null"));
	}

	/**
	 * Creates a new {@link Literal} with the supplied {@link TemporalAccessor} value
	 *
	 * @param value a {@link TemporalAccessor} value.
	 *
	 * @return a {@link Literal} with the supplied calendar value and the appropriate {@link XSD} date/time datatype for
	 *         the specific value.
	 *
	 * @throws NullPointerException     if the supplied {@link TemporalAccessor} value is <code>null</code>.
	 * @throws IllegalArgumentException if value cannot be represented by an XML Schema date/time datatype
	 */
	public static Literal literal(TemporalAccessor value) throws IllegalArgumentException {
		return literal(VALUE_FACTORY, value);
	}

	/**
	 * Creates a new {@link Literal} with the supplied {@link TemporalAccessor} value
	 *
	 * @param vf    the {@link ValueFactory} to use for creation of the {@link Literal}
	 * @param value a {@link TemporalAccessor} value.
	 *
	 * @return a {@link Literal} with the supplied calendar value and the appropriate {@link XSD} date/time datatype for
	 *         the specific value.
	 *
	 * @throws NullPointerException     if any of the input parameters is <code>null</code>..
	 * @throws IllegalArgumentException if value cannot be represented by an XML Schema date/time datatype
	 */
	public static Literal literal(ValueFactory vf, TemporalAccessor value) throws IllegalArgumentException {
		return vf.createLiteral(Objects.requireNonNull(value, "value may not be null"));
	}

	/**
	 * Creates a new typed {@link Literal} out of the supplied object, mapping the runtime type of the object to the
	 * appropriate {@link XSD} datatype. If no mapping is available, the method returns a literal with the string
	 * representation of the supplied object as the value, and {@link XSD#STRING} as the datatype.
	 * <p>
	 * Recognized types are {@link Boolean}, {@link Byte}, {@link Double}, {@link Float}, {@link Integer}, {@link Long},
	 * {@link Short}, {@link XMLGregorianCalendar } , {@link TemporalAccessor} and {@link Date}.
	 *
	 * @param object an object to be converted to a typed literal.
	 *
	 * @return a typed literal representation of the supplied object.
	 *
	 * @throws NullPointerException if the input parameter is <code>null</code>..
	 */
	public static Literal literal(Object object) {
		return literal(VALUE_FACTORY, object, false);
	}

	/**
	 * Creates a new typed {@link Literal} out of the supplied object, mapping the runtime type of the object to the
	 * appropriate {@link XSD} datatype.
	 * <p>
	 * Recognized types are {@link Boolean}, {@link Byte}, {@link Double}, {@link Float}, {@link BigDecimal},
	 * {@link Integer}, {@link BigInteger}, {@link Long}, {@link Short}, {@link XMLGregorianCalendar},
	 * {@link TemporalAccessor}, {@link TemporalAmpount} and {@link Date}.
	 *
	 * @param object            an object to be converted to a typed literal.
	 * @param failOnUnknownType If no mapping is available and <code>failOnUnknownType</code> is <code>false</code> the
	 *                          method returns a literal with the string representation of the supplied object as the
	 *                          value, and {@link XSD#STRING} as the datatype. If set to <code>true</code> the method
	 *                          throws an {@link IllegalArgumentException} if no mapping available.
	 *
	 * @return a typed literal representation of the supplied object.
	 *
	 * @throws NullPointerException if the input parameter is <code>null</code>..
	 */
	public static Literal literal(Object object, boolean failOnUnknownType) {
		return literal(VALUE_FACTORY, object, failOnUnknownType);
	}

	/**
	 * Creates a new typed {@link Literal} out of the supplied object, mapping the runtime type of the object to the
	 * appropriate {@link XSD} datatype.
	 * <p>
	 * Recognized types are {@link Boolean}, {@link Byte}, {@link Double}, {@link Float}, {@link Integer}, {@link Long},
	 * {@link Short}, {@link XMLGregorianCalendar }, {@link TemporalAccessor} and {@link Date}.
	 *
	 * @param valueFactory      the {@link ValueFactory}to use for creation of the {@link Literal}
	 * @param object            an object to be converted to a typed literal.
	 * @param failOnUnknownType If no mapping is available and <code>failOnUnknownType</code> is <code>false</code> the
	 *                          method returns a literal with the string representation of the supplied object as the
	 *                          value, and {@link XSD#STRING} as the datatype. If set to <code>true</code> the method
	 *                          throws an {@link IllegalArgumentException} if no mapping available.
	 *
	 * @return a typed literal representation of the supplied object.
	 *
	 * @throws NullPointerException     if any of the input parameters is <code>null</code>.
	 * @throws IllegalArgumentException if <code>failOnUnknownType</code> is set to <code>true</code> and the runtime
	 *                                  type of the supplied object could not be mapped.
	 */
	public static Literal literal(ValueFactory vf, Object object, boolean failOnUnknownType) {
		return createLiteralFromObject(vf, object, failOnUnknownType);
	}

	/* triple factory methods */

	/**
	 * Creates a new {@link Triple RDF-star embedded triple} with the supplied subject, predicate, and object.
	 *
	 * @param subject   the Triple subject
	 * @param predicate the Triple predicate
	 * @param object    the Triple object
	 *
	 * @return a {@link Triple} with the supplied subject, predicate, and object.
	 *
	 * @throws NullPointerException if any of the supplied input parameters is <code>null</code>.
	 */
	public static Triple triple(Resource subject, IRI predicate, Value object) {
		return triple(VALUE_FACTORY, subject, predicate, object);
	}

	/**
	 * Creates a new {@link Triple RDF-star embedded triple} with the supplied subject, predicate, and object.
	 *
	 * @param vf        the {@link ValueFactory} to use for creation of the {@link Triple}
	 * @param subject   the Triple subject
	 * @param predicate the Triple predicate
	 * @param object    the Triple object
	 *
	 * @return a {@link Triple} with the supplied subject, predicate, and object.
	 *
	 * @throws NullPointerException if any of the supplied input parameters is <code>null</code>.
	 */
	public static Triple triple(ValueFactory vf, Resource subject, IRI predicate, Value object) {
		return vf.createTriple(
				Objects.requireNonNull(subject, "subject may not be null"),
				Objects.requireNonNull(predicate, "predicate may not be null"),
				Objects.requireNonNull(object, "object may not be null")
		);
	}

	/**
	 * Creates a new {@link Triple RDF-star embedded triple} using the subject, predicate and object from the supplied
	 * {@link Statement}.
	 *
	 * @param statement the {@link Statement} from which to construct a {@link Triple}
	 *
	 * @return a {@link Triple} with the same subject, predicate, and object as the supplied Statement.
	 *
	 * @throws NullPointerException if statement is <code>null</code>.
	 */
	public static Triple triple(Statement statement) {
		Objects.requireNonNull(statement, "statement may not be null");
		return VALUE_FACTORY.createTriple(statement.getSubject(), statement.getPredicate(), statement.getObject());
	}

	/**
	 * Creates a new {@link Triple RDF-star embedded triple} using the subject, predicate and object from the supplied
	 * {@link Statement}.
	 *
	 * @param vf        the {@link ValueFactory} to use for creation of the {@link Triple}
	 * @param statement the {@link Statement} from which to construct a {@link Triple}
	 *
	 * @return a {@link Triple} with the same subject, predicate, and object as the supplied Statement.
	 *
	 * @throws NullPointerException if any of the supplied input parameters is <code>null</code>.
	 */
	public static Triple triple(ValueFactory vf, Statement statement) {
		Objects.requireNonNull(statement, "statement may not be null");
		return vf.createTriple(statement.getSubject(), statement.getPredicate(), statement.getObject());
	}

	/**
	 * Create a new {@link Namespace} object.
	 *
	 * @param prefix the prefix associated with the namespace
	 * @param name   the namespace name (typically an IRI) for the namespace.
	 * @return a {@link Namespace} object.
	 * @since 3.6.0
	 */
	public static Namespace namespace(String prefix, String name) {
		return new SimpleNamespace(prefix, name);
	}

	/**
	 * Get a {@link ValueFactory}.
	 *
	 * @return a {@link ValueFactory}.
	 */
	public static ValueFactory getValueFactory() {
		return VALUE_FACTORY;
	}

	/* private methods */

	/**
	 * Creates a typed {@link Literal} out of the supplied object, mapping the runtime type of the object to the
	 * appropriate XML Schema type. If no mapping is available, the method throws an exception if the boolean parameter
	 * is true, or if it is false it returns a literal with the string representation of the supplied object as the
	 * value, and {@link XSD#STRING} as the datatype. Recognized types are {@link Boolean}, {@link Byte},
	 * {@link Double}, {@link Float}, {@link Integer}, {@link Long}, {@link Short}, {@link XMLGregorianCalendar } , and
	 * {@link Date}.
	 *
	 * @param valueFactory            The {@link ValueFactory} to use when creating the result.
	 * @param object                  an object to be converted to a typed literal.
	 * @param throwExceptionOnFailure If true throws a {@link LiteralUtilException} when the object is not recognised.
	 *                                If false it returns a string typed literal based on the objects toString method.
	 * @return a typed literal representation of the supplied object.
	 * @throws IllegalArgumentException If the literal could not be created.
	 * @throws NullPointerException     If the object was null.
	 */
	private static Literal createLiteralFromObject(ValueFactory valueFactory, Object object,
			boolean throwExceptionOnFailure)
			throws IllegalArgumentException {
		Objects.requireNonNull(valueFactory, "valueFactory may not be null");
		Objects.requireNonNull(object, "object may not be null");

		if (object instanceof Boolean) {
			return valueFactory.createLiteral((Boolean) object);
		} else if (object instanceof Byte) {
			return valueFactory.createLiteral((Byte) object);
		} else if (object instanceof Double) {
			return valueFactory.createLiteral((Double) object);
		} else if (object instanceof Float) {
<<<<<<< HEAD
			return valueFactory.createLiteral((Float) object);
		} else if (object instanceof Integer) {
			return valueFactory.createLiteral((Integer) object);
=======
			return valueFactory.createLiteral(((Float) object).floatValue());
		} else if (object instanceof BigDecimal) {
			return valueFactory.createLiteral((BigDecimal) object);
		} else if (object instanceof Integer) {
			return valueFactory.createLiteral(((Integer) object).intValue());
		} else if (object instanceof BigInteger) {
			return valueFactory.createLiteral((BigInteger) object);
>>>>>>> 7695df86
		} else if (object instanceof Long) {
			return valueFactory.createLiteral((Long) object);
		} else if (object instanceof Short) {
			return valueFactory.createLiteral((Short) object);
		} else if (object instanceof XMLGregorianCalendar) {
			return valueFactory.createLiteral((XMLGregorianCalendar) object);
		} else if (object instanceof Date) {
			return valueFactory.createLiteral((Date) object);
		} else if (object instanceof TemporalAccessor) {
			return valueFactory.createLiteral((TemporalAccessor) object);
		} else if (object instanceof TemporalAmount) {
			return valueFactory.createLiteral((TemporalAmount) object);
		} else if (object instanceof String) {
			return valueFactory.createLiteral(object.toString(), CoreDatatype.XSD.STRING);
		} else {
			if (throwExceptionOnFailure) {
				throw new IllegalArgumentException("Unrecognized object type: " + object);
			}
			return valueFactory.createLiteral(object.toString(), CoreDatatype.XSD.STRING);
		}
	}
}<|MERGE_RESOLUTION|>--- conflicted
+++ resolved
@@ -797,19 +797,13 @@
 		} else if (object instanceof Double) {
 			return valueFactory.createLiteral((Double) object);
 		} else if (object instanceof Float) {
-<<<<<<< HEAD
 			return valueFactory.createLiteral((Float) object);
-		} else if (object instanceof Integer) {
-			return valueFactory.createLiteral((Integer) object);
-=======
-			return valueFactory.createLiteral(((Float) object).floatValue());
 		} else if (object instanceof BigDecimal) {
 			return valueFactory.createLiteral((BigDecimal) object);
 		} else if (object instanceof Integer) {
-			return valueFactory.createLiteral(((Integer) object).intValue());
+			return valueFactory.createLiteral((Integer) object);
 		} else if (object instanceof BigInteger) {
 			return valueFactory.createLiteral((BigInteger) object);
->>>>>>> 7695df86
 		} else if (object instanceof Long) {
 			return valueFactory.createLiteral((Long) object);
 		} else if (object instanceof Short) {
