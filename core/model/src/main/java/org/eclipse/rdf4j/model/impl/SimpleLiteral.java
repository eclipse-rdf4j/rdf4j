/*******************************************************************************
 * Copyright (c) 2015 Eclipse RDF4J contributors, Aduna, and others.
 * All rights reserved. This program and the accompanying materials
 * are made available under the terms of the Eclipse Distribution License v1.0
 * which accompanies this distribution, and is available at
 * http://www.eclipse.org/org/documents/edl-v10.php.
 *******************************************************************************/
package org.eclipse.rdf4j.model.impl;

import java.math.BigDecimal;
import java.math.BigInteger;
import java.util.Objects;
import java.util.Optional;

import javax.xml.datatype.XMLGregorianCalendar;

import org.eclipse.rdf4j.model.IRI;
import org.eclipse.rdf4j.model.Literal;
import org.eclipse.rdf4j.model.base.AbstractLiteral;
import org.eclipse.rdf4j.model.base.CoreDatatype;
import org.eclipse.rdf4j.model.datatypes.XMLDatatypeUtil;
import org.eclipse.rdf4j.model.util.Literals;
import org.eclipse.rdf4j.model.vocabulary.XSD;

/**
 * A simple default implementation of the {@link Literal} interface.
 *
 * @author Arjohn Kampman
 * @author David Huynh
 */
public class SimpleLiteral extends AbstractLiteral {

	/*-----------*
	 * Constants *
	 *-----------*/

	private static final long serialVersionUID = -1649571784782592271L;

	/*-----------*
	 * Variables *
	 *-----------*/

	/**
	 * The literal's label.
	 */
	private String label;

	/**
	 * The literal's language tag.
	 */
	private String language;
	transient private Optional<String> optionalLanguageCache = null;

	/**
	 * The literal's datatype.
	 */
	private IRI datatype;

	private CoreDatatype coreDatatype = null;

	/*--------------*
	 * Constructors *
	 *--------------*/

	protected SimpleLiteral() {
	}

	/**
	 * Creates a new plain literal with the supplied label.
	 *
	 * @param label The label for the literal, must not be <var>null</var>.
	 */
	protected SimpleLiteral(String label) {
		setLabel(label);
		setDatatype(org.eclipse.rdf4j.model.vocabulary.XSD.STRING);
<<<<<<< HEAD
		optionalLanguageCache = Optional.empty();
=======
>>>>>>> f8af3150
	}

	/**
	 * Creates a new plain literal with the supplied label and language tag.
	 *
	 * @param label    The label for the literal, must not be <var>null</var>.
	 * @param language The language tag for the literal, must not be <var>null</var> and not be empty.
	 */
	protected SimpleLiteral(String label, String language) {
		setLabel(label);
		setLanguage(language);
	}

	/**
	 * Creates a new datatyped literal with the supplied label and datatype.
	 *
	 * @param label    The label for the literal, must not be <var>null</var>.
	 * @param datatype The datatype for the literal.
	 */
	protected SimpleLiteral(String label, IRI datatype) {
		setLabel(label);
		if (org.eclipse.rdf4j.model.vocabulary.RDF.LANGSTRING.equals(datatype)) {
			throw new IllegalArgumentException("datatype rdf:langString requires a language tag");
		} else if (datatype == null) {
			setDatatype(CoreDatatype.XSD.STRING);
		} else {
			setDatatype(datatype);
		}
		optionalLanguageCache = Optional.empty();

	}

<<<<<<< HEAD
	/**
	 * Creates a new datatyped literal with the supplied label and datatype.
	 *
	 * @param label    The label for the literal, must not be <var>null</var>.
	 * @param datatype The datatype for the literal.
	 */
	protected SimpleLiteral(String label, IRI datatype, CoreDatatype coreDatatype) {
		assert coreDatatype == CoreDatatype.NONE || datatype == coreDatatype.getIri();
		setLabel(label);
		if (org.eclipse.rdf4j.model.vocabulary.RDF.LANGSTRING.equals(datatype)) {
			throw new IllegalArgumentException("datatype rdf:langString requires a language tag");
		} else if (datatype == null) {
			setDatatype(CoreDatatype.XSD.STRING);
		} else {
			setDatatype(datatype, coreDatatype);
		}
		optionalLanguageCache = Optional.empty();

	}

=======
>>>>>>> f8af3150
	@Deprecated(since = "4.0.0", forRemoval = true)
	protected SimpleLiteral(String label, XSD.Datatype datatype) {
		setLabel(label);
		if (org.eclipse.rdf4j.model.vocabulary.RDF.LANGSTRING.equals(datatype.getIri())) {
<<<<<<< HEAD
			throw new IllegalArgumentException("datatype rdf:langString requires a language tag");
		} else if (datatype == null) {
			setDatatype(CoreDatatype.XSD.STRING);
		} else {
			setDatatype(datatype.getCoreDatatype());
		}

	}

	protected SimpleLiteral(String label, CoreDatatype datatype) {
		setLabel(label);
		if (datatype == CoreDatatype.RDF.LANGSTRING) {
			throw new IllegalArgumentException("datatype rdf:langString requires a language tag");
		} else if (datatype == null) {
			setDatatype(CoreDatatype.XSD.STRING);
=======
			throw new IllegalArgumentException("datatype rdf:langString requires a language tag");
		} else if (datatype == null) {
			setDatatype(CoreDatatype.XSD.STRING);
		} else {
			setDatatype(datatype.getCoreDatatype());
		}

	}

	protected SimpleLiteral(String label, CoreDatatype datatype) {
		setLabel(label);
		if (datatype == CoreDatatype.RDF.LANGSTRING) {
			throw new IllegalArgumentException("datatype rdf:langString requires a language tag");
>>>>>>> f8af3150
		} else {
			setDatatype(datatype);
		}
		optionalLanguageCache = Optional.empty();

	}

	/*---------*
	 * Methods *
	 *---------*/

	protected void setLabel(String label) {
		Objects.requireNonNull(label, "Literal label cannot be null");
		this.label = label;
	}

	@Override
	public String getLabel() {
		return label;
	}

	protected void setLanguage(String language) {
		Objects.requireNonNull(language);
		if (language.isEmpty()) {
			throw new IllegalArgumentException("Language tag cannot be empty");
		}
		this.language = language;
<<<<<<< HEAD
		optionalLanguageCache = Optional.of(language);
		setDatatype(CoreDatatype.RDF.LANGSTRING);
=======
		setDatatype(org.eclipse.rdf4j.model.vocabulary.RDF.LANGSTRING);
>>>>>>> f8af3150
	}

	@Override
	public Optional<String> getLanguage() {
		if (optionalLanguageCache == null) {
			optionalLanguageCache = Optional.ofNullable(language);
		}
		return optionalLanguageCache;
	}

	protected void setDatatype(IRI datatype) {
		this.datatype = datatype;
		coreDatatype = CoreDatatype.from(datatype);
<<<<<<< HEAD
	}

	protected void setDatatype(IRI datatype, CoreDatatype coreDatatype) {
		this.datatype = datatype;
		assert coreDatatype == CoreDatatype.NONE || datatype == coreDatatype.getIri();
		this.coreDatatype = coreDatatype;

=======
>>>>>>> f8af3150
	}

	@Deprecated(since = "4.0.0", forRemoval = true)
	protected void setDatatype(XSD.Datatype datatype) {
		this.datatype = datatype.getIri();
		coreDatatype = datatype.getCoreDatatype();
	}

	protected void setDatatype(CoreDatatype datatype) {
<<<<<<< HEAD
		assert datatype != null;
=======
>>>>>>> f8af3150
		this.datatype = datatype.getIri();
		this.coreDatatype = datatype;
	}

	@Override
	public IRI getDatatype() {
		return datatype;
	}

	/**
	 * @deprecated Use {@link #getCoreDatatype()} instead.
	 * @return
	 */
	@Deprecated(since = "4.0.0", forRemoval = true)
	public Optional<XSD.Datatype> getXsdDatatype() {
		CoreDatatype coreDatatype = getCoreDatatype();

		return org.eclipse.rdf4j.model.vocabulary.XSD.Datatype.from(coreDatatype.asXSDDatatype().orElse(null));
	}

	// Overrides Object.equals(Object), implements Literal.equals(Object)
	@Override
	public boolean equals(Object o) {
		if (this == o) {
			return true;
		}

		if (o instanceof Literal) {
			Literal other = (Literal) o;

			CoreDatatype coreDatatype = getCoreDatatype();

			// Compare core datatypes
			if (coreDatatype != ((Literal) o).getCoreDatatype()) {
				return false;
			} else if (coreDatatype == CoreDatatype.NONE) {
				// Compare other datatypes
				if (!datatype.equals(other.getDatatype())) {
					return false;
				}
			}

			// Compare labels
			if (!label.equals(other.getLabel())) {
				return false;
			}

			Optional<String> language = getLanguage();
			Optional<String> otherLanguage = other.getLanguage();

			if (language.isPresent() && otherLanguage.isPresent()) {
				return language.get().equalsIgnoreCase(otherLanguage.get());
			}
			// If only one has a language, then return false
			else {
				return language.isEmpty() && otherLanguage.isEmpty();
			}
		}

		return false;
	}

	// overrides Object.hashCode(), implements Literal.hashCode()
	@Override
	public int hashCode() {
		return label.hashCode();
	}

	/**
	 * Returns the label of the literal with its language or datatype. Note that this method does not escape the quoted
	 * label.
	 *
	 * @see org.eclipse.rdf4j.rio.ntriples.NTriplesUtil#toNTriplesString(org.eclipse.rdf4j.model.Literal)
	 */
	@Override
	public String toString() {
		if (Literals.isLanguageLiteral(this)) {
			StringBuilder sb = new StringBuilder(label.length() + language.length() + 3);
			sb.append('"').append(label).append('"');
			sb.append('@').append(language);
			return sb.toString();
		} else if (org.eclipse.rdf4j.model.vocabulary.XSD.STRING.equals(datatype) || datatype == null) {
			StringBuilder sb = new StringBuilder(label.length() + 2);
			sb.append('"').append(label).append('"');
			return sb.toString();
		} else {
			StringBuilder sb = new StringBuilder(label.length() + datatype.stringValue().length() + 6);
			sb.append('"').append(label).append('"');
			sb.append("^^<").append(datatype.toString()).append(">");
			return sb.toString();
		}
	}

	@Override
	public String stringValue() {
		return label;
	}

	@Override
	public boolean booleanValue() {
		return XMLDatatypeUtil.parseBoolean(label);
	}

	@Override
	public byte byteValue() {
		return XMLDatatypeUtil.parseByte(label);
	}

	@Override
	public short shortValue() {
		return XMLDatatypeUtil.parseShort(label);
	}

	@Override
	public int intValue() {
		return XMLDatatypeUtil.parseInt(label);
	}

	@Override
	public long longValue() {
		return XMLDatatypeUtil.parseLong(label);
	}

	@Override
	public float floatValue() {
		return XMLDatatypeUtil.parseFloat(label);
	}

	@Override
	public double doubleValue() {
		return XMLDatatypeUtil.parseDouble(label);
	}

	@Override
	public BigInteger integerValue() {
		return XMLDatatypeUtil.parseInteger(label);
	}

	@Override
	public BigDecimal decimalValue() {
		return XMLDatatypeUtil.parseDecimal(label);
	}

	@Override
	public XMLGregorianCalendar calendarValue() {
		return XMLDatatypeUtil.parseCalendar(label);
	}

	@Override
	public CoreDatatype getCoreDatatype() {
		if (coreDatatype == null) {
			coreDatatype = CoreDatatype.from(datatype);
		}
		return coreDatatype;
	}

}<|MERGE_RESOLUTION|>--- conflicted
+++ resolved
@@ -73,10 +73,7 @@
 	protected SimpleLiteral(String label) {
 		setLabel(label);
 		setDatatype(org.eclipse.rdf4j.model.vocabulary.XSD.STRING);
-<<<<<<< HEAD
 		optionalLanguageCache = Optional.empty();
-=======
->>>>>>> f8af3150
 	}
 
 	/**
@@ -109,7 +106,6 @@
 
 	}
 
-<<<<<<< HEAD
 	/**
 	 * Creates a new datatyped literal with the supplied label and datatype.
 	 *
@@ -127,16 +123,12 @@
 			setDatatype(datatype, coreDatatype);
 		}
 		optionalLanguageCache = Optional.empty();
-
-	}
-
-=======
->>>>>>> f8af3150
+	}
+
 	@Deprecated(since = "4.0.0", forRemoval = true)
 	protected SimpleLiteral(String label, XSD.Datatype datatype) {
 		setLabel(label);
 		if (org.eclipse.rdf4j.model.vocabulary.RDF.LANGSTRING.equals(datatype.getIri())) {
-<<<<<<< HEAD
 			throw new IllegalArgumentException("datatype rdf:langString requires a language tag");
 		} else if (datatype == null) {
 			setDatatype(CoreDatatype.XSD.STRING);
@@ -150,23 +142,6 @@
 		setLabel(label);
 		if (datatype == CoreDatatype.RDF.LANGSTRING) {
 			throw new IllegalArgumentException("datatype rdf:langString requires a language tag");
-		} else if (datatype == null) {
-			setDatatype(CoreDatatype.XSD.STRING);
-=======
-			throw new IllegalArgumentException("datatype rdf:langString requires a language tag");
-		} else if (datatype == null) {
-			setDatatype(CoreDatatype.XSD.STRING);
-		} else {
-			setDatatype(datatype.getCoreDatatype());
-		}
-
-	}
-
-	protected SimpleLiteral(String label, CoreDatatype datatype) {
-		setLabel(label);
-		if (datatype == CoreDatatype.RDF.LANGSTRING) {
-			throw new IllegalArgumentException("datatype rdf:langString requires a language tag");
->>>>>>> f8af3150
 		} else {
 			setDatatype(datatype);
 		}
@@ -194,12 +169,8 @@
 			throw new IllegalArgumentException("Language tag cannot be empty");
 		}
 		this.language = language;
-<<<<<<< HEAD
 		optionalLanguageCache = Optional.of(language);
 		setDatatype(CoreDatatype.RDF.LANGSTRING);
-=======
-		setDatatype(org.eclipse.rdf4j.model.vocabulary.RDF.LANGSTRING);
->>>>>>> f8af3150
 	}
 
 	@Override
@@ -213,7 +184,6 @@
 	protected void setDatatype(IRI datatype) {
 		this.datatype = datatype;
 		coreDatatype = CoreDatatype.from(datatype);
-<<<<<<< HEAD
 	}
 
 	protected void setDatatype(IRI datatype, CoreDatatype coreDatatype) {
@@ -221,8 +191,6 @@
 		assert coreDatatype == CoreDatatype.NONE || datatype == coreDatatype.getIri();
 		this.coreDatatype = coreDatatype;
 
-=======
->>>>>>> f8af3150
 	}
 
 	@Deprecated(since = "4.0.0", forRemoval = true)
@@ -232,10 +200,7 @@
 	}
 
 	protected void setDatatype(CoreDatatype datatype) {
-<<<<<<< HEAD
 		assert datatype != null;
-=======
->>>>>>> f8af3150
 		this.datatype = datatype.getIri();
 		this.coreDatatype = datatype;
 	}
