--- conflicted
+++ resolved
@@ -264,11 +264,7 @@
 			this.decimal = decimal;
 			this.floatingPoint = floatingPoint;
 			this.calendar = calendar;
-<<<<<<< HEAD
-			this.coreDatatype = CoreDatatype.from(iri).asXSDDatatype().orElse(null);
-=======
 			this.coreDatatype = CoreDatatype.from(iri).asXSDDatatype().orElseThrow();
->>>>>>> f8af3150
 		}
 
 		/**
