/*******************************************************************************
 * Copyright (c) 2020 Eclipse RDF4J contributors.
 * All rights reserved. This program and the accompanying materials
 * are made available under the terms of the Eclipse Distribution License v1.0
 * which accompanies this distribution, and is available at
 * http://www.eclipse.org/org/documents/edl-v10.php.
 *******************************************************************************/
package org.eclipse.rdf4j.query.algebra.evaluation.impl;

import static org.assertj.core.api.Assertions.assertThat;
import static org.junit.Assert.assertTrue;

import java.util.ArrayList;
import java.util.Iterator;

import org.eclipse.rdf4j.common.iteration.AbstractCloseableIteration;
import org.eclipse.rdf4j.common.iteration.CloseableIteration;
import org.eclipse.rdf4j.common.iteration.ConvertingIteration;
import org.eclipse.rdf4j.model.IRI;
import org.eclipse.rdf4j.model.Resource;
import org.eclipse.rdf4j.model.Statement;
import org.eclipse.rdf4j.model.Triple;
import org.eclipse.rdf4j.model.Value;
import org.eclipse.rdf4j.model.ValueFactory;
import org.eclipse.rdf4j.model.impl.SimpleValueFactory;
import org.eclipse.rdf4j.model.vocabulary.RDF;
import org.eclipse.rdf4j.query.BindingSet;
import org.eclipse.rdf4j.query.QueryEvaluationException;
import org.eclipse.rdf4j.query.algebra.TripleRef;
import org.eclipse.rdf4j.query.algebra.Var;
import org.eclipse.rdf4j.query.algebra.evaluation.EvaluationStrategy;
import org.eclipse.rdf4j.query.algebra.evaluation.QueryBindingSet;
import org.eclipse.rdf4j.query.algebra.evaluation.RDFStarTripleSource;
import org.eclipse.rdf4j.query.algebra.evaluation.TripleSource;
import org.eclipse.rdf4j.query.impl.EmptyBindingSet;
import org.junit.Before;
import org.junit.Test;
import org.junit.runner.RunWith;
import org.junit.runners.Parameterized;
import org.junit.runners.Parameterized.Parameter;
import org.junit.runners.Parameterized.Parameters;

/**
 * The test verifies the evaluation of TripleRef nodes through evaluation strategy that uses a tripleSource implementing
 * either {@link TripleSource} or {@link RDFStarTripleSource} interfaces
 *
 * @author damyan.ognyanov
 *
 */
@RunWith(Parameterized.class)
public class EvaluationStrategyWithRDFStarTest {

	@Parameters(name = "RDF-star={0}")
	public static Object[] params() {
		return new Object[] { false, true };
	}

	@Parameter
	public boolean bRDFStarData;

	// the triples over which the evaluations is carried
	private final ArrayList<Triple> triples = new ArrayList<>();

	ValueFactory vf = SimpleValueFactory.getInstance();

	TripleRef tripleRefNode;

	EvaluationStrategy strategy;

	CommonBaseSource baseSource;

	/**
	 * this class does it all over a collection of triples but do not IMPLEMENT either TripleSource nor
	 * RDFStarTripleSource The sources for the eval strategies just forward the evaluation to an instance of that
	 *
	 * @author damyan.ognyanov
	 *
	 */
	class CommonBaseSource {
		public CloseableIteration<? extends Triple, QueryEvaluationException> getRdfStarTriples(Resource subj,
				IRI pred, Value obj)
				throws QueryEvaluationException {
<<<<<<< HEAD
			return new AbstractCloseableIteration<>() {

=======
			return new AbstractCloseableIteration<Triple, QueryEvaluationException>() {
>>>>>>> e1c798f1
				final Iterator<Triple> iter = triples.iterator();

				@Override
				public boolean hasNext() throws QueryEvaluationException {
					return iter.hasNext();
				}

				@Override
				public Triple next() throws QueryEvaluationException {
					return iter.next();
				}

				@Override
				public void remove() throws QueryEvaluationException {
				}

				@Override
				protected final void handleClose() throws QueryEvaluationException {
					// no-op
				}
			};
		}

		public ConvertingIteration<CloseableIteration<? extends Triple, QueryEvaluationException>, Triple, Statement, QueryEvaluationException> getStatements(
				Resource subj,
				IRI pred, Value obj, Resource... contexts)
				throws QueryEvaluationException {
			// handle only arguments with reification vocabulary
			// and return iterations accordingly from the same set of Triples

			// handle (*, rdf:type, rdf:Statement)
			if (pred != null && pred.equals(RDF.TYPE) && obj != null && obj.equals(RDF.STATEMENT)) {
				return new ConvertingIteration<>(
						getRdfStarTriples(null, null, null)) {
					@Override
					protected Statement convert(Triple sourceObject)
							throws QueryEvaluationException {
						return vf.createStatement(sourceObject, RDF.TYPE, RDF.STATEMENT);
					}
				};
			} else if (pred != null && pred.equals(RDF.SUBJECT)) {
				// handle (*, rdf:subject, *)
				return new ConvertingIteration<>(
						getRdfStarTriples(null, null, null)) {
					@Override
					protected Statement convert(Triple sourceObject)
							throws QueryEvaluationException {
						return vf.createStatement(sourceObject, RDF.SUBJECT, sourceObject.getSubject());
					}
				};
			} else if (pred != null && pred.equals(RDF.PREDICATE)) {
				// handle (*, rdf:predicate, *)
				return new ConvertingIteration<>(
						getRdfStarTriples(null, null, null)) {
					@Override
					protected Statement convert(Triple sourceObject)
							throws QueryEvaluationException {
						return vf.createStatement(sourceObject, RDF.PREDICATE, sourceObject.getPredicate());
					}
				};
			} else if (pred != null && pred.equals(RDF.OBJECT)) {
				// handle (*, rdf:object, *)
				return new ConvertingIteration<>(
						getRdfStarTriples(null, null, null)) {
					@Override
					protected Statement convert(Triple sourceObject)
							throws QueryEvaluationException {
						return vf.createStatement(sourceObject, RDF.OBJECT, sourceObject.getObject());
					}
				};
			}
			// DO NOT handle anything else
			return null;
		}

	}

	@Before
	public void setUp() throws Exception {
		// prepare data
		triples.clear();
		triples.add(vf.createTriple(vf.createIRI("urn:a"), vf.createIRI("urn:p"), vf.createIRI("urn:b")));
		triples.add(vf.createTriple(vf.createIRI("urn:a"), vf.createIRI("urn:q"), vf.createIRI("urn:b:1")));
		triples.add(vf.createTriple(vf.createIRI("urn:a:1"), vf.createIRI("urn:p"), vf.createIRI("urn:b")));
		triples.add(vf.createTriple(vf.createIRI("urn:a:2"), vf.createIRI("urn:q"), vf.createIRI("urn:c")));

		baseSource = new CommonBaseSource();

		tripleRefNode = new TripleRef();
		tripleRefNode.setSubjectVar(new Var("s"));
		tripleRefNode.setPredicateVar(new Var("p"));
		tripleRefNode.setObjectVar(new Var("o"));
		tripleRefNode.setExprVar(new Var("extern"));

		strategy = new StrictEvaluationStrategy(createSource(), null);
	}

	/**
	 * parametrized: either {@link RDFStarTripleSource} or {@link TripleSource}
	 */
	private TripleSource createSource() {
		if (bRDFStarData) {
			return new RDFStarTripleSource() {

				@Override
				public ValueFactory getValueFactory() {
					return vf;
				}

				@Override
				public CloseableIteration<? extends Statement, QueryEvaluationException> getStatements(Resource subj,
						IRI pred, Value obj, Resource... contexts)
						throws QueryEvaluationException {
					return baseSource.getStatements(subj, pred, obj, contexts);
				}

				@Override
				public CloseableIteration<? extends Triple, QueryEvaluationException> getRdfStarTriples(Resource subj,
						IRI pred, Value obj)
						throws QueryEvaluationException {
					return baseSource.getRdfStarTriples(subj, pred, obj);
				}
			};
		} else {
			return new TripleSource() {
				@Override
				public ValueFactory getValueFactory() {
					return vf;
				}

				@Override
				public CloseableIteration<? extends Statement, QueryEvaluationException> getStatements(Resource subj,
						IRI pred, Value obj, Resource... contexts)
						throws QueryEvaluationException {
					return baseSource.getStatements(subj, pred, obj, contexts);
				}
			};
		}
	}

	@Test
	public void testMatchAllUnbound() {
		// case check all unbound
		try (CloseableIteration<? extends BindingSet, QueryEvaluationException> iter = strategy.evaluate(tripleRefNode,
				new EmptyBindingSet())) {
			ArrayList<BindingSet> expected = new ArrayList<>();
			for (Triple t : triples) {
				expected.add(fromTriple(t));
			}
			ArrayList<BindingSet> received = new ArrayList<>();
			while (iter.hasNext()) {
				received.add(iter.next());
			}
			assertTrue("all expected must be received", received.containsAll(expected));
			assertTrue("all received must be expected", expected.containsAll(received));
		}
	}

	@Test
	public void testSubjVarBound() {
		try (CloseableIteration<? extends BindingSet, QueryEvaluationException> iter = strategy.evaluate(tripleRefNode,
				createWithVarValue(tripleRefNode.getSubjectVar(), vf.createIRI("urn:a")))) {
			ArrayList<BindingSet> expected = new ArrayList<>();
			triples.forEach(t -> {
				if (t.getSubject().equals(vf.createIRI("urn:a"))) {
					expected.add(fromTriple(t));
				}
			});
			ArrayList<BindingSet> received = new ArrayList<>();
			while (iter.hasNext()) {
				received.add(iter.next());
			}
			assertTrue("all expected must be received", received.containsAll(expected));
			assertTrue("all received must be expected", expected.containsAll(received));
		}
	}

	@Test
	public void testPredVarBound() {
		try (CloseableIteration<? extends BindingSet, QueryEvaluationException> iter = strategy.evaluate(tripleRefNode,
				createWithVarValue(tripleRefNode.getPredicateVar(), vf.createIRI("urn:p")))) {

			ArrayList<BindingSet> expected = new ArrayList<>();
			triples.forEach(t -> {
				if (t.getPredicate().equals(vf.createIRI("urn:p"))) {
					expected.add(fromTriple(t));
				}
			});
			ArrayList<BindingSet> received = new ArrayList<>();
			while (iter.hasNext()) {
				received.add(iter.next());
			}
			assertTrue("all expected must be received", received.containsAll(expected));
			assertTrue("all received must be expected", expected.containsAll(received));
		}
	}

	@Test
	public void testObjVarBound() {
		try (CloseableIteration<? extends BindingSet, QueryEvaluationException> iter = strategy.evaluate(tripleRefNode,
				createWithVarValue(tripleRefNode.getObjectVar(), vf.createIRI("urn:b")))) {

			ArrayList<BindingSet> expected = new ArrayList<>();
			triples.forEach(t -> {
				if (t.getObject().equals(vf.createIRI("urn:b"))) {
					expected.add(fromTriple(t));
				}
			});
			ArrayList<BindingSet> received = new ArrayList<>();
			while (iter.hasNext()) {
				received.add(iter.next());
			}
			assertTrue("all expected must be received", received.containsAll(expected));
			assertTrue("all received must be expected", expected.containsAll(received));
		}
	}

	@Test
	public void testSubjAndObjVarBound() {
		QueryBindingSet set = (QueryBindingSet) createWithVarValue(tripleRefNode.getObjectVar(), vf.createIRI("urn:c"));
		set.addBinding(tripleRefNode.getSubjectVar().getName(), vf.createIRI("urn:a:2"));

		try (CloseableIteration<? extends BindingSet, QueryEvaluationException> iter = strategy.evaluate(tripleRefNode,
				set)) {

			ArrayList<BindingSet> expected = new ArrayList<>();
			triples.forEach(t -> {
				if (t.getObject().equals(vf.createIRI("urn:c")) && t.getSubject().equals(vf.createIRI("urn:a:2"))) {
					expected.add(fromTriple(t));
				}
			});
			ArrayList<BindingSet> received = new ArrayList<>();
			while (iter.hasNext()) {
				received.add(iter.next());
			}
			assertTrue("all expected must be received", received.containsAll(expected));
			assertTrue("all received must be expected", expected.containsAll(received));
		}
	}

	@Test
	public void testExtVarBound() {
		Triple triple = triples.get(0);
		QueryBindingSet set = (QueryBindingSet) createWithVarValue(tripleRefNode.getExprVar(), triple);

		try (CloseableIteration<? extends BindingSet, QueryEvaluationException> iter = strategy.evaluate(tripleRefNode,
				set)) {

			ArrayList<BindingSet> expected = new ArrayList<>();
			expected.add(fromTriple(triple));
			ArrayList<BindingSet> received = new ArrayList<>();
			while (iter.hasNext()) {
				received.add(iter.next());
			}

			assertThat(received).containsAll(expected);
			assertThat(expected).containsAll(received);
		}
	}

	private BindingSet createWithVarValue(Var var, Value value) {
		QueryBindingSet ret = new QueryBindingSet();
		ret.addBinding(var.getName(), value);
		return ret;
	}

	private BindingSet fromTriple(Triple t) {
		QueryBindingSet ret = new QueryBindingSet();
		ret.addBinding("extern", t);
		ret.addBinding("s", t.getSubject());
		ret.addBinding("p", t.getPredicate());
		ret.addBinding("o", t.getObject());
		return ret;
	}
}<|MERGE_RESOLUTION|>--- conflicted
+++ resolved
@@ -80,12 +80,7 @@
 		public CloseableIteration<? extends Triple, QueryEvaluationException> getRdfStarTriples(Resource subj,
 				IRI pred, Value obj)
 				throws QueryEvaluationException {
-<<<<<<< HEAD
 			return new AbstractCloseableIteration<>() {
-
-=======
-			return new AbstractCloseableIteration<Triple, QueryEvaluationException>() {
->>>>>>> e1c798f1
 				final Iterator<Triple> iter = triples.iterator();
 
 				@Override
