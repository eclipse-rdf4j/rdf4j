--- conflicted
+++ resolved
@@ -23,31 +23,19 @@
  */
 public class IntersectionQueryEvaluationStep implements QueryEvaluationStep {
 
-<<<<<<< HEAD
-	private final QueryEvaluationStep leftArgDelayed;
-=======
 	private final QueryEvaluationStep leftArg;
->>>>>>> f716e974
 	private final Function<BindingSet, DelayedEvaluationIteration> rightArgDelayed;
 	private final Supplier<Set<BindingSet>> setMaker;
 
 	public IntersectionQueryEvaluationStep(QueryEvaluationStep leftArg, QueryEvaluationStep rightArg,
 			Supplier<Set<BindingSet>> setMaker) {
 		this.setMaker = setMaker;
-<<<<<<< HEAD
-		leftArgDelayed = leftArg;
-=======
 		this.leftArg = leftArg;
->>>>>>> f716e974
 		rightArgDelayed = bs -> new DelayedEvaluationIteration(rightArg, bs);
 	}
 
 	@Override
 	public CloseableIteration<BindingSet, QueryEvaluationException> evaluate(BindingSet bs) {
-<<<<<<< HEAD
-		return new IntersectIteration<>(leftArgDelayed.evaluate(bs), rightArgDelayed.apply(bs), setMaker);
-=======
 		return new IntersectIteration<>(leftArg.evaluate(bs), rightArgDelayed.apply(bs), setMaker);
->>>>>>> f716e974
 	}
 }