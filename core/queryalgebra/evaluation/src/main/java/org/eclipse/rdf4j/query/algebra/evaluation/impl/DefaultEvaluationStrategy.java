--- conflicted
+++ resolved
@@ -11,10 +11,8 @@
 package org.eclipse.rdf4j.query.algebra.evaluation.impl;
 
 import java.util.ArrayList;
-import java.util.HashSet;
 import java.util.List;
 import java.util.Objects;
-import java.util.Set;
 import java.util.UUID;
 import java.util.concurrent.TimeUnit;
 import java.util.function.BiFunction;
@@ -166,13 +164,7 @@
 import org.eclipse.rdf4j.query.algebra.evaluation.util.QueryEvaluationUtility;
 import org.eclipse.rdf4j.query.algebra.evaluation.util.ValueComparator;
 import org.eclipse.rdf4j.query.algebra.evaluation.util.XMLDatatypeMathUtil;
-import org.eclipse.rdf4j.query.algebra.helpers.AbstractQueryModelVisitor;
 import org.eclipse.rdf4j.query.impl.EmptyBindingSet;
-<<<<<<< HEAD
-=======
-import org.eclipse.rdf4j.query.parser.sparql.ast.VisitorException;
-import org.eclipse.rdf4j.util.UUIDable;
->>>>>>> f0d2f525
 
 import com.google.common.base.Stopwatch;
 
@@ -625,34 +617,8 @@
 
 	protected QueryEvaluationStep prepare(Filter node, QueryEvaluationContext context) throws QueryEvaluationException {
 
-<<<<<<< HEAD
-		QueryEvaluationStep arg = precompile(node.getArg(), context);
-		QueryValueEvaluationStep ves;
-		try {
-			ves = precompile(node.getCondition(), context);
-		} catch (QueryEvaluationException e) {
-			// If we have a failed compilation we always return false.
-			// Which means empty. so let's short circuit that.
-//			ves = new QueryValueEvaluationStep.ConstantQueryValueEvaluationStep(BooleanLiteral.FALSE);
-			return bs -> QueryEvaluationStep.EMPTY_ITERATION;
-		}
-		return bs -> {
-			CloseableIteration<BindingSet> evaluate = null;
-			try {
-				evaluate = arg.evaluate(bs);
-				return new FilterIterator(evaluate, ves, DefaultEvaluationStrategy.this);
-			} catch (Throwable t) {
-				if (evaluate != null) {
-					evaluate.close();
-				}
-				throw t;
-			}
-
-		};
-=======
 		return FilterIterator.supply(node, DefaultEvaluationStrategy.this, context);
 
->>>>>>> f0d2f525
 	}
 
 	protected QueryEvaluationStep prepare(Order node, QueryEvaluationContext context) throws QueryEvaluationException {
@@ -953,27 +919,13 @@
 			return new ConstantQueryValueEvaluationStep(value);
 		} else {
 			java.util.function.Function<BindingSet, Value> getValue = context.getValue(var.getName());
-<<<<<<< HEAD
+			Predicate<BindingSet> hasValue = context.hasBinding(var.getName());
 			return bindings -> {
-				Value value1 = getValue.apply(bindings);
-				if (value1 == null) {
+				if (hasValue.test(bindings)) {
+					return getValue.apply(bindings);
+				} else {
 					throw new ValueExprEvaluationException();
-=======
-			Predicate<BindingSet> hasValue = context.hasBinding(var.getName());
-			return new QueryValueEvaluationStep() {
-
-				@Override
-				public Value evaluate(BindingSet bindings)
-						throws QueryEvaluationException {
-					if (hasValue.test(bindings)) {
-						Value value = getValue.apply(bindings);
-						return value;
-					} else {
-						throw new ValueExprEvaluationException();
-					}
->>>>>>> f0d2f525
 				}
-				return value1;
 			};
 		}
 
