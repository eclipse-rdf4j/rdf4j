/*******************************************************************************
 * Copyright (c) 2015 Eclipse RDF4J contributors, Aduna, and others.
 * All rights reserved. This program and the accompanying materials
 * are made available under the terms of the Eclipse Distribution License v1.0
 * which accompanies this distribution, and is available at
 * http://www.eclipse.org/org/documents/edl-v10.php.
 *******************************************************************************/
package org.eclipse.rdf4j.query.algebra.evaluation.util;

import java.util.Optional;

import javax.xml.datatype.DatatypeConstants;
import javax.xml.datatype.Duration;
import javax.xml.datatype.XMLGregorianCalendar;

import org.eclipse.rdf4j.model.IRI;
import org.eclipse.rdf4j.model.Literal;
import org.eclipse.rdf4j.model.Value;
import org.eclipse.rdf4j.model.datatypes.XMLDatatypeUtil;
import org.eclipse.rdf4j.model.util.Literals;
import org.eclipse.rdf4j.model.vocabulary.XSD;
import org.eclipse.rdf4j.query.algebra.Compare.CompareOp;
import org.eclipse.rdf4j.query.algebra.evaluation.ValueExprEvaluationException;

/**
 * @author Arjohn Kampman
 */
public class QueryEvaluationUtil {

	/**
	 * Determines the effective boolean value (EBV) of the supplied value as defined in the
	 * <a href="http://www.w3.org/TR/rdf-sparql-query/#ebv">SPARQL specification</a>:
	 * <ul>
	 * <li>The EBV of any literal whose type is xsd:boolean or numeric is false if the lexical form is not valid for
	 * that datatype (e.g. "abc"^^xsd:integer).
	 * <li>If the argument is a typed literal with a datatype of xsd:boolean, the EBV is the value of that argument.
	 * <li>If the argument is a plain literal or a typed literal with a datatype of xsd:string, the EBV is false if the
	 * operand value has zero length; otherwise the EBV is true.
	 * <li>If the argument is a numeric type or a typed literal with a datatype derived from a numeric type, the EBV is
	 * false if the operand value is NaN or is numerically equal to zero; otherwise the EBV is true.
	 * <li>All other arguments, including unbound arguments, produce a type error.
	 * </ul>
	 *
	 * @param value Some value.
	 * @return The EBV of <tt>value</tt>.
	 * @throws ValueExprEvaluationException In case the application of the EBV algorithm results in a type error.
	 */
	public static boolean getEffectiveBooleanValue(Value value) throws ValueExprEvaluationException {
		if (value instanceof Literal) {
			Literal literal = (Literal) value;
			String label = literal.getLabel();
			IRI datatype = literal.getDatatype();

			if (datatype.equals(XSD.STRING)) {
				return label.length() > 0;
			} else if (datatype.equals(XSD.BOOLEAN)) {
				// also false for illegal values
				return "true".equals(label) || "1".equals(label);
			} else if (datatype.equals(XSD.DECIMAL)) {
				try {
					String normDec = XMLDatatypeUtil.normalizeDecimal(label);
					return !normDec.equals("0.0");
				} catch (IllegalArgumentException e) {
					return false;
				}
			} else if (XMLDatatypeUtil.isIntegerDatatype(datatype)) {
				try {
					String normInt = XMLDatatypeUtil.normalize(label, datatype);
					return !normInt.equals("0");
				} catch (IllegalArgumentException e) {
					return false;
				}
			} else if (XMLDatatypeUtil.isFloatingPointDatatype(datatype)) {
				try {
					String normFP = XMLDatatypeUtil.normalize(label, datatype);
					return !normFP.equals("0.0E0") && !normFP.equals("NaN");
				} catch (IllegalArgumentException e) {
					return false;
				}
			}
		}

		throw new ValueExprEvaluationException();
	}

	public static boolean compare(Value leftVal, Value rightVal, CompareOp operator)
			throws ValueExprEvaluationException {
		return compare(leftVal, rightVal, operator, true);
	}

	public static boolean compare(Value leftVal, Value rightVal, CompareOp operator, boolean strict)
			throws ValueExprEvaluationException {
		if (leftVal instanceof Literal && rightVal instanceof Literal) {
			// Both left and right argument is a Literal
			return compareLiterals((Literal) leftVal, (Literal) rightVal, operator, strict);
		} else {
			// All other value combinations
			switch (operator) {
			case EQ:
				return valuesEqual(leftVal, rightVal);
			case NE:
				return !valuesEqual(leftVal, rightVal);
			default:
				throw new ValueExprEvaluationException(
						"Only literals with compatible, ordered datatypes can be compared using <, <=, > and >= operators");
			}
		}
	}

	private static boolean valuesEqual(Value leftVal, Value rightVal) {
		return leftVal != null && rightVal != null && leftVal.equals(rightVal);
	}

	/**
	 * Compares the supplied {@link Literal} arguments using the supplied operator, using strict (minimally-conforming)
	 * SPARQL 1.1 operator behavior.
	 *
	 * @param leftLit  the left literal argument of the comparison.
	 * @param rightLit the right literal argument of the comparison.
	 * @param operator the comparison operator to use.
	 * @return {@code true} if execution of the supplied operator on the supplied arguments succeeds, {@code false}
	 *         otherwise.
	 * @throws ValueExprEvaluationException if a type error occurred.
	 */
	public static boolean compareLiterals(Literal leftLit, Literal rightLit, CompareOp operator)
			throws ValueExprEvaluationException {
		return compareLiterals(leftLit, rightLit, operator, true);
	}

	/**
	 * Compares the supplied {@link Literal} arguments using the supplied operator.
	 *
	 * @param leftLit  the left literal argument of the comparison.
	 * @param rightLit the right literal argument of the comparison.
	 * @param operator the comparison operator to use.
	 * @param strict   boolean indicating whether comparison should use strict (minimally-conforming) SPARQL 1.1
	 *                 operator behavior, or extended behavior.
	 * @return {@code true} if execution of the supplied operator on the supplied arguments succeeds, {@code false}
	 *         otherwise.
	 * @throws ValueExprEvaluationException if a type error occurred.
	 */
	public static boolean compareLiterals(Literal leftLit, Literal rightLit, CompareOp operator, boolean strict)
			throws ValueExprEvaluationException {
		// type precendence:
		// - simple literal
		// - numeric
		// - xsd:boolean
		// - xsd:dateTime
		// - xsd:string
		// - RDF term (equal and unequal only)

		IRI leftDatatype = leftLit.getDatatype();
		IRI rightDatatype = rightLit.getDatatype();

		XSD.Datatype leftXsdDatatype = Literals.getXsdDatatype(leftLit).orElse(null);
		XSD.Datatype rightXsdDatatype = Literals.getXsdDatatype(rightLit).orElse(null);

		boolean leftLangLit = Literals.isLanguageLiteral(leftLit);
		boolean rightLangLit = Literals.isLanguageLiteral(rightLit);

		// for purposes of query evaluation in SPARQL, simple literals and string-typed literals with the same lexical
		// value are considered equal.
		IRI commonDatatype = null;
		if (QueryEvaluationUtil.isSimpleLiteral(leftLit) && QueryEvaluationUtil.isSimpleLiteral(rightLit)) {
			commonDatatype = XSD.STRING;
		}

		Integer compareResult = null;

		if (QueryEvaluationUtil.isSimpleLiteral(leftLit) && QueryEvaluationUtil.isSimpleLiteral(rightLit)) {
			compareResult = leftLit.getLabel().compareTo(rightLit.getLabel());
		} else if ((!leftLangLit && !rightLangLit) || commonDatatype != null) {
			if (commonDatatype == null && (leftXsdDatatype != null && rightXsdDatatype != null)) {
				if (leftXsdDatatype == rightXsdDatatype || leftDatatype.equals(rightDatatype)) {
<<<<<<< HEAD
					commonDatatype = leftDatatype;
				} else if (leftXsdDatatype.isNumericDatatype() && rightXsdDatatype.isNumericDatatype()) {
					// left and right arguments have different datatypes, try to find a more general, shared datatype
					if (leftXsdDatatype == XSD.Datatype.DOUBLE || rightXsdDatatype == XSD.Datatype.DOUBLE) {
=======
					commonDatatype = leftDatatype;
				} else if (leftXsdDatatype.isNumericDatatype() && rightXsdDatatype.isNumericDatatype()) {
					// left and right arguments have different datatypes, try to find a more general, shared datatype
					if (leftXsdDatatype == XSD.Datatype.DOUBLE || rightXsdDatatype == XSD.Datatype.DOUBLE) {
						commonDatatype = XSD.DOUBLE;
					} else if (leftXsdDatatype == XSD.Datatype.FLOAT || rightXsdDatatype == XSD.Datatype.FLOAT) {
						commonDatatype = XSD.FLOAT;
					} else if (leftXsdDatatype == XSD.Datatype.DECIMAL
							|| rightXsdDatatype == XSD.Datatype.DECIMAL) {
						commonDatatype = XSD.DECIMAL;
					} else {
						commonDatatype = XSD.INTEGER;
					}
				} else if (!strict && leftXsdDatatype.isCalendarDatatype() && rightXsdDatatype.isCalendarDatatype()) {
					// We're not running in strict eval mode so we use extended datatype comparsion.
					commonDatatype = XSD.DATETIME;
				} else if (!strict && leftXsdDatatype.isDurationDatatype() && rightXsdDatatype.isDurationDatatype()) {
					commonDatatype = XSD.DURATION;
				}
			} else if (commonDatatype == null && (leftXsdDatatype == null || rightXsdDatatype == null)) {
				if (leftDatatype.equals(rightDatatype)) {
					commonDatatype = leftDatatype;
				} else if (XMLDatatypeUtil.isNumericDatatype(leftDatatype)
						&& XMLDatatypeUtil.isNumericDatatype(rightDatatype)) {
					// left and right arguments have different datatypes, try to find a more general, shared datatype
					if (leftDatatype.equals(XSD.DOUBLE) || rightDatatype.equals(XSD.DOUBLE)) {
>>>>>>> 9a67b013
						commonDatatype = XSD.DOUBLE;
					} else if (leftXsdDatatype == XSD.Datatype.FLOAT || rightXsdDatatype == XSD.Datatype.FLOAT) {
						commonDatatype = XSD.FLOAT;
					} else if (leftXsdDatatype == XSD.Datatype.DECIMAL
							|| rightXsdDatatype == XSD.Datatype.DECIMAL) {
						commonDatatype = XSD.DECIMAL;
					} else {
						commonDatatype = XSD.INTEGER;
					}
				} else if (!strict && leftXsdDatatype.isCalendarDatatype() && rightXsdDatatype.isCalendarDatatype()) {
					// We're not running in strict eval mode so we use extended datatype comparsion.
					commonDatatype = XSD.DATETIME;
				} else if (!strict && leftXsdDatatype.isDurationDatatype() && rightXsdDatatype.isDurationDatatype()) {
					commonDatatype = XSD.DURATION;
				}
			}

			if (commonDatatype != null) {
				try {
					if (commonDatatype.equals(XSD.DOUBLE)) {
						compareResult = Double.compare(leftLit.doubleValue(), rightLit.doubleValue());
					} else if (commonDatatype.equals(XSD.FLOAT)) {
						compareResult = Float.compare(leftLit.floatValue(), rightLit.floatValue());
					} else if (commonDatatype.equals(XSD.DECIMAL)) {
						compareResult = leftLit.decimalValue().compareTo(rightLit.decimalValue());
					} else if (XMLDatatypeUtil.isIntegerDatatype(commonDatatype)) {
						compareResult = leftLit.integerValue().compareTo(rightLit.integerValue());
					} else if (commonDatatype.equals(XSD.BOOLEAN)) {
						Boolean leftBool = leftLit.booleanValue();
						Boolean rightBool = rightLit.booleanValue();
						compareResult = leftBool.compareTo(rightBool);
					} else if (XMLDatatypeUtil.isCalendarDatatype(commonDatatype)) {
						XMLGregorianCalendar left = leftLit.calendarValue();
						XMLGregorianCalendar right = rightLit.calendarValue();

						compareResult = left.compare(right);

						// Note: XMLGregorianCalendar.compare() returns compatible values (-1, 0, 1) but INDETERMINATE
						// needs special treatment
						if (compareResult == DatatypeConstants.INDETERMINATE) {
							// If we compare two xsd:dateTime we should use the specific comparison specified in SPARQL
							// 1.1
<<<<<<< HEAD
							if (leftXsdDatatype == XSD.Datatype.DATETIME
									&& rightXsdDatatype == XSD.Datatype.DATETIME) {
=======
							if ((leftXsdDatatype == XSD.Datatype.DATETIME
									|| (leftXsdDatatype == null && leftDatatype.equals(XSD.DATETIME)))
									&& (rightXsdDatatype == XSD.Datatype.DATETIME
											|| (rightXsdDatatype == null && rightDatatype.equals(XSD.DATETIME)))) {
>>>>>>> 9a67b013
								throw new ValueExprEvaluationException("Indeterminate result for date/time comparison");
							} else {
								// We fallback to the regular RDF term compare
								compareResult = null;
							}

						}
					} else if (!strict && XMLDatatypeUtil.isDurationDatatype(commonDatatype)) {
						Duration left = XMLDatatypeUtil.parseDuration(leftLit.getLabel());
						Duration right = XMLDatatypeUtil.parseDuration(rightLit.getLabel());
						compareResult = left.compare(right);
						if (compareResult == DatatypeConstants.INDETERMINATE) {
							compareResult = null; // We fallback to regular term comparison
						}
					} else if (commonDatatype.equals(XSD.STRING)) {
						compareResult = leftLit.getLabel().compareTo(rightLit.getLabel());
					}
				} catch (IllegalArgumentException e) {
					// One of the basic-type method calls failed, try syntactic match before throwing an error
					if (leftLit.equals(rightLit)) {
						switch (operator) {
						case EQ:
							return true;
						case NE:
							return false;
						}
					}

					throw new ValueExprEvaluationException(e);
				}
			}
		}

		if (compareResult != null) {
			// Literals have compatible ordered datatypes
			switch (operator) {
			case LT:
				return compareResult.intValue() < 0;
			case LE:
				return compareResult.intValue() <= 0;
			case EQ:
				return compareResult.intValue() == 0;
			case NE:
				return compareResult.intValue() != 0;
			case GE:
				return compareResult.intValue() >= 0;
			case GT:
				return compareResult.intValue() > 0;
			default:
				throw new IllegalArgumentException("Unknown operator: " + operator);
			}
		} else {
			// All other cases, e.g. literals with languages, unequal or
			// unordered datatypes, etc. These arguments can only be compared
			// using the operators 'EQ' and 'NE'. See SPARQL's RDFterm-equal
			// operator

			boolean literalsEqual = leftLit.equals(rightLit);

			if (!literalsEqual) {
				if (!leftLangLit && !rightLangLit && isSupportedDatatype(leftDatatype)
						&& isSupportedDatatype(rightDatatype)) {
					// left and right arguments have incompatible but supported datatypes

					// we need to check that the lexical-to-value mapping for both datatypes succeeds
					if (!XMLDatatypeUtil.isValidValue(leftLit.getLabel(), leftDatatype)) {
						throw new ValueExprEvaluationException("not a valid datatype value: " + leftLit);
					}

					if (!XMLDatatypeUtil.isValidValue(rightLit.getLabel(), rightDatatype)) {
						throw new ValueExprEvaluationException("not a valid datatype value: " + rightLit);
					}
<<<<<<< HEAD
					boolean leftString = leftXsdDatatype == XSD.Datatype.STRING;
					boolean rightString = rightXsdDatatype == XSD.Datatype.STRING;
					boolean leftNumeric = leftXsdDatatype.isNumericDatatype();
					boolean rightNumeric = rightXsdDatatype.isNumericDatatype();
					boolean leftDate = leftXsdDatatype.isCalendarDatatype();
					boolean rightDate = rightXsdDatatype.isCalendarDatatype();
=======

					boolean leftString;
					boolean rightString;
					boolean leftNumeric;
					boolean rightNumeric;
					boolean leftDate;
					boolean rightDate;

					if (leftXsdDatatype != null) {
						leftString = leftXsdDatatype == XSD.Datatype.STRING;
						leftNumeric = leftXsdDatatype.isNumericDatatype();
						leftDate = leftXsdDatatype.isCalendarDatatype();
					} else {
						leftString = leftDatatype.equals(XSD.STRING);
						leftNumeric = XMLDatatypeUtil.isNumericDatatype(leftDatatype);
						leftDate = XMLDatatypeUtil.isCalendarDatatype(leftDatatype);
					}

					if (rightXsdDatatype != null) {
						rightString = rightXsdDatatype == XSD.Datatype.STRING;
						rightNumeric = rightXsdDatatype.isNumericDatatype();
						rightDate = rightXsdDatatype.isCalendarDatatype();
					} else {
						rightString = rightDatatype.equals(XSD.STRING);
						rightNumeric = XMLDatatypeUtil.isNumericDatatype(rightDatatype);
						rightDate = XMLDatatypeUtil.isCalendarDatatype(rightDatatype);
					}
>>>>>>> 9a67b013

					if (leftString != rightString) {
						throw new ValueExprEvaluationException("Unable to compare strings with other supported types");
					}
					if (leftNumeric != rightNumeric) {
						throw new ValueExprEvaluationException(
								"Unable to compare numeric types with other supported types");
					}
					if (leftDate != rightDate) {
						throw new ValueExprEvaluationException(
								"Unable to compare date types with other supported types");
					}
				} else if (!leftLangLit && !rightLangLit) {
					// For literals with unsupported datatypes we don't know if their values are equal
					throw new ValueExprEvaluationException("Unable to compare literals with unsupported types");
				}
			}

			switch (operator) {
			case EQ:
				return literalsEqual;
			case NE:
				return !literalsEqual;
			case LT:
			case LE:
			case GE:
			case GT:
				throw new ValueExprEvaluationException(
						"Only literals with compatible, ordered datatypes can be compared using <, <=, > and >= operators");
			default:
				throw new IllegalArgumentException("Unknown operator: " + operator);
			}
		}
	}

	/**
	 * Checks whether the supplied value is a "plain literal". A "plain literal" is a literal with no datatype and
	 * optionally a language tag.
	 *
	 * @see <a href="http://www.w3.org/TR/2004/REC-rdf-concepts-20040210/#dfn-plain-literal">RDF Literal
	 *      Documentation</a>
	 */
	public static boolean isPlainLiteral(Value v) {
		if (v instanceof Literal) {
			return isPlainLiteral(((Literal) v));
		}
		return false;
	}

	public static boolean isPlainLiteral(Literal l) {
		Optional<XSD.Datatype> xsdDatatype = Literals.getXsdDatatype(l);
		return xsdDatatype
				.map(datatype -> datatype == XSD.Datatype.STRING)
				.orElseGet(() -> (l.getDatatype().equals(XSD.STRING)));

	}

	/**
	 * Checks whether the supplied value is a "simple literal". A "simple literal" is a literal with no language tag nor
	 * datatype.
	 *
	 * @see <a href="http://www.w3.org/TR/sparql11-query/#simple_literal">SPARQL Simple Literal Documentation</a>
	 */
	public static boolean isSimpleLiteral(Value v) {
		if (v instanceof Literal) {
			return isSimpleLiteral((Literal) v);
		}

		return false;
	}

	/**
	 * Checks whether the supplied literal is a "simple literal". A "simple literal" is a literal with no language tag
	 * and the datatype {@link XSD#STRING}.
	 *
	 * @see <a href="http://www.w3.org/TR/sparql11-query/#simple_literal">SPARQL Simple Literal Documentation</a>
	 */
	public static boolean isSimpleLiteral(Literal l) {
		return !Literals.isLanguageLiteral(l) && l.getDatatype().equals(XSD.STRING);
	}

	/**
	 * Checks whether the supplied literal is a "string literal". A "string literal" is either a simple literal, a plain
	 * literal with language tag, or a literal with datatype xsd:string.
	 *
	 * @see <a href="http://www.w3.org/TR/sparql11-query/#func-string">SPARQL Functions on Strings Documentation</a>
	 */
	public static boolean isStringLiteral(Value v) {
		if (v instanceof Literal) {
			return isStringLiteral((Literal) v);
		}

		return false;
	}

	/**
	 * Checks whether the supplied two literal arguments are 'argument compatible' according to the SPARQL definition.
	 *
	 * @param arg1 the first argument
	 * @param arg2 the second argument
	 * @return true iff the two supplied arguments are argument compatible, false otherwise
	 * @see <a href="http://www.w3.org/TR/sparql11-query/#func-arg-compatibility">SPARQL Argument Compatibility
	 *      Rules</a>
	 */
	public static boolean compatibleArguments(Literal arg1, Literal arg2) {
		boolean arg1Language = Literals.isLanguageLiteral(arg1);
		boolean arg2Language = Literals.isLanguageLiteral(arg2);
		boolean arg1Simple = isSimpleLiteral(arg1);
		boolean arg2Simple = isSimpleLiteral(arg2);
		// 1. The arguments are literals typed as xsd:string
		// 2. The arguments are language literals with identical language tags
		// 3. The first argument is a language literal and the second
		// argument is a literal typed as xsd:string

		boolean compatible =

				(arg1Simple && arg2Simple)
						|| (arg1Language && arg2Language && arg1.getLanguage().equals(arg2.getLanguage()))
						|| (arg1Language && arg2Simple);

		return compatible;
	}

	/**
	 * Checks whether the supplied literal is a "string literal". A "string literal" is either a simple literal, a plain
	 * literal with language tag, or a literal with datatype xsd:string.
	 *
	 * @see <a href="http://www.w3.org/TR/sparql11-query/#func-string">SPARQL Functions on Strings Documentation</a>
	 */
	public static boolean isStringLiteral(Literal l) {
		IRI datatype = l.getDatatype();
		return Literals.isLanguageLiteral(l) || datatype.equals(XSD.STRING);
	}

	private static boolean isSupportedDatatype(IRI datatype) {
		return (XSD.STRING.equals(datatype) || XMLDatatypeUtil.isNumericDatatype(datatype)
				|| XMLDatatypeUtil.isCalendarDatatype(datatype));
	}
}<|MERGE_RESOLUTION|>--- conflicted
+++ resolved
@@ -172,12 +172,6 @@
 		} else if ((!leftLangLit && !rightLangLit) || commonDatatype != null) {
 			if (commonDatatype == null && (leftXsdDatatype != null && rightXsdDatatype != null)) {
 				if (leftXsdDatatype == rightXsdDatatype || leftDatatype.equals(rightDatatype)) {
-<<<<<<< HEAD
-					commonDatatype = leftDatatype;
-				} else if (leftXsdDatatype.isNumericDatatype() && rightXsdDatatype.isNumericDatatype()) {
-					// left and right arguments have different datatypes, try to find a more general, shared datatype
-					if (leftXsdDatatype == XSD.Datatype.DOUBLE || rightXsdDatatype == XSD.Datatype.DOUBLE) {
-=======
 					commonDatatype = leftDatatype;
 				} else if (leftXsdDatatype.isNumericDatatype() && rightXsdDatatype.isNumericDatatype()) {
 					// left and right arguments have different datatypes, try to find a more general, shared datatype
@@ -204,20 +198,20 @@
 						&& XMLDatatypeUtil.isNumericDatatype(rightDatatype)) {
 					// left and right arguments have different datatypes, try to find a more general, shared datatype
 					if (leftDatatype.equals(XSD.DOUBLE) || rightDatatype.equals(XSD.DOUBLE)) {
->>>>>>> 9a67b013
 						commonDatatype = XSD.DOUBLE;
-					} else if (leftXsdDatatype == XSD.Datatype.FLOAT || rightXsdDatatype == XSD.Datatype.FLOAT) {
+					} else if (leftDatatype.equals(XSD.FLOAT) || rightDatatype.equals(XSD.FLOAT)) {
 						commonDatatype = XSD.FLOAT;
-					} else if (leftXsdDatatype == XSD.Datatype.DECIMAL
-							|| rightXsdDatatype == XSD.Datatype.DECIMAL) {
+					} else if (leftDatatype.equals(XSD.DECIMAL) || rightDatatype.equals(XSD.DECIMAL)) {
 						commonDatatype = XSD.DECIMAL;
 					} else {
 						commonDatatype = XSD.INTEGER;
 					}
-				} else if (!strict && leftXsdDatatype.isCalendarDatatype() && rightXsdDatatype.isCalendarDatatype()) {
+				} else if (!strict && XMLDatatypeUtil.isCalendarDatatype(leftDatatype)
+						&& XMLDatatypeUtil.isCalendarDatatype(rightDatatype)) {
 					// We're not running in strict eval mode so we use extended datatype comparsion.
 					commonDatatype = XSD.DATETIME;
-				} else if (!strict && leftXsdDatatype.isDurationDatatype() && rightXsdDatatype.isDurationDatatype()) {
+				} else if (!strict && XMLDatatypeUtil.isDurationDatatype(leftDatatype)
+						&& XMLDatatypeUtil.isDurationDatatype(rightDatatype)) {
 					commonDatatype = XSD.DURATION;
 				}
 			}
@@ -247,15 +241,10 @@
 						if (compareResult == DatatypeConstants.INDETERMINATE) {
 							// If we compare two xsd:dateTime we should use the specific comparison specified in SPARQL
 							// 1.1
-<<<<<<< HEAD
-							if (leftXsdDatatype == XSD.Datatype.DATETIME
-									&& rightXsdDatatype == XSD.Datatype.DATETIME) {
-=======
 							if ((leftXsdDatatype == XSD.Datatype.DATETIME
 									|| (leftXsdDatatype == null && leftDatatype.equals(XSD.DATETIME)))
 									&& (rightXsdDatatype == XSD.Datatype.DATETIME
 											|| (rightXsdDatatype == null && rightDatatype.equals(XSD.DATETIME)))) {
->>>>>>> 9a67b013
 								throw new ValueExprEvaluationException("Indeterminate result for date/time comparison");
 							} else {
 								// We fallback to the regular RDF term compare
@@ -328,14 +317,6 @@
 					if (!XMLDatatypeUtil.isValidValue(rightLit.getLabel(), rightDatatype)) {
 						throw new ValueExprEvaluationException("not a valid datatype value: " + rightLit);
 					}
-<<<<<<< HEAD
-					boolean leftString = leftXsdDatatype == XSD.Datatype.STRING;
-					boolean rightString = rightXsdDatatype == XSD.Datatype.STRING;
-					boolean leftNumeric = leftXsdDatatype.isNumericDatatype();
-					boolean rightNumeric = rightXsdDatatype.isNumericDatatype();
-					boolean leftDate = leftXsdDatatype.isCalendarDatatype();
-					boolean rightDate = rightXsdDatatype.isCalendarDatatype();
-=======
 
 					boolean leftString;
 					boolean rightString;
@@ -363,7 +344,6 @@
 						rightNumeric = XMLDatatypeUtil.isNumericDatatype(rightDatatype);
 						rightDate = XMLDatatypeUtil.isCalendarDatatype(rightDatatype);
 					}
->>>>>>> 9a67b013
 
 					if (leftString != rightString) {
 						throw new ValueExprEvaluationException("Unable to compare strings with other supported types");
