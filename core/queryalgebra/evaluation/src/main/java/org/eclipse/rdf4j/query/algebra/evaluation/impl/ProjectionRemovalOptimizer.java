/*******************************************************************************
 * Copyright (c) 2021 Eclipse RDF4J contributors.
 *
 * All rights reserved. This program and the accompanying materials
 * are made available under the terms of the Eclipse Distribution License v1.0
 * which accompanies this distribution, and is available at
 * http://www.eclipse.org/org/documents/edl-v10.php.
 *
 * SPDX-License-Identifier: BSD-3-Clause
 *******************************************************************************/
package org.eclipse.rdf4j.query.algebra.evaluation.impl;

import org.eclipse.rdf4j.query.algebra.evaluation.QueryOptimizer;

/**
 * If a projection node in the algebra does not contribute or change the results it can be removed from the tree.
 * <p>
 * For example <code>
 * SELECT ?s ?p ?o
 * WHERE {?s ?p ?o }
 * </code> Does not need a projection as the inner statement pattern returns the same result.
 * <p>
 * While <code>
 * * SELECT ?s ?p
 * WHERE {?s ?p ?o }
 * </code> Does as the statement pattern has one more variable in use than the projection.
 * <p>
 * Note: this optimiser should run after optimisations ran that depend on Projections. e.g.
 *
 * @author Jerven Bolleman
<<<<<<< HEAD
 * 
 * @deprecated since 4.1.0. Use {@link org.eclipse.rdf4j.query.algebra.evaluation.optimizer.ProjectionRemovalOptimizer}
 *             instead.
=======
 * @see UnionScopeChangeOptimizer
>>>>>>> 2d558daf
 */
@Deprecated(forRemoval = true, since = "4.1.0")
public class ProjectionRemovalOptimizer extends
		org.eclipse.rdf4j.query.algebra.evaluation.optimizer.ProjectionRemovalOptimizer implements QueryOptimizer {

}<|MERGE_RESOLUTION|>--- conflicted
+++ resolved
@@ -28,16 +28,11 @@
  * Note: this optimiser should run after optimisations ran that depend on Projections. e.g.
  *
  * @author Jerven Bolleman
-<<<<<<< HEAD
- * 
+ * @see UnionScopeChangeOptimizer
  * @deprecated since 4.1.0. Use {@link org.eclipse.rdf4j.query.algebra.evaluation.optimizer.ProjectionRemovalOptimizer}
  *             instead.
-=======
- * @see UnionScopeChangeOptimizer
->>>>>>> 2d558daf
  */
 @Deprecated(forRemoval = true, since = "4.1.0")
 public class ProjectionRemovalOptimizer extends
 		org.eclipse.rdf4j.query.algebra.evaluation.optimizer.ProjectionRemovalOptimizer implements QueryOptimizer {
-
 }