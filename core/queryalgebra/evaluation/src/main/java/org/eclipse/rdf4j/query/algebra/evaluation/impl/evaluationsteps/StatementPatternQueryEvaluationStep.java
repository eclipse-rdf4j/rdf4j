--- conflicted
+++ resolved
@@ -16,11 +16,8 @@
 
 import org.eclipse.rdf4j.common.iteration.CloseableIteration;
 import org.eclipse.rdf4j.common.iteration.EmptyIteration;
-<<<<<<< HEAD
+import org.eclipse.rdf4j.common.iteration.FilterIteration;
 import org.eclipse.rdf4j.common.iteration.PredicateFilterIteration;
-=======
-import org.eclipse.rdf4j.common.iteration.FilterIteration;
->>>>>>> ddc1b78a
 import org.eclipse.rdf4j.model.IRI;
 import org.eclipse.rdf4j.model.Resource;
 import org.eclipse.rdf4j.model.Statement;
@@ -330,12 +327,6 @@
 		return eq;
 	}
 
-<<<<<<< HEAD
-	/**
-	 * @return the contexts that are valid for this statement pattern or null
-	 */
-=======
->>>>>>> ddc1b78a
 	protected static Function<Value, Resource[]> extractContextsFromDatasets(final Var contextVar, boolean emptyGraph,
 			Set<IRI> graphs) {
 
@@ -410,7 +401,6 @@
 	private static final class ConvertStatementToBindingSetIterator
 			implements CloseableIteration<BindingSet, QueryEvaluationException> {
 
-<<<<<<< HEAD
 		private final BiConsumer<MutableBindingSet, Statement> action;
 		private final QueryEvaluationContext context;
 		/**
@@ -488,24 +478,6 @@
 			if (!closed) {
 				closed = true;
 				iter.close();
-=======
-		private ConvertStatmentToBindingSetIterator(
-				CloseableIteration<? extends Statement, ? extends QueryEvaluationException> iter,
-				BiConsumer<MutableBindingSet, Statement> action, BindingSet bindings, QueryEvaluationContext context) {
-			super(iter);
-			if (bindings.isEmpty()) {
-				convertingFunction = (st) -> {
-					MutableBindingSet made = context.createBindingSet();
-					action.accept(made, st);
-					return made;
-				};
-			} else {
-				convertingFunction = (st) -> {
-					MutableBindingSet made = context.createBindingSet(bindings);
-					action.accept(made, st);
-					return made;
-				};
->>>>>>> ddc1b78a
 			}
 		}
 	}
