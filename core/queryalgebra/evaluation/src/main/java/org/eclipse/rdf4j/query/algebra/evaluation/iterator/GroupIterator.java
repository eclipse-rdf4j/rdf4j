--- conflicted
+++ resolved
@@ -88,9 +88,15 @@
 	public GroupIterator(EvaluationStrategy strategy, Group group, BindingSet parentBindings,
 			QueryEvaluationContext context)
 			throws QueryEvaluationException {
-		this(strategy, group, parentBindings, 0, context);
-	}
-
+		this.strategy = strategy;
+		this.group = group;
+		this.parentBindings = parentBindings;
+		this.context = context;
+		this.arguments = strategy.precompile(group.getArg(), context);
+		this.cf = strategy.getCollectionFactory();
+	}
+
+	@Deprecated(since = "4.1.0", forRemoval = true)
 	public GroupIterator(EvaluationStrategy strategy, Group group, BindingSet parentBindings,
 			long iterationCacheSyncThreshold, QueryEvaluationContext context) throws QueryEvaluationException {
 		this.strategy = strategy;
@@ -248,31 +254,12 @@
 
 	private Collection<Entry> buildEntries(List<AggregatePredicateCollectorSupplier<?, ?>> aggregates)
 			throws QueryEvaluationException {
-<<<<<<< HEAD
-		CloseableIteration<BindingSet, QueryEvaluationException> iter = arguments.evaluate(parentBindings);
-
-		try {
-=======
-
-		try (CloseableIteration<BindingSet, QueryEvaluationException> iter = strategy
-				.precompile(group.getArg(), context)
-				.evaluate(parentBindings)) {
-			long setId = 0;
-			Function<BindingSet, Integer> hashMaker = hashMaker(context, group);
-			Map<Key, Entry> entries = new LinkedHashMap<>();
-
->>>>>>> bfe43e3b
+		try (var iter = arguments.evaluate(parentBindings)) {
 			if (!iter.hasNext()) {
 				return emptySolutionSpecialCase(aggregates);
 			} else {
 				return constructEntries(aggregates, iter);
 			}
-<<<<<<< HEAD
-		} finally {
-			iter.close();
-=======
-			return entries.values();
->>>>>>> bfe43e3b
 		}
 
 	}
@@ -331,7 +318,6 @@
 		return collectors;
 	}
 
-<<<<<<< HEAD
 	private static List<Function<BindingSet, Value>> getValueFunctions(QueryEvaluationContext context, Group group) {
 		List<Function<BindingSet, Value>> getValues = new ArrayList<>(group.getGroupBindingNames().size());
 		for (String name : group.getGroupBindingNames()) {
@@ -341,101 +327,7 @@
 		return getValues;
 	}
 
-	private class Entry implements BindingSetEntry {
-=======
-	private static Function<BindingSet, Integer> hashMaker(QueryEvaluationContext context, Group group) {
-		Set<String> groupBindingNames = group.getGroupBindingNames();
-		int size = groupBindingNames.size();
-
-		if (size == 1) {
-			Function<BindingSet, Value> getValue = context.getValue(groupBindingNames.iterator().next());
-			return (bs) -> {
-				Value value = getValue.apply(bs);
-				return value != null ? value.hashCode() : 0;
-			};
-		} else {
-
-			List<Function<BindingSet, Value>> getValues = new ArrayList<>(size);
-			for (String name : groupBindingNames) {
-				Function<BindingSet, Value> getValue = context.getValue(name);
-				getValues.add(getValue);
-			}
-
-			return (bs) -> {
-				int nextHash = 0;
-				for (Function<BindingSet, Value> getValue : getValues) {
-					Value value = getValue.apply(bs);
-					if (value != null) {
-						nextHash ^= value.hashCode();
-					}
-				}
-				return nextHash;
-			};
-		}
-	}
-
-	/**
-	 * A unique key for a set of existing bindings.
-	 *
-	 * @author David Huynh
-	 */
-	protected class Key implements Serializable {
-
-		private static final long serialVersionUID = 4461951265373324084L;
-
-		private final BindingSet bindingSet;
-
-		private final int hash;
-
-		public Key(BindingSet bindingSet) {
-			this.bindingSet = bindingSet;
-			int nextHash = 0;
-			for (String name : group.getGroupBindingNames()) {
-				Value value = bindingSet.getValue(name);
-				if (value != null) {
-					nextHash ^= value.hashCode();
-				}
-			}
-			this.hash = nextHash;
-		}
-
-		public Key(BindingSet bindingSet, int hash) {
-			this.bindingSet = bindingSet;
-			this.hash = hash;
-		}
-
-		@Override
-		public int hashCode() {
-			return hash;
-		}
-
-		@Override
-		public boolean equals(Object other) {
-			if (this == other) {
-				return true;
-			}
-
-			if (other instanceof Key && other.hashCode() == hash) {
-				BindingSet otherBindingSet = ((Key) other).bindingSet;
-
-				for (String name : group.getGroupBindingNames()) {
-					Value v1 = bindingSet.getValue(name);
-					Value v2 = otherBindingSet.getValue(name);
-
-					if (!Objects.equals(v1, v2)) {
-						return false;
-					}
-				}
-
-				return true;
-			}
-
-			return false;
-		}
-	}
-
-	private class Entry {
->>>>>>> bfe43e3b
+	private static class Entry implements BindingSetEntry {
 
 		private static final long serialVersionUID = 1L;
 		private final BindingSet prototype;
@@ -468,7 +360,7 @@
 	 * <p>
 	 * Making an aggregate function is quite a lot of work and we do not want to repeat that for each final binding.
 	 */
-	private class AggregatePredicateCollectorSupplier<T extends AggregateCollector, D> {
+	private static class AggregatePredicateCollectorSupplier<T extends AggregateCollector, D> {
 		public final String name;
 		private final Aggregate<T, D> agg;
 		private final Supplier<Predicate<D>> makePotentialDistinctTest;
@@ -657,7 +549,7 @@
 		private final Set<BindingSet> distinctValues;
 
 		public DistinctBindingSets() {
-			distinctValues = cf.createSetOfBindingSets(context::createBindingSet, (s) -> context.setBinding(s));
+			distinctValues = cf.createSetOfBindingSets(context::createBindingSet, context::setBinding);
 		}
 
 		@Override
@@ -791,7 +683,7 @@
 					} else {
 						typeError = new ValueExprEvaluationException("not a number: " + v);
 					}
-				} else if (v != null) {
+				} else {
 					typeError = new ValueExprEvaluationException("not a number: " + v);
 				}
 			}
