--- conflicted
+++ resolved
@@ -530,10 +530,7 @@
 			// If we have a failed compilation we always return false.
 			// Which means empty. so let's short circuit that.
 //			ves = new QueryValueEvaluationStep.ConstantQueryValueEvaluationStep(BooleanLiteral.FALSE);
-<<<<<<< HEAD
-			return bs -> QueryEvaluationStep.EMPTY_ITERATION;
-=======
-			return QueryEvaluationStep.empty();
+			return QueryEvaluationStep.EMPTY;
 		}
 		// if the query evaluation is constant it is either FILTER(true) or FILTER(false)
 		// in one case we can remove this step from the evaluated plan
@@ -542,9 +539,8 @@
 			if (StrictEvaluationStrategy.this.isTrue(ves, EmptyBindingSet.getInstance())) {
 				return arg;
 			} else {
-				return QueryEvaluationStep.empty();
-			}
->>>>>>> 67c629f5
+				return QueryEvaluationStep.EMPTY;
+			}
 		}
 		return bs -> new FilterIterator(node, arg.evaluate(bs), ves, StrictEvaluationStrategy.this);
 	}
@@ -852,11 +848,7 @@
 
 	protected QueryEvaluationStep prepare(EmptySet emptySet, QueryEvaluationContext context)
 			throws QueryEvaluationException {
-<<<<<<< HEAD
 		return bindings -> QueryEvaluationStep.EMPTY_ITERATION;
-=======
-		return QueryEvaluationStep.empty();
->>>>>>> 67c629f5
 	}
 
 	@Override
