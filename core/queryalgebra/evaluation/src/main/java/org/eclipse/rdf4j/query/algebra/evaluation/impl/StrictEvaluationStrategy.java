--- conflicted
+++ resolved
@@ -17,10 +17,6 @@
 import org.eclipse.rdf4j.common.iteration.CloseableIteration;
 import org.eclipse.rdf4j.common.iteration.CloseableIterationWrapper;
 import org.eclipse.rdf4j.common.iteration.DistinctIteration;
-<<<<<<< HEAD
-=======
-import org.eclipse.rdf4j.common.iteration.IterationWrapper;
->>>>>>> f716e974
 import org.eclipse.rdf4j.common.iteration.ReducedIteration;
 import org.eclipse.rdf4j.common.iteration.SingletonIteration;
 import org.eclipse.rdf4j.common.net.ParsedIRI;
@@ -588,19 +584,10 @@
 
 	protected QueryEvaluationStep prepare(Distinct node, QueryEvaluationContext context)
 			throws QueryEvaluationException {
-<<<<<<< HEAD
-		final QueryEvaluationStep child = precompile(node.getArg(), context);
-		return bindings -> {
-			final CloseableIteration<BindingSet, QueryEvaluationException> evaluate = child
-					.evaluate(bindings);
-			return new DistinctIteration<>(evaluate,
-					StrictEvaluationStrategy.this::makeSet);
-=======
 		QueryEvaluationStep child = precompile(node.getArg(), context);
 		return bindings -> {
 			CloseableIteration<BindingSet, QueryEvaluationException> evaluate = child.evaluate(bindings);
 			return new DistinctIteration<>(evaluate, StrictEvaluationStrategy.this::makeSet);
->>>>>>> f716e974
 		};
 
 	}
@@ -616,14 +603,8 @@
 		return precompile(operator).evaluate(bindings);
 	}
 
-<<<<<<< HEAD
-	public CloseableIteration<BindingSet, QueryEvaluationException> evaluate(
-			StatementPattern statementPattern,
-			final BindingSet bindings) throws QueryEvaluationException {
-=======
 	public CloseableIteration<BindingSet, QueryEvaluationException> evaluate(StatementPattern statementPattern,
 			BindingSet bindings) throws QueryEvaluationException {
->>>>>>> f716e974
 		return precompile(statementPattern).evaluate(bindings);
 	}
 
@@ -851,11 +832,7 @@
 
 	protected QueryEvaluationStep prepare(SingletonSet singletonSet, QueryEvaluationContext context)
 			throws QueryEvaluationException {
-<<<<<<< HEAD
-		return bindings -> new SingletonIteration<>(bindings);
-=======
 		return SingletonIteration::new;
->>>>>>> f716e974
 
 	}
 
@@ -1860,15 +1837,8 @@
 	}
 
 	@Deprecated(forRemoval = true)
-<<<<<<< HEAD
-	public Value evaluate(Exists node, BindingSet bindings)
-			throws QueryEvaluationException {
-		try (CloseableIteration<BindingSet, QueryEvaluationException> iter = evaluate(node.getSubQuery(),
-				bindings)) {
-=======
 	public Value evaluate(Exists node, BindingSet bindings) throws QueryEvaluationException {
 		try (CloseableIteration<BindingSet, QueryEvaluationException> iter = evaluate(node.getSubQuery(), bindings)) {
->>>>>>> f716e974
 			return BooleanLiteral.valueOf(iter.hasNext());
 		}
 	}
@@ -2098,24 +2068,10 @@
 			return new QueryValueEvaluationStep.ConstantQueryValueEvaluationStep(value);
 		} else if (leftStep.isConstant()) {
 			Value leftVal = leftStep.evaluate(EmptyBindingSet.getInstance());
-<<<<<<< HEAD
-			return bindings -> {
-				Value rightVal = rightStep.evaluate(bindings);
-				return operation.apply(leftVal, rightVal);
-			};
-		} else if (rightStep.isConstant()) {
-			Value rightVal = rightStep.evaluate(EmptyBindingSet.getInstance());
-			return bindings -> {
-				Value leftVal = leftStep.evaluate(bindings);
-				Value result = operation.apply(leftVal, rightVal);
-				return result;
-			};
-=======
 			return bindings -> operation.apply(leftVal, rightStep.evaluate(bindings));
 		} else if (rightStep.isConstant()) {
 			Value rightVal = rightStep.evaluate(EmptyBindingSet.getInstance());
 			return bindings -> operation.apply(leftStep.evaluate(bindings), rightVal);
->>>>>>> f716e974
 		} else {
 			return bindings -> {
 				Value leftVal = leftStep.evaluate(bindings);
@@ -2147,8 +2103,5 @@
 			};
 		}
 	}
-<<<<<<< HEAD
-=======
-
->>>>>>> f716e974
+
 }