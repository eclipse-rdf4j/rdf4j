--- conflicted
+++ resolved
@@ -30,11 +30,7 @@
  */
 public interface QueryEvaluationContext {
 
-	class Minimal implements QueryEvaluationContext {
-
-		private Literal now;
-		private final Dataset dataset;
-
+	public class Minimal implements QueryEvaluationContext {
 		public Minimal(Literal now, Dataset dataset) {
 			super();
 			this.now = now;
@@ -45,26 +41,15 @@
 			this.dataset = dataset;
 		}
 
-<<<<<<< HEAD
-=======
 		private Literal now;
 		private final Dataset dataset;
 
->>>>>>> 61be6fa3
 		@Override
 		public Literal getNow() {
 			// creating a new date is expensive because it uses the XMLGregorianCalendar implementation which is very
 			// complex
 			if (now == null) {
 				now = SimpleValueFactory.getInstance().createLiteral(new Date());
-			}
-
-			if (now == null) {
-				synchronized (this) {
-					if (now == null) {
-						now = SimpleValueFactory.getInstance().createLiteral(new Date());
-					}
-				}
 			}
 
 			return now;
