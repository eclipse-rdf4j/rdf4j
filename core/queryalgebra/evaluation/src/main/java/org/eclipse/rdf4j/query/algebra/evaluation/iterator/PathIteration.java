--- conflicted
+++ resolved
@@ -438,8 +438,6 @@
 
 	}
 
-<<<<<<< HEAD
-=======
 	private Var createAnonVar(String varName, Value v, boolean anonymous) {
 		namedIntermediateJoins.add(varName);
 		return new Var(varName, null, anonymous, false);
@@ -448,5 +446,4 @@
 	public Var createAnonVar(String varName) {
 		return createAnonVar(varName, null, true);
 	}
->>>>>>> 64663826
 }