--- conflicted
+++ resolved
@@ -11,10 +11,7 @@
 import java.util.HashMap;
 import java.util.LinkedHashMap;
 import java.util.LinkedHashSet;
-<<<<<<< HEAD
-=======
 import java.util.List;
->>>>>>> f716e974
 import java.util.function.BiConsumer;
 import java.util.function.Function;
 import java.util.function.Predicate;
@@ -53,11 +50,7 @@
 	private final BiConsumer<Value, MutableBindingSet>[] setBinding;
 	private final BiConsumer<Value, MutableBindingSet>[] addBinding;
 
-<<<<<<< HEAD
-	boolean initialized = false;
-=======
 	boolean initialized;
->>>>>>> f716e974
 
 	ArrayBindingBasedQueryEvaluationContext(QueryEvaluationContext context, String[] allVariables) {
 		this.context = context;
@@ -110,12 +103,7 @@
 		}
 
 		assert variableName != null && !variableName.isEmpty();
-<<<<<<< HEAD
-		Function<ArrayBindingSet, Boolean> directHasVariable = defaultArrayBindingSet
-				.getDirectHasBinding(variableName);
-=======
 		Function<ArrayBindingSet, Boolean> directHasVariable = defaultArrayBindingSet.getDirectHasBinding(variableName);
->>>>>>> f716e974
 		return new HasBinding(variableName, directHasVariable);
 	}
 
@@ -266,15 +254,6 @@
 			@Override
 			public void meet(Var node) throws QueryEvaluationException {
 				super.meet(node);
-<<<<<<< HEAD
-				if (node.isConstant() && node.getParentNode() instanceof StatementPattern) {
-					// we skip constants that are only used in StatementPatterns since these are never added to the
-					// BindingSet anyway
-				} else {
-					node.setName(varNames.computeIfAbsent(node.getName(), k -> k));
-				}
-
-=======
 				// We can skip constants that are only used in StatementPatterns since these are never added to the
 				// BindingSet anyway
 				if (!(node.isConstant() && node.getParentNode() instanceof StatementPattern)) {
@@ -282,7 +261,6 @@
 							node.isAnonymous(), node.isConstant());
 					node.replaceWith(replacement);
 				}
->>>>>>> f716e974
 			}
 
 			@Override
@@ -322,8 +300,6 @@
 			@Override
 			public void meet(ExtensionElem node) throws QueryEvaluationException {
 				node.setName(varNames.computeIfAbsent(node.getName(), k -> k));
-<<<<<<< HEAD
-=======
 				super.meet(node);
 			}
 
@@ -334,16 +310,10 @@
 						.map(varName -> varNames.computeIfAbsent(varName, k -> k))
 						.collect(Collectors.toList());
 				node.setGroupBindingNames(collect);
->>>>>>> f716e974
 				super.meet(node);
 			}
 		};
 		node.visit(queryModelVisitorBase);
-<<<<<<< HEAD
-		String[] varNamesArr = varNames.keySet().toArray(new String[0]);
-		return varNamesArr;
-=======
 		return varNames.keySet().toArray(new String[0]);
->>>>>>> f716e974
 	}
 }