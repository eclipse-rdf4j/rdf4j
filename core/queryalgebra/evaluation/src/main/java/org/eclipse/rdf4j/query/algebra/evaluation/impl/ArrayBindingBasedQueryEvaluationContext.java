--- conflicted
+++ resolved
@@ -161,24 +161,12 @@
 
 		Function<ArrayBindingSet, Binding> directAccessForVariable = defaultArrayBindingSet
 				.getDirectGetBinding(variableName);
-<<<<<<< HEAD
-		return bs -> {
-			if (bs.isEmpty()) {
-				return null;
-			}
-			if (bs instanceof ArrayBindingSet) {
-				return directAccessForVariable.apply((ArrayBindingSet) bs);
-			} else {
-				return bs.getBinding(variableName);
-			}
-		};
-=======
 		if (directAccessForVariable != null) {
 			return (bs) -> {
-				if (bs instanceof ArrayBindingSet) {
+				if (bs.isEmpty()) {
+					return null;
+				} else if (bs instanceof ArrayBindingSet) {
 					return directAccessForVariable.apply((ArrayBindingSet) bs);
-				} else if (bs.isEmpty()) {
-					return null;
 				} else {
 					return bs.getBinding(variableName);
 				}
@@ -186,7 +174,6 @@
 		} else {
 			return (bs) -> null;
 		}
->>>>>>> f0d2f525
 	}
 
 	@Override
