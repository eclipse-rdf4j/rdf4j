--- conflicted
+++ resolved
@@ -120,8 +120,10 @@
 		return -1;
 	}
 
-<<<<<<< HEAD
-	void setCostEstimate(double costEstimate);
+	@Experimental
+	default void setCostEstimate(double costEstimate) {
+		// no-op for backwards compatibility
+	}
 
 	default long getTotalTimeNanosActual() {
 		return -1;
@@ -131,10 +133,5 @@
 		// no-op
 	}
 
-=======
-	@Experimental
-	default void setCostEstimate(double costEstimate) {
-		// no-op for backwards compatibility
-	}
->>>>>>> 06567b11
+
 }