/*******************************************************************************
 * Copyright (c) 2015 Eclipse RDF4J contributors, Aduna, and others.
 * All rights reserved. This program and the accompanying materials
 * are made available under the terms of the Eclipse Distribution License v1.0
 * which accompanies this distribution, and is available at
 * http://www.eclipse.org/org/documents/edl-v10.php.
 *******************************************************************************/
package org.eclipse.rdf4j.query.algebra.helpers;

import java.util.LinkedHashSet;
import java.util.Set;

import org.eclipse.rdf4j.query.algebra.QueryModelNode;
import org.eclipse.rdf4j.query.algebra.Var;

/**
 * A QueryModelVisitor that collects the names of (non-constant) variables that are used in a query model.
 */
<<<<<<< HEAD
public class VarNameCollector extends AbstractSimpleQueryModelVisitor<RuntimeException> {

	public VarNameCollector() {
		super(true);
	}
=======
@Deprecated(forRemoval = true, since = "4.1.0")
public class VarNameCollector extends AbstractQueryModelVisitor<RuntimeException> {
>>>>>>> ddc1b78a

	public static Set<String> process(QueryModelNode node) {
		VarNameCollector collector = new VarNameCollector();
		node.visit(collector);
		return collector.getVarNames();
	}

	private final Set<String> varNames = new LinkedHashSet<>();

	public Set<String> getVarNames() {
		return varNames;
	}

	@Override
	public void meet(Var var) {
		if (!var.hasValue()) {
			varNames.add(var.getName());
		}
	}
}<|MERGE_RESOLUTION|>--- conflicted
+++ resolved
@@ -16,16 +16,8 @@
 /**
  * A QueryModelVisitor that collects the names of (non-constant) variables that are used in a query model.
  */
-<<<<<<< HEAD
-public class VarNameCollector extends AbstractSimpleQueryModelVisitor<RuntimeException> {
-
-	public VarNameCollector() {
-		super(true);
-	}
-=======
 @Deprecated(forRemoval = true, since = "4.1.0")
 public class VarNameCollector extends AbstractQueryModelVisitor<RuntimeException> {
->>>>>>> ddc1b78a
 
 	public static Set<String> process(QueryModelNode node) {
 		VarNameCollector collector = new VarNameCollector();
