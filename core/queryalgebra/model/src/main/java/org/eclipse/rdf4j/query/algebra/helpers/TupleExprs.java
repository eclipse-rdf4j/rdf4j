--- conflicted
+++ resolved
@@ -177,14 +177,7 @@
 	 */
 	public static Var createConstVar(Value value) {
 		String varName = getConstVarName(value);
-<<<<<<< HEAD
-		Var var = new Var(varName, value);
-		var.setConstant(true);
-		var.setAnonymous(true);
-		return var;
-=======
 		return new Var(varName, value, true, true);
->>>>>>> ddc1b78a
 	}
 
 	public static String getConstVarName(Value value) {
