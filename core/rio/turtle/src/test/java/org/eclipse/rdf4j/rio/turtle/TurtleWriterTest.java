/*******************************************************************************
 * Copyright (c) 2015 Eclipse RDF4J contributors, Aduna, and others.
 *
 * All rights reserved. This program and the accompanying materials
 * are made available under the terms of the Eclipse Distribution License v1.0
 * which accompanies this distribution, and is available at
 * http://www.eclipse.org/org/documents/edl-v10.php.
 *
 * SPDX-License-Identifier: BSD-3-Clause
 *******************************************************************************/
package org.eclipse.rdf4j.rio.turtle;

import static org.assertj.core.api.Assertions.assertThat;
import static org.junit.jupiter.api.Assertions.assertTrue;

import java.io.StringReader;
import java.io.StringWriter;

import org.eclipse.rdf4j.model.IRI;
import org.eclipse.rdf4j.model.Model;
import org.eclipse.rdf4j.model.impl.DynamicModelFactory;
import org.eclipse.rdf4j.model.util.Models;
import org.eclipse.rdf4j.model.vocabulary.RDFS;
import org.eclipse.rdf4j.rio.RDFFormat;
import org.eclipse.rdf4j.rio.Rio;
import org.eclipse.rdf4j.rio.WriterConfig;
import org.eclipse.rdf4j.rio.helpers.BasicWriterSettings;
import org.eclipse.rdf4j.rio.helpers.TurtleWriterSettings;
import org.junit.jupiter.api.Disabled;
import org.junit.jupiter.api.Test;

/**
 * @author Arjohn Kampman
 */
public class TurtleWriterTest extends AbstractTurtleWriterTest {

	private final IRI uri1;

	private final IRI uri2;

	private final String exNs;

	public TurtleWriterTest() {
		super(new TurtleWriterFactory(), new TurtleParserFactory());

		exNs = "http://example.org/";
		uri1 = vf.createIRI(exNs, "uri1");
		uri2 = vf.createIRI(exNs, "uri2");
	}

	@Override
	protected void setupWriterConfig(WriterConfig config) {
		config.set(BasicWriterSettings.PRETTY_PRINT, false);
	}

	@Test
	public void testBlankNodeInlining1() throws Exception {
		Model expected = Rio.parse(
				new StringReader(
						String.join("\n", "",
								"@prefix ex: <http://example.com/ns#> .",
								"@prefix rdf: <http://www.w3.org/1999/02/22-rdf-syntax-ns#> .",
								"@prefix sh: <http://www.w3.org/ns/shacl#> .",
								"@prefix xsd: <http://www.w3.org/2001/XMLSchema#> .",
								"",
								"_:bn1 a sh:ValidationReport;",
								"  sh:result _:bn2 .",
								"",
								"_:bn2 a sh:ValidationResult;",
								"  sh:detail _:bn3 .",
								"",
								"_:bn3 a sh:ValidationResult;",
								"  sh:sourceShape _:bn4 .",
								"",
								"_:bn4 a sh:NodeShape;",
								"  sh:datatype xsd:string .",
								"",
								"_:bn3 sh:value \"123\" .",
								"",
								"_:bn2 sh:focusNode ex:validPerson1;",
								"  sh:sourceShape _:bn5 .",
								"",
								"_:bn5 a sh:PropertyShape;",
								"  sh:not _:bn4;",
								"  sh:path ex:age .",
								"",
								"_:bn2 sh:value \"123\" ."

						)
				), "", RDFFormat.TURTLE);

		StringWriter stringWriter = new StringWriter();

		WriterConfig config = new WriterConfig();
		config.set(BasicWriterSettings.INLINE_BLANK_NODES, true);
		Rio.write(expected, stringWriter, RDFFormat.TURTLE, config);

		Model actual = Rio.parse(new StringReader(stringWriter.toString()), "", RDFFormat.TURTLE);

		assertTrue(Models.isomorphic(expected, actual));
	}

	@Test
	public void testBlankNodeInlining2() throws Exception {
		Model expected = Rio.parse(
				new StringReader(
						String.join("\n", "",
								"_:b1 <http://www.w3.org/ns/shacl#focusNode> <http://example.com/ns#validPerson1>, _:b3;",
								"		<http://www.w3.org/ns/shacl#value> _:b3;",
								"  	<http://www.w3.org/ns/shacl#sourceShape> [ a <http://www.w3.org/ns/shacl#PropertyShape>; a [ a [] ] ] .",
								"[] a [a []]."

						)
				), "", RDFFormat.TURTLE);

		StringWriter stringWriter = new StringWriter();
		WriterConfig config = new WriterConfig();
		config.set(BasicWriterSettings.INLINE_BLANK_NODES, true);
		Rio.write(expected, stringWriter, RDFFormat.TURTLE, config);

		Model actual = Rio.parse(new StringReader(stringWriter.toString()), "", RDFFormat.TURTLE);

		assertTrue(Models.isomorphic(expected, actual));

	}

	/**
	 * Test that blank node subjects are processed in correct order even when not supplied in order.
	 */
	@Test
	public void testBlanknodeInlining_SubjectOrder() throws Exception {

		String data = "@prefix rdfs: <http://www.w3.org/2000/01/rdf-schema#> .\n" +
				"@prefix xsd: <http://www.w3.org/2001/XMLSchema#> .\n" +
				"@prefix rep: <http://www.openrdf.org/config/repository#> .\n" +
				"@prefix sr: <http://www.openrdf.org/config/repository/sail#> .\n" +
				"@prefix sail: <http://www.openrdf.org/config/sail#> .\n" +
				"@prefix sb: <http://www.openrdf.org/config/sail/base#> .\n" +
				"@prefix ms: <http://www.openrdf.org/config/sail/memory#> .\n" +
				"\n" +
				"_:node1eemcmeprx2 rep:repositoryType \"openrdf:SailRepository\";\n" +
				"  sr:sailImpl _:node1eemcmeprx3 .\n" +
				"\n" +
				"_:node1eemcmeprx1 a rep:Repository;\n" +
				"  rep:repositoryID \"test-strict\";\n" +
				"  rep:repositoryImpl _:node1eemcmeprx2 .\n" +
				"\n" +
				"_:node1eemcmeprx3 sail:sailType \"openrdf:MemoryStore\";\n" +
				"  sb:evaluationStrategyFactory \"org.eclipse.rdf4j.query.algebra.evaluation.impl.StrictEvaluationStrategyFactory\" .\n";

		Model expected = Rio.parse(new StringReader(data), "", RDFFormat.TURTLE);

		StringWriter stringWriter = new StringWriter();
		WriterConfig config = new WriterConfig();
		config.set(BasicWriterSettings.INLINE_BLANK_NODES, true);
		Rio.write(expected, stringWriter, RDFFormat.TURTLE, config);

//		System.out.println(stringWriter.toString());

		Model actual = Rio.parse(new StringReader(stringWriter.toString()), "", RDFFormat.TURTLE);
		assertTrue(Models.isomorphic(expected, actual));

	}

	@Test
	public void testNoBuffering() throws Exception {
		String data = "@prefix rdfs: <http://www.w3.org/2000/01/rdf-schema#> .\n" +
				"@prefix xsd: <http://www.w3.org/2001/XMLSchema#> .\n" +
				"@prefix rep: <http://www.openrdf.org/config/repository#> .\n" +
				"@prefix sr: <http://www.openrdf.org/config/repository/sail#> .\n" +
				"@prefix sail: <http://www.openrdf.org/config/sail#> .\n" +
				"@prefix sb: <http://www.openrdf.org/config/sail/base#> .\n" +
				"@prefix ms: <http://www.openrdf.org/config/sail/memory#> .\n" +
				"\n" +
				"_:node1eemcmeprx2 rep:repositoryType \"openrdf:SailRepository\";\n" +
				"  sr:sailImpl _:node1eemcmeprx3 .\n" +
				"\n" +
				"_:node1eemcmeprx1 a rep:Repository;\n" +
				"  rep:repositoryID \"test-strict\";\n" +
				"  rep:repositoryImpl _:node1eemcmeprx2 .\n" +
				"\n" +
				"_:node1eemcmeprx3 sail:sailType \"openrdf:MemoryStore\";\n" +
				"  sb:evaluationStrategyFactory \"org.eclipse.rdf4j.query.algebra.evaluation.impl.StrictEvaluationStrategyFactory\" .\n";

		Model expected = Rio.parse(new StringReader(data), "", RDFFormat.TURTLE);

		StringWriter stringWriter = new StringWriter();
		WriterConfig config = new WriterConfig();
		config.set(BasicWriterSettings.INLINE_BLANK_NODES, false);
		config.set(BasicWriterSettings.PRETTY_PRINT, false);
		Rio.write(expected, stringWriter, RDFFormat.TURTLE, config);

		Model actual = Rio.parse(new StringReader(stringWriter.toString()), "", RDFFormat.TURTLE);
		assertTrue(Models.isomorphic(expected, actual));
	}

	@Test
	public void testUnusualIrisAndPrefixesParseWriteCompare() throws Exception {
		String data = "@prefix server-news: <news:comp.infosystems.www.servers.> .\n" +
				"@prefix rdfs: <http://www.w3.org/2000/01/rdf-schema#> .\n" +
				"server-news:unix rdfs:label \"News on Unix\" .\n" +
				"server-news:windows rdfs:label \"News on Windows\" .\n";

		var expected = Rio.parse(new StringReader(data), "", RDFFormat.TURTLE);

		var stringWriter = new StringWriter();
		var config = new WriterConfig();
		config.set(BasicWriterSettings.INLINE_BLANK_NODES, false);
		config.set(BasicWriterSettings.PRETTY_PRINT, false);
		Rio.write(expected, stringWriter, RDFFormat.TURTLE, config);

		var actual = Rio.parse(new StringReader(stringWriter.toString()), "", RDFFormat.TURTLE);
		assertThat(Models.isomorphic(expected, actual)).as("isomorphic").isTrue();

		// Requires https://github.com/eclipse-rdf4j/rdf4j/issues/4929 to be fixed
		// assertThat(stringWriter.toString()).isEqualTo(data);
	}

	@Test
	public void testUnusualIrisAndPrefixesWriteParserWriteCompare() throws Exception {
		var prefix = "server-news";
		var ns = "news:comp.infosystems.www.servers.";

		var config = new WriterConfig();
		config.set(BasicWriterSettings.INLINE_BLANK_NODES, false);
		config.set(BasicWriterSettings.PRETTY_PRINT, false);

		var expectedModel = new DynamicModelFactory().createEmptyModel();
		expectedModel.setNamespace(prefix, ns);
		expectedModel.setNamespace(RDFS.PREFIX, RDFS.NAMESPACE);
		expectedModel.add(vf.createIRI(ns, "unix"), RDFS.LABEL, vf.createLiteral("News on Unix"));
		expectedModel.add(vf.createIRI(ns, "windows"), RDFS.LABEL, vf.createLiteral("News on Windows"));

		var turtle1 = new StringWriter();
		Rio.write(expectedModel, turtle1, RDFFormat.TURTLE, config);

		var actualModel = Rio.parse(new StringReader(turtle1.toString()), "", RDFFormat.TURTLE);
		assertThat(Models.isomorphic(expectedModel, actualModel)).as("isomorphic").isTrue();

		var turtle2 = new StringWriter();
		Rio.write(actualModel, turtle2, RDFFormat.TURTLE, config);

		// Requires https://github.com/eclipse-rdf4j/rdf4j/issues/4929 to be fixed
		// assertThat(turtle2.toString()).isEqualTo(turtle1.toString());
	}

	@Test
	@Disabled
	public void anotherBnodeTest() throws Exception {
		String data = "@prefix ex:    <http://example.com/ns#> .\n" +
				"@prefix sh:    <http://www.w3.org/ns/shacl#> .\n" +
				"@prefix rdf:   <http://www.w3.org/1999/02/22-rdf-syntax-ns#> .\n" +
				"@prefix xsd:   <http://www.w3.org/2001/XMLSchema#> .\n" +
				"@prefix rdfs:  <http://www.w3.org/2000/01/rdf-schema#> .\n" +
				"@prefix foaf:  <http://xmlns.com/foaf/0.1/> .\n" +
				"\n" +
				"_:b0    a        sh:PropertyShape ;\n" +
				"        sh:not   [ a       sh:NodeShape ;\n" +
				"                   sh:and  [ rdf:first  [ a       sh:NodeShape ;\n" +
				"                                          sh:in   ( ex:steve )\n" +
				"                                        ] ;\n" +
				"                             rdf:rest   ( _:b1\n" +
				"                                        ) ;\n" +
				"                             rdf:rest   ( _:b1\n" +
				"                                        ) ;\n" +
				"                             rdf:rest   ( _:b1\n" +
				"                                        ) ;\n" +
				"                             rdf:rest   ( _:b1\n" +
				"                                        ) ;\n" +
				"                             rdf:rest   ( _:b1\n" +
				"                                        ) ;\n" +
				"                             rdf:rest   ( _:b1\n" +
				"                                        ) ;\n" +
				"                             rdf:rest   ( _:b1\n" +
				"                                        ) ;\n" +
				"                             rdf:rest   ( _:b1\n" +
				"                                        )\n" +
				"                           ]\n" +
				"                 ] ;\n" +
				"        sh:path  ex:knows .\n" +
				"\n" +
				"_:b1    a       sh:NodeShape ;\n" +
				"        sh:in   [ rdf:first  ex:pete ;\n" +
				"                  rdf:rest   ( ex:steve ) ;\n" +
				"                  rdf:rest   ( ex:steve ) ;\n" +
				"                  rdf:rest   ( ex:steve ) ;\n" +
				"                  rdf:rest   ( ex:steve ) ;\n" +
				"                  rdf:rest   ( ex:steve ) ;\n" +
				"                  rdf:rest   ( ex:steve ) ;\n" +
				"                  rdf:rest   ( ex:steve ) ;\n" +
				"                  rdf:rest   ( ex:steve )\n" +
				"                ] .\n" +
				"\n" +
				"[ a            sh:ValidationReport ;\n" +
				"  <http://rdf4j.org/schema/rdf4j#truncated>\n" +
				"          false ;\n" +
				"  sh:conforms  false ;\n" +
				"  sh:result    [ a                             sh:ValidationResult ;\n" +
				"                 sh:focusNode                  ex:validPerson1 ;\n" +
				"                 sh:resultPath                 ex:knows ;\n" +
				"                 sh:resultSeverity             sh:Violation ;\n" +
				"                 sh:sourceConstraintComponent  sh:NotConstraintComponent ;\n" +
				"                 sh:sourceShape                _:b0 ;\n" +
				"                 sh:value                      ex:steve\n" +
				"               ] ;\n" +
				"  sh:result    [ a                             sh:ValidationResult ;\n" +
				"                 sh:focusNode                  ex:validPerson1 ;\n" +
				"                 sh:resultPath                 ex:knows ;\n" +
				"                 sh:resultSeverity             sh:Violation ;\n" +
				"                 sh:sourceConstraintComponent  sh:NotConstraintComponent ;\n" +
				"                 sh:sourceShape                _:b0 ;\n" +
				"                 sh:value                      ex:steve\n" +
				"               ] ;\n" +
				"  sh:result    [ a                             sh:ValidationResult ;\n" +
				"                 sh:focusNode                  ex:validPerson1 ;\n" +
				"                 sh:resultPath                 ex:knows ;\n" +
				"                 sh:resultSeverity             sh:Violation ;\n" +
				"                 sh:sourceConstraintComponent  sh:NotConstraintComponent ;\n" +
				"                 sh:sourceShape                _:b0 ;\n" +
				"                 sh:value                      ex:steve\n" +
				"               ] ;\n" +
				"  sh:result    [ a                             sh:ValidationResult ;\n" +
				"                 sh:focusNode                  ex:validPerson1 ;\n" +
				"                 sh:resultPath                 ex:knows ;\n" +
				"                 sh:resultSeverity             sh:Violation ;\n" +
				"                 sh:sourceConstraintComponent  sh:NotConstraintComponent ;\n" +
				"                 sh:sourceShape                _:b0 ;\n" +
				"                 sh:value                      ex:steve\n" +
				"               ] ;\n" +
				"  sh:result    [ a                             sh:ValidationResult ;\n" +
				"                 sh:focusNode                  ex:validPerson1 ;\n" +
				"                 sh:resultPath                 ex:knows ;\n" +
				"                 sh:resultSeverity             sh:Violation ;\n" +
				"                 sh:sourceConstraintComponent  sh:NotConstraintComponent ;\n" +
				"                 sh:sourceShape                _:b0 ;\n" +
				"                 sh:value                      ex:steve\n" +
				"               ] ;\n" +
				"  sh:result    [ a                             sh:ValidationResult ;\n" +
				"                 sh:focusNode                  ex:validPerson1 ;\n" +
				"                 sh:resultPath                 ex:knows ;\n" +
				"                 sh:resultSeverity             sh:Violation ;\n" +
				"                 sh:sourceConstraintComponent  sh:NotConstraintComponent ;\n" +
				"                 sh:sourceShape                _:b0 ;\n" +
				"                 sh:value                      ex:steve\n" +
				"               ] ;\n" +
				"  sh:result    [ a                             sh:ValidationResult ;\n" +
				"                 sh:focusNode                  ex:validPerson1 ;\n" +
				"                 sh:resultPath                 ex:knows ;\n" +
				"                 sh:resultSeverity             sh:Violation ;\n" +
				"                 sh:sourceConstraintComponent  sh:NotConstraintComponent ;\n" +
				"                 sh:sourceShape                _:b0 ;\n" +
				"                 sh:value                      ex:steve\n" +
				"               ] ;\n" +
				"  sh:result    [ a                             sh:ValidationResult ;\n" +
				"                 sh:focusNode                  ex:validPerson1 ;\n" +
				"                 sh:resultPath                 ex:knows ;\n" +
				"                 sh:resultSeverity             sh:Violation ;\n" +
				"                 sh:sourceConstraintComponent  sh:NotConstraintComponent ;\n" +
				"                 sh:sourceShape                _:b0 ;\n" +
				"                 sh:value                      ex:steve\n" +
				"               ]\n" +
				"] .\n";

		Model expected = Rio.parse(new StringReader(data), "", RDFFormat.TURTLE);

		StringWriter stringWriter = new StringWriter();
		WriterConfig config = new WriterConfig();
		config.set(BasicWriterSettings.INLINE_BLANK_NODES, true);
		Rio.write(expected, stringWriter, RDFFormat.TURTLE, config);

		Model actual = Rio.parse(new StringReader(stringWriter.toString()), "", RDFFormat.TURTLE);
		assertTrue(Models.isomorphic(expected, actual));
	}

	@Test
	public void testBNodeValuesInList() throws Exception {
		String data = "" +
				"@prefix ex:    <http://example.com/ns#> .\n" +
				"\n" +
				"ex:a  ex:list   (_:b0 _:b0) .";

		Model expected = Rio.parse(new StringReader(data), "", RDFFormat.TURTLE);

		StringWriter stringWriter = new StringWriter();
		WriterConfig config = new WriterConfig();
		config.set(BasicWriterSettings.INLINE_BLANK_NODES, true);
		Rio.write(expected, stringWriter, RDFFormat.TURTLE, config);

		Model actual = Rio.parse(new StringReader(stringWriter.toString()), "", RDFFormat.TURTLE);
		assertTrue(Models.isomorphic(expected, actual));
	}

	@Test
	public void testBNodeValuesInList2() throws Exception {
		String data = "" +
				"@prefix ex:    <http://example.com/ns#> .\n" +
				"\n" +
				"ex:a  ex:list   (_:b0 _:b1) .";

		Model expected = Rio.parse(new StringReader(data), "", RDFFormat.TURTLE);

		StringWriter stringWriter = new StringWriter();
		WriterConfig config = new WriterConfig();
		config.set(BasicWriterSettings.INLINE_BLANK_NODES, true);
		Rio.write(expected, stringWriter, RDFFormat.TURTLE, config);
		Model actual = Rio.parse(new StringReader(stringWriter.toString()), "", RDFFormat.TURTLE);
		assertTrue(Models.isomorphic(expected, actual));
	}

	@Test
	public void testBNodeValuesInList3() throws Exception {
		String data = "" +
				"@prefix ex:    <http://example.com/ns#> .\n" +
				"\n" +
				"ex:a  ex:list   (_:b0 _:b1) .\n" +
				"_:b1 ex:foo ex:bar.\n";

		Model expected = Rio.parse(new StringReader(data), "", RDFFormat.TURTLE);

		StringWriter stringWriter = new StringWriter();
		WriterConfig config = new WriterConfig();
		config.set(BasicWriterSettings.INLINE_BLANK_NODES, true);
		Rio.write(expected, stringWriter, RDFFormat.TURTLE, config);
		Model actual = Rio.parse(new StringReader(stringWriter.toString()), "", RDFFormat.TURTLE);
		assertTrue(Models.isomorphic(expected, actual));
	}

	@Test
	public void testInvalidList_nonListPredicate() throws Exception {
		String data = "@prefix ex:    <http://example.com/ns#> .\n" +
				"@prefix rdf:   <http://www.w3.org/1999/02/22-rdf-syntax-ns#> .\n" +
				"\n" +
				"ex:ex1    ex:list  [ rdf:first  [  ] ;\n" +
				"                             rdf:rest   rdf:nil ;\n" +
				"                             ex:abc   ex:def\n" +
				"                           ]\n" +
				"                   .\n" +
				"";

		Model expected = Rio.parse(new StringReader(data), "", RDFFormat.TURTLE);

		StringWriter stringWriter = new StringWriter();
		WriterConfig config = new WriterConfig();
		config.set(BasicWriterSettings.INLINE_BLANK_NODES, true);
		Rio.write(expected, stringWriter, RDFFormat.TURTLE, config);

		Model actual = Rio.parse(new StringReader(stringWriter.toString()), "", RDFFormat.TURTLE);
		assertTrue(Models.isomorphic(expected, actual));
	}

	@Test
	public void testInvalidList_multipleRdfRestPredicates() throws Exception {
		String data = "@prefix ex: <http://example.com/ns#> .\n" +
				"@prefix foaf: <http://xmlns.com/foaf/0.1/> .\n" +
				"@prefix xsd: <http://www.w3.org/2001/XMLSchema#> .\n" +
				"@prefix sh: <http://www.w3.org/ns/shacl#> .\n" +
				"@prefix rdf: <http://www.w3.org/1999/02/22-rdf-syntax-ns#> .\n" +
				"@prefix rdfs: <http://www.w3.org/2000/01/rdf-schema#> .\n" +
				"\n" +
				"_:node1ei5i7ns4x11752 a sh:ValidationReport;\n" +
				"  sh:conforms false;\n" +
				"  <http://rdf4j.org/schema/rdf4j#truncated> false;\n" +
				"  sh:result _:5f9908e9-caee-4059-aa52-69227a27ac20, _:3a37be3d-7af5-4b74-b7cf-b6358196bf0e,\n" +
				"    _:ba3bb72d-eb40-4aec-987a-bf2a3d925f06, _:6c86bbd3-a6ea-4b4f-8881-d479cff3aff5, _:ff167b12-c1b4-4341-bf63-187bed54e1ed,\n"
				+
				"    _:c3c6878c-7a69-41c8-b65b-50ab02da9519, _:f07f8ae4-1137-454c-ac6a-f385631b592e, _:a7b959ba-a7b4-4922-9974-9f363fdaccdf .\n"
				+
				"\n" +
				"_:5f9908e9-caee-4059-aa52-69227a27ac20 a sh:ValidationResult;\n" +
				"  sh:focusNode ex:validPerson1;\n" +
				"  sh:value ex:steve;\n" +
				"  sh:resultPath ex:knows;\n" +
				"  sh:sourceConstraintComponent sh:NotConstraintComponent;\n" +
				"  sh:resultSeverity sh:Violation;\n" +
				"  sh:sourceShape _:node1ei5i7sdex1 .\n" +
				"\n" +
				"_:node1ei5i7sdex1 a sh:PropertyShape;\n" +
				"  sh:path ex:knows;\n" +
				"  sh:not _:node1ei5i7sdex2 .\n" +
				"\n" +
				"_:node1ei5i7sdex2 a sh:NodeShape;\n" +
				"  sh:and _:node1ei5i7sdex3 .\n" +
				"\n" +
				"_:node1ei5i7sdex3 rdf:first _:node1ei5i7sdex4;\n" +
				"  rdf:rest _:node1ei5i7ns4x11754, _:node1ei5i7ns4x11756, _:node1ei5i7ns4x11758, _:node1ei5i7ns4x11760,\n"
				+
				"    _:node1ei5i7ns4x11763, _:node1ei5i7ns4x11765, _:node1ei5i7ns4x11767, _:node1ei5i7ns4x11769 .\n" +
				"\n" +
				"_:node1ei5i7ns4x11754 rdf:first _:node1ei5i7sdex7;\n" +
				"  rdf:rest rdf:nil .\n" +
				"\n" +
				"_:node1ei5i7sdex4 a sh:NodeShape;\n" +
				"  sh:in _:node1ei5i7sdex5 .\n" +
				"\n" +
				"_:node1ei5i7sdex5 rdf:first ex:steve;\n" +
				"  rdf:rest rdf:nil .\n" +
				"\n" +
				"_:node1ei5i7sdex7 a sh:NodeShape;\n" +
				"  sh:in _:node1ei5i7sdex8 .\n" +
				"\n" +
				"_:node1ei5i7sdex8 rdf:first ex:pete;\n" +
				"  rdf:rest _:node1ei5i7ns4x11755, _:node1ei5i7ns4x11757, _:node1ei5i7ns4x11759, _:node1ei5i7ns4x11761,\n"
				+
				"    _:node1ei5i7ns4x11764, _:node1ei5i7ns4x11766, _:node1ei5i7ns4x11768, _:node1ei5i7ns4x11770 .\n" +
				"\n" +
				"_:node1ei5i7ns4x11755 rdf:first ex:steve;\n" +
				"  rdf:rest rdf:nil .\n" +
				"\n" +
				"_:3a37be3d-7af5-4b74-b7cf-b6358196bf0e a sh:ValidationResult;\n" +
				"  sh:focusNode ex:validPerson1;\n" +
				"  sh:value ex:steve;\n" +
				"  sh:resultPath ex:knows;\n" +
				"  sh:sourceConstraintComponent sh:NotConstraintComponent;\n" +
				"  sh:resultSeverity sh:Violation;\n" +
				"  sh:sourceShape _:node1ei5i7sdex1 .\n" +
				"\n" +
				"_:node1ei5i7ns4x11756 rdf:first _:node1ei5i7sdex7;\n" +
				"  rdf:rest rdf:nil .\n" +
				"\n" +
				"_:node1ei5i7ns4x11757 rdf:first ex:steve;\n" +
				"  rdf:rest rdf:nil .\n" +
				"\n" +
				"_:ba3bb72d-eb40-4aec-987a-bf2a3d925f06 a sh:ValidationResult;\n" +
				"  sh:focusNode ex:validPerson1;\n" +
				"  sh:value ex:steve;\n" +
				"  sh:resultPath ex:knows;\n" +
				"  sh:sourceConstraintComponent sh:NotConstraintComponent;\n" +
				"  sh:resultSeverity sh:Violation;\n" +
				"  sh:sourceShape _:node1ei5i7sdex1 .\n" +
				"\n" +
				"_:node1ei5i7ns4x11758 rdf:first _:node1ei5i7sdex7;\n" +
				"  rdf:rest rdf:nil .\n" +
				"\n" +
				"_:node1ei5i7ns4x11759 rdf:first ex:steve;\n" +
				"  rdf:rest rdf:nil .\n" +
				"\n" +
				"_:6c86bbd3-a6ea-4b4f-8881-d479cff3aff5 a sh:ValidationResult;\n" +
				"  sh:focusNode ex:validPerson1;\n" +
				"  sh:value ex:steve;\n" +
				"  sh:resultPath ex:knows;\n" +
				"  sh:sourceConstraintComponent sh:NotConstraintComponent;\n" +
				"  sh:resultSeverity sh:Violation;\n" +
				"  sh:sourceShape _:node1ei5i7sdex1 .\n" +
				"\n" +
				"_:node1ei5i7ns4x11760 rdf:first _:node1ei5i7sdex7;\n" +
				"  rdf:rest rdf:nil .\n" +
				"\n" +
				"_:node1ei5i7ns4x11761 rdf:first ex:steve;\n" +
				"  rdf:rest rdf:nil .\n" +
				"\n" +
				"_:ff167b12-c1b4-4341-bf63-187bed54e1ed a sh:ValidationResult;\n" +
				"  sh:focusNode ex:validPerson1;\n" +
				"  sh:value ex:steve;\n" +
				"  sh:resultPath ex:knows;\n" +
				"  sh:sourceConstraintComponent sh:NotConstraintComponent;\n" +
				"  sh:resultSeverity sh:Violation;\n" +
				"  sh:sourceShape _:node1ei5i7sdex1 .\n" +
				"\n" +
				"_:node1ei5i7ns4x11763 rdf:first _:node1ei5i7sdex7;\n" +
				"  rdf:rest rdf:nil .\n" +
				"\n" +
				"_:node1ei5i7ns4x11764 rdf:first ex:steve;\n" +
				"  rdf:rest rdf:nil .\n" +
				"\n" +
				"_:c3c6878c-7a69-41c8-b65b-50ab02da9519 a sh:ValidationResult;\n" +
				"  sh:focusNode ex:validPerson1;\n" +
				"  sh:value ex:steve;\n" +
				"  sh:resultPath ex:knows;\n" +
				"  sh:sourceConstraintComponent sh:NotConstraintComponent;\n" +
				"  sh:resultSeverity sh:Violation;\n" +
				"  sh:sourceShape _:node1ei5i7sdex1 .\n" +
				"\n" +
				"_:node1ei5i7ns4x11765 rdf:first _:node1ei5i7sdex7;\n" +
				"  rdf:rest rdf:nil .\n" +
				"\n" +
				"_:node1ei5i7ns4x11766 rdf:first ex:steve;\n" +
				"  rdf:rest rdf:nil .\n" +
				"\n" +
				"_:f07f8ae4-1137-454c-ac6a-f385631b592e a sh:ValidationResult;\n" +
				"  sh:focusNode ex:validPerson1;\n" +
				"  sh:value ex:steve;\n" +
				"  sh:resultPath ex:knows;\n" +
				"  sh:sourceConstraintComponent sh:NotConstraintComponent;\n" +
				"  sh:resultSeverity sh:Violation;\n" +
				"  sh:sourceShape _:node1ei5i7sdex1 .\n" +
				"\n" +
				"_:node1ei5i7ns4x11767 rdf:first _:node1ei5i7sdex7;\n" +
				"  rdf:rest rdf:nil .\n" +
				"\n" +
				"_:node1ei5i7ns4x11768 rdf:first ex:steve;\n" +
				"  rdf:rest rdf:nil .\n" +
				"\n" +
				"_:a7b959ba-a7b4-4922-9974-9f363fdaccdf a sh:ValidationResult;\n" +
				"  sh:focusNode ex:validPerson1;\n" +
				"  sh:value ex:steve;\n" +
				"  sh:resultPath ex:knows;\n" +
				"  sh:sourceConstraintComponent sh:NotConstraintComponent;\n" +
				"  sh:resultSeverity sh:Violation;\n" +
				"  sh:sourceShape _:node1ei5i7sdex1 .\n" +
				"\n" +
				"_:node1ei5i7ns4x11769 rdf:first _:node1ei5i7sdex7;\n" +
				"  rdf:rest rdf:nil .\n" +
				"\n" +
				"_:node1ei5i7ns4x11770 rdf:first ex:steve;\n" +
				"  rdf:rest rdf:nil .\n";

		Model expected = Rio.parse(new StringReader(data), "", RDFFormat.TURTLE);

		StringWriter stringWriter = new StringWriter();
		WriterConfig config = new WriterConfig();
		config.set(BasicWriterSettings.INLINE_BLANK_NODES, true);
		Rio.write(expected, stringWriter, RDFFormat.TURTLE, config);

		Model actual = Rio.parse(new StringReader(stringWriter.toString()), "", RDFFormat.TURTLE);
		assertTrue(Models.isomorphic(expected, actual));
	}

	@Test
	public void testBlankNodeInlining_directCircularReference() throws Exception {
		String data = "@prefix dc: <http://purl.org/dc/terms/> .\n" +
				"@prefix ns0: <http://www.w3.org/ns/earl#> .\n" +
				"@prefix xsd: <http://www.w3.org/2001/XMLSchema#> .\n" +
				"\n" +
				"<http://example.org/DISPLAY_NAME>\n" +
				"  a <http://www.w3.org/ns/earl#TestCriterion> ;\n" +
				"  dc:hasPart _:genid3 .\n" +
				"\n" +
				"_:genid3\n" +
				"  a ns0:TestCase ;\n" +
				"  ns0:assertions [\n" +
				"    a ns0:Assertion ;\n" +
				"    ns0:test _:genid3 \n" + // direct circular reference between two blank nodes
				"  ] .";

		Model expected = Rio.parse(new StringReader(data), "", RDFFormat.TURTLE);

//		System.out.println("### EXPECTED ###");
//		System.out.println(data);
//		System.out.println("#################\n");
//
		StringWriter stringWriter = new StringWriter();
		WriterConfig config = new WriterConfig();
		config.set(BasicWriterSettings.INLINE_BLANK_NODES, true);
		Rio.write(expected, stringWriter, RDFFormat.TURTLE, config);

//		System.out.println("### ACTUAL ###");
//		System.out.println(stringWriter.toString());
//		System.out.println("#################\n");
//
		Model actual = Rio.parse(new StringReader(stringWriter.toString()), "", RDFFormat.TURTLE);
		assertTrue(Models.isomorphic(expected, actual));
	}

	@Test
	public void testBlankNodeInlining_indirectCircularReference() throws Exception {
		String data = "@prefix dc: <http://purl.org/dc/terms/> .\n" +
				"@prefix ns0: <http://www.w3.org/ns/earl#> .\n" +
				"@prefix xsd: <http://www.w3.org/2001/XMLSchema#> .\n" +
				"\n" +
				"<http://example.org/DISPLAY_NAME>\n" +
				"  a <http://www.w3.org/ns/earl#TestCriterion> ;\n" +
				"  dc:hasPart _:genid3 .\n" +
				"\n" +
				"_:genid3\n" +
				"  a ns0:TestCase ;\n" +
				"  ns0:assertions [\n" +
				"    a ns0:Assertion ;\n" +
				"    ns0:test [ ns0:reference _:genid3 ] \n" + // indirect blank node cycle
				"  ] .";

		Model expected = Rio.parse(new StringReader(data), "", RDFFormat.TURTLE);

//		System.out.println("### EXPECTED ###");
//		System.out.println(data);
//		System.out.println("#################\n");

		StringWriter stringWriter = new StringWriter();
		WriterConfig config = new WriterConfig();
		config.set(BasicWriterSettings.INLINE_BLANK_NODES, true);
		Rio.write(expected, stringWriter, RDFFormat.TURTLE, config);

//		System.out.println("### ACTUAL ###");
//		System.out.println(stringWriter.toString());
//		System.out.println("#################\n");

		Model actual = Rio.parse(new StringReader(stringWriter.toString()), "", RDFFormat.TURTLE);
		assertTrue(Models.isomorphic(expected, actual));
	}

	@Test
	public void testBlankNodeInlining_indirectCircularReferenceWithIRI() throws Exception {
		String data = "@prefix dc: <http://purl.org/dc/terms/> .\n" +
				"@prefix ns0: <http://www.w3.org/ns/earl#> .\n" +
				"@prefix xsd: <http://www.w3.org/2001/XMLSchema#> .\n" +
				"\n" +
				"<http://example.org/DISPLAY_NAME>\n" +
				"  a <http://www.w3.org/ns/earl#TestCriterion> ;\n" +
				"  dc:hasPart _:genid3 .\n" +
				"\n" +
				"_:genid3\n" +
				"  a ns0:TestCase ;\n" +
				"  ns0:assertions [\n" +
				"    a ns0:Assertion ;\n" +
				"    ns0:test ns0:testSubject \n" +
				"  ] ." +
				" ns0:testSubject ns0:reference _:genid3 ."; // blank node cycle broken with an IRI subject

		Model expected = Rio.parse(new StringReader(data), "", RDFFormat.TURTLE);

//		System.out.println("### EXPECTED ###");
//		System.out.println(data);
//		System.out.println("#################\n");

		StringWriter stringWriter = new StringWriter();
		WriterConfig config = new WriterConfig();
		config.set(BasicWriterSettings.INLINE_BLANK_NODES, true);
		Rio.write(expected, stringWriter, RDFFormat.TURTLE, config);

//		System.out.println("### ACTUAL ###");
//		System.out.println(stringWriter.toString());
//		System.out.println("#################\n");
//
		Model actual = Rio.parse(new StringReader(stringWriter.toString()), "", RDFFormat.TURTLE);
		assertTrue(Models.isomorphic(expected, actual));
	}

	@Test
<<<<<<< HEAD
	public void testIgnoreAbbreviateNumbers() {
=======
	public void testIriNamespace() throws Exception {
		Model model = new DynamicModelFactory().createEmptyModel();
		String prefix = "foo-bar";
		String ns = "foo:this.is.my.bar.";
		model.setNamespace(prefix, ns);
		model.add(vf.createIRI(ns, "lala"), vf.createIRI(ns, "lulu"), vf.createIRI(ns, "lolo"));

		StringWriter stringWriter = new StringWriter();
		Rio.write(model, stringWriter, RDFFormat.TURTLE);

		assertThat(stringWriter.toString()).contains("foo-bar:lala foo-bar:lulu foo-bar:lolo .");
	}

	@Test
	public void testIgnoreAbbreviateNumbers() throws Exception {
>>>>>>> main
		StringWriter sw = new StringWriter();

		WriterConfig config = new WriterConfig();
		// abbreviate numbers should be ignored when pretty print is false
		config.set(BasicWriterSettings.PRETTY_PRINT, false)
				.set(TurtleWriterSettings.ABBREVIATE_NUMBERS, true);

		Rio.write(getAbbrevTestModel(), sw, RDFFormat.TURTLE, config);

		String result = sw.toString();
		assertTrue(result.contains("\"1234567.89\"^^<http://www.w3.org/2001/XMLSchema#double>"));
		assertTrue(result.contains("\"-2\"^^<http://www.w3.org/2001/XMLSchema#integer>"));
		assertTrue(result.contains("\"55.66\"^^<http://www.w3.org/2001/XMLSchema#decimal>"));
	}
}<|MERGE_RESOLUTION|>--- conflicted
+++ resolved
@@ -725,10 +725,7 @@
 	}
 
 	@Test
-<<<<<<< HEAD
-	public void testIgnoreAbbreviateNumbers() {
-=======
-	public void testIriNamespace() throws Exception {
+	public void testIriNamespace() {
 		Model model = new DynamicModelFactory().createEmptyModel();
 		String prefix = "foo-bar";
 		String ns = "foo:this.is.my.bar.";
@@ -742,8 +739,7 @@
 	}
 
 	@Test
-	public void testIgnoreAbbreviateNumbers() throws Exception {
->>>>>>> main
+	public void testIgnoreAbbreviateNumbers() {
 		StringWriter sw = new StringWriter();
 
 		WriterConfig config = new WriterConfig();
