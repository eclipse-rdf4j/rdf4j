--- conflicted
+++ resolved
@@ -39,13 +39,7 @@
 
 	Optional<? extends CoreDatatype> asOptional();
 
-<<<<<<< HEAD
-	Map<IRI, Optional<? extends CoreDatatype>> reverseLookup = CoreDatatypeHelper.getReverseLookup();
-
 	static Optional<? extends CoreDatatype> from(IRI datatype) {
-=======
-	static Optional<CoreDatatype> from(IRI datatype) {
->>>>>>> a27ac351
 		if (datatype == null) {
 			return Optional.empty();
 		}
