--- conflicted
+++ resolved
@@ -19,17 +19,12 @@
 @InternalUseOnly
 class CoreDatatypeHelper {
 
-<<<<<<< HEAD
+	static Map<IRI, Optional<? extends CoreDatatype>> reverseLookup;
+
 	static Map<IRI, Optional<? extends CoreDatatype>> getReverseLookup() {
 
-		HashMap<IRI, Optional<? extends CoreDatatype>> reverseLookup = new HashMap<>();
-=======
-	static Map<IRI, Optional<CoreDatatype>> reverseLookup;
-
-	static Map<IRI, Optional<CoreDatatype>> getReverseLookup() {
-
 		if (reverseLookup == null) {
-			HashMap<IRI, Optional<CoreDatatype>> map = new HashMap<>();
+			HashMap<IRI, Optional<? extends CoreDatatype>> map = new HashMap<>();
 
 			for (CoreDatatype value : CoreDatatype.RDF.values()) {
 				map.put(value.getIri(), value.asOptional());
@@ -62,7 +57,6 @@
 			this.localName = localName;
 			this.stringValue = namespace.concat(localName);
 		}
->>>>>>> a27ac351
 
 		@Override
 		public String stringValue() {
@@ -79,9 +73,5 @@
 			return localName;
 		}
 
-<<<<<<< HEAD
-		return reverseLookup;
-=======
->>>>>>> a27ac351
 	}
 }