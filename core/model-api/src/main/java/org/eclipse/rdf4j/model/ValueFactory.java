--- conflicted
+++ resolved
@@ -35,22 +35,6 @@
 	IRI createIRI(String iri);
 
 	/**
-<<<<<<< HEAD
-	 * Creates a new URI from the supplied string-representation.
-	 *
-	 * @param uri A string-representation of a URI.
-	 * @return An object representing the URI.
-	 * @throws IllegalArgumentException If the supplied string does not resolve to a legal (absolute) URI.
-	 * @deprecated Use {{@link #createIRI(String)} instead.
-	 */
-	@Deprecated
-	default URI createURI(String uri) {
-		return createIRI(uri);
-	}
-
-	/**
-=======
->>>>>>> 73e64928
 	 * Creates a new IRI from the supplied namespace and local name. Calling this method is funtionally equivalent to
 	 * calling {@link #createIRI(String) createIRI(namespace+localName)}, but allows the ValueFactory to reuse supplied
 	 * namespace and local name strings whenever possible. Note that the values returned by {@link IRI#getNamespace()}
@@ -64,23 +48,6 @@
 	IRI createIRI(String namespace, String localName);
 
 	/**
-<<<<<<< HEAD
-	 * Creates a new URI from the supplied namespace and local name.
-	 *
-	 * @param namespace The IRI's namespace.
-	 * @param localName The IRI's local name.
-	 * @return An object representing the URI.
-	 * @throws IllegalArgumentException If the supplied string does not resolve to a legal (absolute) URI.
-	 * @deprecated Use {@link #createIRI(String, String)} instead.
-	 */
-	@Deprecated
-	default URI createURI(String namespace, String localName) {
-		return createIRI(namespace, localName);
-	}
-
-	/**
-=======
->>>>>>> 73e64928
 	 * Creates a new bNode.
 	 *
 	 * @return An object representing the bNode.
@@ -124,23 +91,6 @@
 	Literal createLiteral(String label, IRI datatype);
 
 	/**
-<<<<<<< HEAD
-	 * Creates a new literal with the supplied label and datatype.
-	 *
-	 * @param label    The literal's label.
-	 * @param datatype The literal's datatype. If it is null, the datatype
-	 *                 <a href="http://www.w3.org/2001/XMLSchema#string">{@code xsd:string}</a> will be assigned to this
-	 *                 literal.
-	 * @deprecated Use {@link #createLiteral(String, IRI)} instead.
-	 */
-	@Deprecated
-	default Literal createLiteral(String label, URI datatype) {
-		return createLiteral(label, (IRI) datatype);
-	}
-
-	/**
-=======
->>>>>>> 73e64928
 	 * Creates a new <tt>xsd:boolean</tt>-typed literal representing the specified value.
 	 *
 	 * @param value The value for the literal.
@@ -280,23 +230,6 @@
 	Statement createStatement(Resource subject, IRI predicate, Value object);
 
 	/**
-<<<<<<< HEAD
-	 * Creates a new statement with the supplied subject, predicate and object.
-	 *
-	 * @param subject   The statement's subject.
-	 * @param predicate The statement's predicate.
-	 * @param object    The statement's object.
-	 * @return The created statement.
-	 * @deprecated Use {@link #createStatement(Resource, IRI, Value)} instead.
-	 */
-	@Deprecated
-	default Statement createStatement(Resource subject, URI predicate, Value object) {
-		return createStatement(subject, (IRI) predicate, object);
-	}
-
-	/**
-=======
->>>>>>> 73e64928
 	 * Creates a new statement with the supplied subject, predicate and object and associated context.
 	 *
 	 * @param subject   The statement's subject.
@@ -308,23 +241,6 @@
 	Statement createStatement(Resource subject, IRI predicate, Value object, Resource context);
 
 	/**
-<<<<<<< HEAD
-	 * Creates a new statement with the supplied subject, predicate and object and associated context.
-	 *
-	 * @param subject   The statement's subject.
-	 * @param predicate The statement's predicate.
-	 * @param object    The statement's object.
-	 * @return The created statement.
-	 * @deprecated Use {@link #createStatement(Resource, IRI, Value, Resource)} instead.
-	 */
-	@Deprecated
-	default Statement createStatement(Resource subject, URI predicate, Value object, Resource context) {
-		return createStatement(subject, (IRI) predicate, object, context);
-	}
-
-	/**
-=======
->>>>>>> 73e64928
 	 * Creates a new RDF-star triple with the supplied subject, predicate and object.
 	 *
 	 * @param subject   The statement's subject.
