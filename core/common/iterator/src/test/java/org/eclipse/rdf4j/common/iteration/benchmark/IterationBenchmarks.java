/*******************************************************************************
 * Copyright (c) 2019 Eclipse RDF4J contributors.
 * All rights reserved. This program and the accompanying materials
 * are made available under the terms of the Eclipse Distribution License v1.0
 * which accompanies this distribution, and is available at
 * http://www.eclipse.org/org/documents/edl-v10.php.
 *******************************************************************************/

package org.eclipse.rdf4j.common.iteration.benchmark;

import java.util.ArrayList;
import java.util.Collections;
import java.util.HashSet;
import java.util.Iterator;
import java.util.List;
import java.util.Set;
import java.util.stream.Stream;

import org.eclipse.rdf4j.common.iteration.CloseableIteration;
import org.eclipse.rdf4j.common.iteration.Iterations;
import org.openjdk.jmh.annotations.Benchmark;
import org.openjdk.jmh.annotations.BenchmarkMode;
import org.openjdk.jmh.annotations.Fork;
import org.openjdk.jmh.annotations.Level;
import org.openjdk.jmh.annotations.Measurement;
import org.openjdk.jmh.annotations.Mode;
import org.openjdk.jmh.annotations.Param;
import org.openjdk.jmh.annotations.Scope;
import org.openjdk.jmh.annotations.Setup;
import org.openjdk.jmh.annotations.State;
import org.openjdk.jmh.annotations.Warmup;
import org.openjdk.jmh.runner.Runner;
import org.openjdk.jmh.runner.RunnerException;
import org.openjdk.jmh.runner.options.Options;
import org.openjdk.jmh.runner.options.OptionsBuilder;

/**
 * @author Håvard Ottestad
 */
@State(Scope.Benchmark)
@Warmup(iterations = 30)
@BenchmarkMode({ Mode.Throughput })
@Fork(value = 1, jvmArgs = { "-Xms8G", "-Xmx8G", "-XX:+UseG1GC", "-XX:MaxGCPauseMillis=10" })
@Measurement(iterations = 10)
public class IterationBenchmarks {

	@Param({ "100", "1000", "10000", "100000", "1000000" })
//	@Param({"100000" })
	public int SIZE = 0;

	private List<String> strings = new ArrayList<>();
	private List<String> duplicates = new ArrayList<>();

	public static void main(String[] args) throws RunnerException {
		Options opt = new OptionsBuilder()
				.include("IterationBenchmarks") // adapt to control which benchmark tests to run
				.forks(1)
				.build();

		new Runner(opt).run();
	}

	@Setup(Level.Trial)
	public void setUp() {

		strings = new ArrayList<>();
		duplicates = new ArrayList<>();

		for (int i = 0; i < SIZE; i++) {
			strings.add("fjskdlfewu189yefh hr h32rwdfs f" + i + "fjsdl fiew jf82o fnshiods ");
		}

		duplicates.addAll(strings);
		duplicates.addAll(strings);

		Collections.shuffle(strings);
		Collections.shuffle(duplicates);

		System.gc();
		try {
			Thread.sleep(1000);
		} catch (InterruptedException e) {
			e.printStackTrace();
		}
		System.gc();
		try {
			Thread.sleep(1000);
		} catch (InterruptedException e) {
			e.printStackTrace();
		}

	}

	@Benchmark
	public List<String> asList() throws Exception {

		return Iterations.asList(getIterator(strings));

	}

	@Benchmark
	public List<String> asListDuplicate() throws Exception {

		return Iterations.asList(getIterator(duplicates));

	}

	@Benchmark
	public Set<String> asSet() throws Exception {

		return Iterations.asSet(getIterator(strings));

	}

	@Benchmark
	public Set<String> asSetDuplicate() throws Exception {

		return Iterations.asSet(getIterator(duplicates));

	}

	@Benchmark
	public Set<String> asSetAddAll() throws Exception {

		HashSet<String> objects = new HashSet<>();
		Iterations.addAll(getIterator(strings), objects);
		return objects;
	}

	@Benchmark
	public Set<String> asSetDuplicateAddAll() throws Exception {

		HashSet<String> objects = new HashSet<>();
		Iterations.addAll(getIterator(duplicates), objects);
		return objects;

	}

	@Benchmark
	public List<String> asListAddAll() throws Exception {

		List<String> objects = new ArrayList<>();
		Iterations.addAll(getIterator(strings), objects);
		return objects;
	}

	@Benchmark
	public List<String> asListDuplicateAddAll() throws Exception {

		List<String> objects = new ArrayList<>();
		Iterations.addAll(getIterator(duplicates), objects);
		return objects;

	}

	@Benchmark
	public int getFirst() throws Exception {
		Stream<String> stream = Iterations.stream(getIterator(strings));

		return stream
				.mapToInt(String::length)
				.filter(length -> length >= Integer.MAX_VALUE)
				.findFirst()
				.orElse(0);
	}

	private CloseableIteration<String, Exception> getIterator(List<String> list) {
		return new CloseableIteration<>() {

<<<<<<< HEAD
			private final Iterator<String> iterator = list.iterator();
=======
			final Iterator<String> iterator = list.iterator();
>>>>>>> e1c798f1

			@Override
			public void close() {

			}

			@Override
			public boolean hasNext() {
				return iterator.hasNext();
			}

			@Override
			public String next() {
				return iterator.next();
			}

			@Override
			public void remove() {

			}
		};
	}

}<|MERGE_RESOLUTION|>--- conflicted
+++ resolved
@@ -167,11 +167,7 @@
 	private CloseableIteration<String, Exception> getIterator(List<String> list) {
 		return new CloseableIteration<>() {
 
-<<<<<<< HEAD
 			private final Iterator<String> iterator = list.iterator();
-=======
-			final Iterator<String> iterator = list.iterator();
->>>>>>> e1c798f1
 
 			@Override
 			public void close() {
