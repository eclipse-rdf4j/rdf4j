--- conflicted
+++ resolved
@@ -8,15 +8,8 @@
 
 package org.eclipse.rdf4j.common.iterator;
 
-<<<<<<< HEAD
-=======
-import java.io.Closeable;
-import java.io.IOException;
->>>>>>> ddc1b78a
 import java.util.Arrays;
 import java.util.Iterator;
-
-import org.eclipse.rdf4j.common.iteration.CloseableIteration;
 
 /**
  * @author MJAHale
@@ -61,21 +54,8 @@
 			return currentIter.next();
 		}
 
-<<<<<<< HEAD
-=======
-		// Current Iterator exhausted, continue with the next one
-		if (currentIter instanceof Closeable) {
-			try {
-				((Closeable) currentIter).close();
-			} catch (IOException ioe) {
-				// ignore
-			}
-		}
-
->>>>>>> ddc1b78a
 		if (argIter.hasNext()) {
 			currentIter = argIter.next().iterator();
-			assert !(currentIter instanceof CloseableIteration);
 		} else {
 			// All elements have been returned
 			return null;
@@ -84,19 +64,4 @@
 		return getNextElement();
 	}
 
-<<<<<<< HEAD
-=======
-	@Override
-	protected void handleClose() throws IOException {
-		try {
-			// Close this iteration, this will prevent lookAhead() from calling
-			// getNextElement() again
-			super.handleClose();
-		} finally {
-			if (currentIter instanceof Closeable) {
-				((Closeable) currentIter).close();
-			}
-		}
-	}
->>>>>>> ddc1b78a
 }