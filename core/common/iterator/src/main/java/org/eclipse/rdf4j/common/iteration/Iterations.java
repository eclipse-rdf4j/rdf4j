/*******************************************************************************
 * Copyright (c) 2015 Eclipse RDF4J contributors, Aduna, and others.
 *
 * All rights reserved. This program and the accompanying materials
 * are made available under the terms of the Eclipse Distribution License v1.0
 * which accompanies this distribution, and is available at
 * http://www.eclipse.org/org/documents/edl-v10.php.
 *
 * SPDX-License-Identifier: BSD-3-Clause
 *******************************************************************************/

package org.eclipse.rdf4j.common.iteration;

import java.util.ArrayList;
import java.util.Collection;
import java.util.List;
import java.util.Set;
import java.util.function.Supplier;
import java.util.stream.Collectors;
import java.util.stream.Stream;
import java.util.stream.StreamSupport;

/**
 * This class consists exclusively of static methods that operate on or return Iterations. It is the
 * Iteration-equivalent of <var>java.util.Collections</var>.
 */
@Deprecated(since = "4.1.0")
public class Iterations {

	/**
	 * Get a List containing all elements obtained from the specified iteration.
	 *
	 * @param iter the {@link CloseableIteration} to get the elements from
	 * @return a List containing all elements obtained from the specified iteration.
	 */
<<<<<<< HEAD
	public static <E, X extends Exception> List<E> asList(CloseableIteration<? extends E> iter) {
		// stream.collect is slightly slower than addAll for lists
		List<E> list = new ArrayList<>();
=======
	public static <E, X extends Exception> List<E> asList(CloseableIteration<? extends E, X> iter) throws X {
		try (iter) {
			// stream.collect is slightly slower than addAll for lists
			List<E> list = new ArrayList<>();
>>>>>>> c689a0c7

			// addAll closes the iteration
			return addAll(iter, list);
		}
	}

	/**
	 * Get a Set containing all elements obtained from the specified iteration.
	 *
	 * @param iter the {@link CloseableIteration} to get the elements from
	 * @return a Set containing all elements obtained from the specified iteration.
	 */
	public static <E, X extends Exception> Set<E> asSet(CloseableIteration<? extends E> iter) {
		try (Stream<? extends E> stream = iter.stream()) {
			return stream.collect(Collectors.toSet());
		}
	}

	/**
	 * Adds all elements from the supplied {@link CloseableIteration} to the specified collection then closes the
	 * {@link CloseableIteration}.
	 *
	 * @param iter       A {@link CloseableIteration} containing elements to add to the container.
	 * @param collection The collection to add the elements to.
	 * @return The <var>collection</var> object that was supplied to this method.
	 */
<<<<<<< HEAD
	public static <E, X extends Exception, C extends Collection<E>> C addAll(CloseableIteration<? extends E> iter,
			C collection) {
=======
	public static <E, X extends Exception, C extends Collection<E>> C addAll(CloseableIteration<? extends E, X> iter,
			C collection) throws X {
>>>>>>> c689a0c7
		try (iter) {
			while (iter.hasNext()) {
				collection.add(iter.next());
			}
<<<<<<< HEAD
=======
			return collection;
>>>>>>> c689a0c7
		}
	}

	/**
	 * Get a sequential {@link Stream} with the supplied {@link CloseableIteration} as its source. The source iteration
	 * will be automatically closed by the stream when done. Any checked exceptions thrown at any point during stream
	 * processing will be propagated wrapped in a {@link RuntimeException}.
	 *
	 * @param iteration a source {@link CloseableIteration} for the stream.
	 * @return a sequential {@link Stream} object which can be used to process the data from the source iteration.
	 */
	public static <T> Stream<T> stream(CloseableIteration<T> iteration) {
		return StreamSupport
				.stream(new CloseableIterationSpliterator<>(iteration), false)
				.onClose(() -> {
					try {
						iteration.close();
					} catch (RuntimeException e) {
						throw e;
					} catch (Exception e) {
						if (e instanceof InterruptedException) {
							Thread.currentThread().interrupt();
						}
						throw new RuntimeException(e);
					}
				});
	}

	/**
	 * Converts a {@link CloseableIteration} to a string by concatenating all the string representations of objects in
	 * the iteration, divided by a separator.
	 *
	 * @param iteration A {@link CloseableIteration} over arbitrary objects that are expected to implement
	 *                  {@link Object#toString()}.
	 * @param separator The separator to insert between the object strings.
	 * @return A String representation of the objects provided by the supplied iteration.
	 */
<<<<<<< HEAD
	public static <X extends Exception> String toString(CloseableIteration<?> iteration, String separator) {
		StringBuilder sb = new StringBuilder();
		toString(iteration, separator, sb);
		return sb.toString();
=======
	public static <X extends Exception> String toString(CloseableIteration<?, X> iteration, String separator) throws X {
		try (iteration) {
			StringBuilder sb = new StringBuilder();
			toString(iteration, separator, sb);
			return sb.toString();
		}
>>>>>>> c689a0c7
	}

	/**
	 * Converts a {@link CloseableIteration} to a string by concatenating all the string representations of objects in
	 * the iteration, divided by a separator.
	 *
	 * @param iteration A {@link CloseableIteration} over arbitrary objects that are expected to implement
	 *                  {@link Object#toString()}.
	 * @param separator The separator to insert between the object strings.
	 * @param sb        A StringBuilder to append the iteration string to.
	 */
	public static <X extends Exception> void toString(CloseableIteration<?> iteration, String separator,
			StringBuilder sb)
			throws X {
		try (iteration) {
			while (iteration.hasNext()) {
				sb.append(iteration.next());

				if (iteration.hasNext()) {
					sb.append(separator);
				}
			}
		}

	}

	/**
	 * Get a Set containing all elements obtained from the specified iteration.
	 *
	 * @param iteration the iteration to get the elements from
	 * @param setMaker  the Supplier that constructs a new set
	 * @return a Set containing all elements obtained from the specified iteration.
	 */
	public static <E, X extends Exception> Set<E> asSet(CloseableIteration<? extends E> iteration,
			Supplier<Set<E>> setMaker) {
		Set<E> set = setMaker.get();
		while (iteration.hasNext()) {
			set.add(iteration.next());
		}
		return set;
	}

}<|MERGE_RESOLUTION|>--- conflicted
+++ resolved
@@ -33,16 +33,10 @@
 	 * @param iter the {@link CloseableIteration} to get the elements from
 	 * @return a List containing all elements obtained from the specified iteration.
 	 */
-<<<<<<< HEAD
 	public static <E, X extends Exception> List<E> asList(CloseableIteration<? extends E> iter) {
-		// stream.collect is slightly slower than addAll for lists
-		List<E> list = new ArrayList<>();
-=======
-	public static <E, X extends Exception> List<E> asList(CloseableIteration<? extends E, X> iter) throws X {
 		try (iter) {
 			// stream.collect is slightly slower than addAll for lists
 			List<E> list = new ArrayList<>();
->>>>>>> c689a0c7
 
 			// addAll closes the iteration
 			return addAll(iter, list);
@@ -69,22 +63,15 @@
 	 * @param collection The collection to add the elements to.
 	 * @return The <var>collection</var> object that was supplied to this method.
 	 */
-<<<<<<< HEAD
 	public static <E, X extends Exception, C extends Collection<E>> C addAll(CloseableIteration<? extends E> iter,
 			C collection) {
-=======
-	public static <E, X extends Exception, C extends Collection<E>> C addAll(CloseableIteration<? extends E, X> iter,
-			C collection) throws X {
->>>>>>> c689a0c7
 		try (iter) {
 			while (iter.hasNext()) {
 				collection.add(iter.next());
 			}
-<<<<<<< HEAD
-=======
-			return collection;
->>>>>>> c689a0c7
 		}
+
+		return collection;
 	}
 
 	/**
@@ -121,19 +108,12 @@
 	 * @param separator The separator to insert between the object strings.
 	 * @return A String representation of the objects provided by the supplied iteration.
 	 */
-<<<<<<< HEAD
 	public static <X extends Exception> String toString(CloseableIteration<?> iteration, String separator) {
-		StringBuilder sb = new StringBuilder();
-		toString(iteration, separator, sb);
-		return sb.toString();
-=======
-	public static <X extends Exception> String toString(CloseableIteration<?, X> iteration, String separator) throws X {
 		try (iteration) {
 			StringBuilder sb = new StringBuilder();
 			toString(iteration, separator, sb);
 			return sb.toString();
 		}
->>>>>>> c689a0c7
 	}
 
 	/**
