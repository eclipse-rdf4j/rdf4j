--- conflicted
+++ resolved
@@ -8,19 +8,15 @@
 
 package org.eclipse.rdf4j.common.iteration;
 
-<<<<<<< HEAD
 import java.util.NoSuchElementException;
 import java.util.stream.Stream;
 import java.util.stream.StreamSupport;
-=======
-import java.util.stream.Stream;
->>>>>>> ddc1b78a
 
 /**
- * An {@link CloseableIteration} that can be closed to free resources that it is holding. CloseableIterations
- * automatically free their resources when exhausted. If not read until exhaustion or if you want to make sure the
- * iteration is properly closed, any code using the iterator should be placed in a try-with-resources block, closing the
- * iteration automatically, e.g.:
+ * An {@link Iteration} that can be closed to free resources that it is holding. CloseableIterations automatically free
+ * their resources when exhausted. If not read until exhaustion or if you want to make sure the iteration is properly
+ * closed, any code using the iterator should be placed in a try-with-resources block, closing the iteration
+ * automatically, e.g.:
  *
  * <pre>
  *
@@ -39,12 +35,8 @@
  *
  *
  */
-<<<<<<< HEAD
+@Deprecated(since = "4.1.0")
 public interface CloseableIteration<E, X extends Exception> extends AutoCloseable {
-=======
-@Deprecated(since = "4.1.0")
-public interface CloseableIteration<E, X extends Exception> extends Iteration<E, X>, AutoCloseable {
->>>>>>> ddc1b78a
 
 	/**
 	 * Convert the results to a Java 8 Stream.
@@ -64,18 +56,6 @@
 
 	default boolean isClosed() {
 		return false;
-	}
-
-	default Stream<E> stream() {
-		return StreamSupport.stream(new CloseableIterationSpliterator<>(this), false).onClose(() -> {
-			try {
-				close();
-			} catch (RuntimeException e) {
-				throw e;
-			} catch (Exception e) {
-				throw new RuntimeException(e);
-			}
-		});
 	}
 
 	/**
@@ -105,4 +85,5 @@
 	 *                                       to <var>next()</var>.
 	 */
 	void remove() throws X;
+
 }