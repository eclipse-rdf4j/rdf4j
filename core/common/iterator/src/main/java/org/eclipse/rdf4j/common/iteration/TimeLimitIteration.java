/*******************************************************************************
 * Copyright (c) 2015 Eclipse RDF4J contributors, Aduna, and others.
 * All rights reserved. This program and the accompanying materials
 * are made available under the terms of the Eclipse Distribution License v1.0
 * which accompanies this distribution, and is available at
 * http://www.eclipse.org/org/documents/edl-v10.php.
 *******************************************************************************/
package org.eclipse.rdf4j.common.iteration;

import java.util.NoSuchElementException;
import java.util.Timer;
import java.util.concurrent.atomic.AtomicBoolean;

import org.slf4j.Logger;
import org.slf4j.LoggerFactory;

/**
 * @author Arjohn Kampman
 */
<<<<<<< HEAD
public abstract class TimeLimitIteration<E, X extends Exception> implements CloseableIteration<E, X> {
=======
@Deprecated(since = "4.1.0")
public abstract class TimeLimitIteration<E, X extends Exception> extends IterationWrapper<E, X> {
>>>>>>> ddc1b78a

	private static final Timer timer = new Timer("TimeLimitIteration", true);

	private final Logger logger = LoggerFactory.getLogger(this.getClass());

	private final InterruptTask<E, X> interruptTask;

	private final AtomicBoolean isInterrupted = new AtomicBoolean(false);

	private final CloseableIteration<? extends E, ? extends X> delegate;

	protected TimeLimitIteration(CloseableIteration<? extends E, ? extends X> delegate, long timeLimit) {
		this.delegate = delegate;

		assert timeLimit > 0 : "time limit must be a positive number, is: " + timeLimit;

		interruptTask = new InterruptTask<>(this);

		timer.schedule(interruptTask, timeLimit);
	}

	@Override
	public boolean hasNext() throws X {
		checkInterrupted();
		if (isClosed()) {
			return false;
		}
		checkInterrupted();
		try {
			boolean result = delegate.hasNext();
			checkInterrupted();
			return result;
		} catch (NoSuchElementException e) {
			checkInterrupted();
			close();
			throw e;
		}
	}

	@Override
	public E next() throws X {
		checkInterrupted();
		if (isClosed()) {
			throw new NoSuchElementException("The iteration has been closed.");
		}
		checkInterrupted();
		try {
			return delegate.next();
		} catch (NoSuchElementException e) {
			checkInterrupted();
			close();
			throw e;
		}
	}

	@Override
	public void remove() throws X {
		checkInterrupted();
		if (isClosed()) {
			throw new IllegalStateException("The iteration has been closed.");
		}
		checkInterrupted();
		try {
			delegate.remove();
		} catch (IllegalStateException e) {
			checkInterrupted();
			close();
			throw e;
		}
	}

	@Override
	public void close() throws X {
		try {
			delegate.close();
		} finally {
			interruptTask.cancel();
		}
	}

	@Override
	public boolean isClosed() {
		return delegate.isClosed();
	}

	private void checkInterrupted() throws X {
		if (isInterrupted.get()) {
			try {
				throwInterruptedException();
			} finally {
				try {
					close();
				} catch (Exception e) {
					logger.warn("TimeLimitIteration timed out and failed to close successfully: ", e);
				}
			}
		}
	}

	/**
	 * If the iteration is interrupted by its time limit, this method is called to generate and throw the appropriate
	 * exception.
	 *
	 * @throws X The generic class of exceptions thrown by this method.
	 */
	protected abstract void throwInterruptedException() throws X;

	/**
	 * Users of this class must call this method to interrupt the execution at the next available point. It does not
	 * immediately interrupt the running method, but will call close() and set a flag to increase the chances of it
	 * being picked up as soon as possible and to cleanup its resources. <br/>
	 * Note, this method does not generate {@link InterruptedException}s that would occur if {@link Thread#interrupt()}
	 * were called on this thread.
	 */
	void interrupt() {
		isInterrupted.set(true);
		try {
			close();
		} catch (Exception e) {
			logger.warn("TimeLimitIteration timed out and failed to close successfully: ", e);
		}
	}
}<|MERGE_RESOLUTION|>--- conflicted
+++ resolved
@@ -17,12 +17,8 @@
 /**
  * @author Arjohn Kampman
  */
-<<<<<<< HEAD
+@Deprecated(since = "4.1.0")
 public abstract class TimeLimitIteration<E, X extends Exception> implements CloseableIteration<E, X> {
-=======
-@Deprecated(since = "4.1.0")
-public abstract class TimeLimitIteration<E, X extends Exception> extends IterationWrapper<E, X> {
->>>>>>> ddc1b78a
 
 	private static final Timer timer = new Timer("TimeLimitIteration", true);
 
