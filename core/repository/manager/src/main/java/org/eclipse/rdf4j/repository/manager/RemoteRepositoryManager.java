--- conflicted
+++ resolved
@@ -172,13 +172,8 @@
 	}
 
 	/**
-<<<<<<< HEAD
 	 * Gets the URL of the remote server, e.g. "http://localhost:8080/rdf4j-server/".
-	 * 
-=======
-	 * Gets the URL of the remote server, e.g. "http://localhost:8080/openrdf-sesame/".
 	 *
->>>>>>> 9b407734
 	 * @throws MalformedURLException If serverURL cannot be parsed
 	 */
 	@Override
@@ -243,19 +238,11 @@
 
 		try (RDF4JProtocolSession protocolSession = getSharedHttpClientSessionManager()
 				.createRDF4JProtocolSession(serverURL)) {
-<<<<<<< HEAD
 			protocolSession.setUsernameAndPassword(username, password);
-			TupleQueryResult responseFromServer = protocolSession.getRepositoryList();
-			while (responseFromServer.hasNext()) {
-				BindingSet bindingSet = responseFromServer.next();
-				RepositoryInfo repInfo = new RepositoryInfo();
-=======
-			httpClient.setUsernameAndPassword(username, password);
-			try (TupleQueryResult responseFromServer = httpClient.getRepositoryList()) {
+			try (TupleQueryResult responseFromServer = protocolSession.getRepositoryList()) {
 				while (responseFromServer.hasNext()) {
 					BindingSet bindingSet = responseFromServer.next();
 					RepositoryInfo repInfo = new RepositoryInfo();
->>>>>>> 9b407734
 
 					String id = Literals.getLabel(bindingSet.getValue("id"), null);
 
