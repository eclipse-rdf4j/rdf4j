--- conflicted
+++ resolved
@@ -69,23 +69,7 @@
 
 	@Override
 	public CloseableIteration<? extends Namespace, SailException> getNamespaces() throws SailException {
-<<<<<<< HEAD
-		return UnionIteration.getInstance(dataset1.getNamespaces(), dataset2.getNamespaces());
-=======
-
-		if (datasets.length == 1) {
-			return datasets[0].getNamespaces();
-		} else if (datasets.length == 2) {
-			return union(datasets[0].getNamespaces(), datasets[1].getNamespaces());
-		} else {
-			CloseableIteration<? extends Namespace, SailException>[] result = new CloseableIteration[datasets.length];
-			for (int i = 0; i < datasets.length; i++) {
-				result[i] = datasets[i].getNamespaces();
-			}
-			return union(result);
-		}
-
->>>>>>> f716e974
+		return DualUnionIteration.getWildcardInstance(dataset1.getNamespaces(), dataset2.getNamespaces());
 	}
 
 	@Override
@@ -99,72 +83,26 @@
 
 	@Override
 	public CloseableIteration<? extends Resource, SailException> getContextIDs() throws SailException {
-<<<<<<< HEAD
-		return UnionIteration.getInstance(dataset1.getContextIDs(), dataset2.getContextIDs());
-=======
-
-		if (datasets.length == 1) {
-			return datasets[0].getContextIDs();
-		} else if (datasets.length == 2) {
-			return union(datasets[0].getContextIDs(), datasets[1].getContextIDs());
-		} else {
-			CloseableIteration<? extends Resource, SailException>[] result = new CloseableIteration[datasets.length];
-			for (int i = 0; i < datasets.length; i++) {
-				result[i] = datasets[i].getContextIDs();
-			}
-			return union(result);
-		}
->>>>>>> f716e974
+		return DualUnionIteration.getWildcardInstance(dataset1.getContextIDs(), dataset2.getContextIDs());
 	}
 
 	@Override
 	public CloseableIteration<? extends Statement, SailException> getStatements(Resource subj, IRI pred, Value obj,
 			Resource... contexts) throws SailException {
-<<<<<<< HEAD
-		return UnionIteration.getInstance(dataset1.getStatements(subj, pred, obj, contexts),
+		return DualUnionIteration.getWildcardInstance(dataset1.getStatements(subj, pred, obj, contexts),
 				dataset2.getStatements(subj, pred, obj, contexts));
 	}
 
 	@Override
 	public boolean hasStatement(Resource subj, IRI pred, Value obj, Resource... contexts) throws SailException {
 		return dataset1.hasStatement(subj, pred, obj, contexts) || dataset2.hasStatement(subj, pred, obj, contexts);
-=======
-		if (datasets.length == 1) {
-			return datasets[0].getStatements(subj, pred, obj, contexts);
-		} else if (datasets.length == 2) {
-			return union(datasets[0].getStatements(subj, pred, obj, contexts),
-					datasets[1].getStatements(subj, pred, obj, contexts));
-		} else {
-			CloseableIteration<? extends Statement, SailException>[] result = new CloseableIteration[datasets.length];
-			for (int i = 0; i < datasets.length; i++) {
-				result[i] = datasets[i].getStatements(subj, pred, obj, contexts);
-			}
-			return union(result);
-		}
-
->>>>>>> f716e974
 	}
 
 	@Override
 	public CloseableIteration<? extends Triple, SailException> getTriples(Resource subj, IRI pred, Value obj)
 			throws SailException {
-<<<<<<< HEAD
-		return UnionIteration.getInstance(dataset1.getTriples(subj, pred, obj), dataset2.getTriples(subj, pred, obj));
-=======
-
-		if (datasets.length == 1) {
-			return datasets[0].getTriples(subj, pred, obj);
-		} else if (datasets.length == 2) {
-			return union(datasets[0].getTriples(subj, pred, obj), datasets[1].getTriples(subj, pred, obj));
-		} else {
-			CloseableIteration<? extends Triple, SailException>[] result = new CloseableIteration[datasets.length];
-			for (int i = 0; i < datasets.length; i++) {
-				result[i] = datasets[i].getTriples(subj, pred, obj);
-			}
-			return union(result);
-		}
-
->>>>>>> f716e974
+		return DualUnionIteration.getWildcardInstance(dataset1.getTriples(subj, pred, obj),
+				dataset2.getTriples(subj, pred, obj));
 	}
 
 	@Override
@@ -172,10 +110,4 @@
 		return dataset1.isDefinitelyEmpty() && dataset2.isDefinitelyEmpty();
 	}
 
-	private <T> CloseableIteration<? extends T, SailException> union(
-			CloseableIteration<? extends T, SailException> iteration1,
-			CloseableIteration<? extends T, SailException> iteration2) {
-		return DualUnionIteration.getWildcardInstance(iteration1, iteration2);
-	}
-
 }