/*******************************************************************************
 * Copyright (c) 2015 Eclipse RDF4J contributors, Aduna, and others.
 * All rights reserved. This program and the accompanying materials
 * are made available under the terms of the Eclipse Distribution License v1.0
 * which accompanies this distribution, and is available at
 * http://www.eclipse.org/org/documents/edl-v10.php.
 *******************************************************************************/
package org.eclipse.rdf4j.sail.base;

import java.util.ArrayList;
import java.util.Arrays;
import java.util.Collection;
import java.util.Collections;
import java.util.HashMap;
import java.util.HashSet;
import java.util.IdentityHashMap;
import java.util.List;
import java.util.Map;
import java.util.Objects;
import java.util.Set;
import java.util.concurrent.Semaphore;
import java.util.concurrent.atomic.LongAdder;
import java.util.concurrent.locks.StampedLock;
import java.util.stream.Collectors;
import java.util.stream.Stream;
import java.util.stream.StreamSupport;

import org.eclipse.rdf4j.common.transaction.IsolationLevels;
import org.eclipse.rdf4j.model.IRI;
import org.eclipse.rdf4j.model.Model;
import org.eclipse.rdf4j.model.ModelFactory;
import org.eclipse.rdf4j.model.Resource;
import org.eclipse.rdf4j.model.Statement;
import org.eclipse.rdf4j.model.Triple;
import org.eclipse.rdf4j.model.Value;
import org.eclipse.rdf4j.model.util.Statements;
import org.eclipse.rdf4j.query.algebra.StatementPattern;
import org.eclipse.rdf4j.query.algebra.Var;
import org.eclipse.rdf4j.sail.SailConflictException;
import org.eclipse.rdf4j.sail.SailException;

/**
 * Set of changes applied to an {@link SailSourceBranch} awaiting to be flushed into its backing {@link SailSource}.
 *
 * @author James Leigh
 */
abstract class Changeset implements SailSink, ModelFactory {

	AdderBasedReadWriteLock readWriteLock = new AdderBasedReadWriteLock();
	AdderBasedReadWriteLock refBacksReadWriteLock = new AdderBasedReadWriteLock();
	Semaphore prependLock = new Semaphore(1);

	/**
	 * Set of {@link SailDataset}s that are currently using this {@link Changeset} to derive the state of the
	 * {@link SailSource}.
	 */
	private List<SailDatasetImpl> refbacks;

	/**
	 * {@link Changeset}s that have been {@link #flush()}ed to the same {@link SailSourceBranch}, since this object was
	 * {@link #flush()}ed.
	 */
	private Set<Changeset> prepend;

	/**
	 * When in {@link IsolationLevels#SERIALIZABLE} this contains all the observed {@link StatementPattern}s that were
	 * observed by {@link ObservingSailDataset}.
	 */
	private Set<SimpleStatementPattern> observed;

	/**
	 * Statements that have been added as part of a transaction, but has not yet been committed.
	 *
	 * DO NOT EXPOSE THE MODEL OUTSIDE OF THIS CLASS BECAUSE IT IS NOT THREAD-SAFE
	 */
	private volatile Model approved;

	/**
	 * Explicit statements that have been removed as part of a transaction, but have not yet been committed.
	 *
	 * DO NOT EXPOSE THE MODEL OUTSIDE OF THIS CLASS BECAUSE IT IS NOT THREAD-SAFE
	 */
	private volatile Model deprecated;

	/**
	 * Set of contexts of the {@link #approved} statements.
	 */
	private Set<Resource> approvedContexts;

	/**
	 * Set of contexts that were passed to {@link #clear(Resource...)}.
	 */
	private volatile Set<Resource> deprecatedContexts;

	/**
	 * Additional namespaces added.
	 */
	private Map<String, String> addedNamespaces;

	/**
	 * Namespace prefixes that were removed.
	 */
	private Set<String> removedPrefixes;

	/**
	 * If all namespaces were removed, other than {@link #addedNamespaces}.
	 */
	private volatile boolean namespaceCleared;

	/**
	 * If all statements were removed, other than {@link #approved}.
	 */
	private volatile boolean statementCleared;

	private boolean closed;

	private boolean closed;

	@Override
	public void close() throws SailException {
		closed = true;
		refbacks = null;
		prepend = null;
		observed = null;
		approved = null;
		deprecated = null;
		approvedContexts = null;
		deprecatedContexts = null;
		addedNamespaces = null;
		removedPrefixes = null;
<<<<<<< HEAD
	}

	public static Changeset simpleClone(Changeset from) {
		assert !from.closed;

		Changeset changeset = new Changeset() {
			@Override
			public void flush() throws SailException {

			}

			@Override
			public Model createEmptyModel() {
				return from.createEmptyModel();
			}
		};

		changeset.setChangeset(from);

		return changeset;
=======
>>>>>>> 51dfe354
	}

	@Override
	public void prepare() throws SailException {
		assert !closed;
		if (prepend != null && observed != null) {
			for (SimpleStatementPattern p : observed) {
				Resource subj = p.getSubject();
				IRI pred = p.getPredicate();
				Value obj = p.getObject();
				Resource context = p.getContext();
				Resource[] contexts;
				if (p.isAllContexts()) {
					contexts = new Resource[0];
				} else {
					contexts = new Resource[] { context };
				}
				for (Changeset changeset : prepend) {
					if (changeset.hasApproved(subj, pred, obj, contexts)
							|| (changeset.hasDeprecated(subj, pred, obj, contexts))) {
						throw new SailConflictException("Observed State has Changed");
					}
				}
			}
		}
	}

<<<<<<< HEAD
	boolean hasApproved(Resource subj, IRI pred, Value obj, Resource[] contexts) {
=======
	synchronized boolean hasApproved(Resource subj, IRI pred, Value obj, Resource[] contexts) {
		assert !closed;
>>>>>>> 51dfe354
		if (approved == null) {
			return false;
		}

		boolean readLock = readWriteLock.readLock();
		try {
			return approved.contains(subj, pred, obj, contexts);
		} finally {
			readWriteLock.unlockReader(readLock);
		}
	}

<<<<<<< HEAD
	boolean hasDeprecated(Resource subj, IRI pred, Value obj, Resource[] contexts) {
=======
	synchronized boolean hasDeprecated(Resource subj, IRI pred, Value obj, Resource[] contexts) {
		assert !closed;
>>>>>>> 51dfe354
		if (deprecated == null) {
			return false;
		}

		boolean readLock = readWriteLock.readLock();
		try {
			return deprecated.contains(subj, pred, obj, contexts);
		} finally {
			readWriteLock.unlockReader(readLock);
		}
	}

<<<<<<< HEAD
	public void addRefback(SailDatasetImpl dataset) {

		long writeLock = refBacksReadWriteLock.writeLock();
		try {
			if (refbacks == null) {
				refbacks = new ArrayList<>();
			}
			refbacks.add(dataset);
		} finally {
			refBacksReadWriteLock.unlockWriter(writeLock);
=======
	public synchronized void addRefback(SailDatasetImpl dataset) {
		assert !closed;
		if (refbacks == null) {
			refbacks = new HashSet<>();
>>>>>>> 51dfe354
		}

	}

<<<<<<< HEAD
	public void removeRefback(SailDatasetImpl dataset) {
		long writeLock = refBacksReadWriteLock.writeLock();
		try {
			if (refbacks != null) {
				refbacks.removeIf(d -> d == dataset);
			}
		} finally {
			refBacksReadWriteLock.unlockWriter(writeLock);
=======
	public synchronized void removeRefback(SailDatasetImpl dataset) {
		assert !closed;
		if (refbacks != null) {
			refbacks.remove(dataset);
>>>>>>> 51dfe354
		}

	}

<<<<<<< HEAD
	public boolean isRefback() {
		boolean readLock = refBacksReadWriteLock.readLock();
		try {
			return refbacks != null && !refbacks.isEmpty();

		} finally {
			refBacksReadWriteLock.unlockReader(readLock);
		}

	}

	public void prepend(Changeset changeset) {
		prependLock.acquireUninterruptibly();

		try {
			if (prepend == null) {
				prepend = Collections.newSetFromMap(new IdentityHashMap<>());
			}
			prepend.add(changeset);
		} finally {
			prependLock.release();
=======
	public synchronized boolean isRefback() {
		assert !closed;
		return refbacks != null && !refbacks.isEmpty();
	}

	public synchronized void prepend(Changeset changeset) {
		assert !closed;
		if (prepend == null) {
			prepend = new HashSet<>();
>>>>>>> 51dfe354
		}

	}

	@Override
<<<<<<< HEAD
	public void setNamespace(String prefix, String name) {

		long writeLock = readWriteLock.writeLock();
		try {
			if (removedPrefixes == null) {
				removedPrefixes = new HashSet<>();
			}
			removedPrefixes.add(prefix);
			if (addedNamespaces == null) {
				addedNamespaces = new HashMap<>();
			}
			addedNamespaces.put(prefix, name);
		} finally {
			readWriteLock.unlockWriter(writeLock);
=======
	public synchronized void setNamespace(String prefix, String name) {
		assert !closed;
		if (removedPrefixes == null) {
			removedPrefixes = new HashSet<>();
		}
		removedPrefixes.add(prefix);
		if (addedNamespaces == null) {
			addedNamespaces = new HashMap<>();
>>>>>>> 51dfe354
		}

	}

	@Override
<<<<<<< HEAD
	public void removeNamespace(String prefix) {
		long writeLock = readWriteLock.writeLock();
		try {
			if (addedNamespaces != null) {
				addedNamespaces.remove(prefix);
			}
			if (removedPrefixes == null) {
				removedPrefixes = new HashSet<>();
			}
			removedPrefixes.add(prefix);
		} finally {
			readWriteLock.unlockWriter(writeLock);
=======
	public synchronized void removeNamespace(String prefix) {
		assert !closed;
		if (addedNamespaces != null) {
			addedNamespaces.remove(prefix);
		}
		if (removedPrefixes == null) {
			removedPrefixes = new HashSet<>();
>>>>>>> 51dfe354
		}

	}

	@Override
<<<<<<< HEAD
	public void clearNamespaces() {
=======
	public synchronized void clearNamespaces() {
		assert !closed;
		if (removedPrefixes != null) {
			removedPrefixes.clear();
		}
		if (addedNamespaces != null) {
			addedNamespaces.clear();
		}
>>>>>>> 51dfe354
		namespaceCleared = true;

		long writeLock = readWriteLock.writeLock();
		try {

			if (removedPrefixes != null) {
				removedPrefixes.clear();
			}
			if (addedNamespaces != null) {
				addedNamespaces.clear();
			}
		} finally {
			readWriteLock.unlockWriter(writeLock);
		}

	}

	@Override
	public void observe(Resource subj, IRI pred, Value obj, Resource... contexts)
			throws SailConflictException {
<<<<<<< HEAD

		long writeLock = readWriteLock.writeLock();
		try {
			if (observed == null) {
				observed = new HashSet<>();
=======
		assert !closed;
		if (observed == null) {
			observed = new HashSet<>();
		}
		if (contexts == null) {
			observed.add(new SimpleStatementPattern(subj, pred, obj, null, false));
		} else if (contexts.length == 0) {
			observed.add(new SimpleStatementPattern(subj, pred, obj, null, true));
		} else {
			for (Resource ctx : contexts) {
				observed.add(new SimpleStatementPattern(subj, pred, obj, ctx, false));
>>>>>>> 51dfe354
			}
			if (contexts == null) {
				observed.add(new SimpleStatementPattern(subj, pred, obj, null, false));
			} else if (contexts.length == 0) {
				observed.add(new SimpleStatementPattern(subj, pred, obj, null, true));
			} else {
				for (Resource ctx : contexts) {
					observed.add(new SimpleStatementPattern(subj, pred, obj, ctx, false));
				}
			}
		} finally {
			readWriteLock.unlockWriter(writeLock);
		}

	}

	@Override
<<<<<<< HEAD
	public void observe(Resource subj, IRI pred, Value obj, Resource context)
			throws SailConflictException {

		long writeLock = readWriteLock.writeLock();
		try {
			if (observed == null) {
				observed = new HashSet<>();
=======
	public synchronized void clear(Resource... contexts) {
		assert !closed;
		if (contexts != null && contexts.length == 0) {
			if (approved != null) {
				approved.clear();
			}
			if (approvedContexts != null) {
				approvedContexts.clear();
			}
			statementCleared = true;
		} else {
			if (approved != null) {
				approved.remove(null, null, null, contexts);
			}
			if (approvedContexts != null) {
				approvedContexts.removeAll(Arrays.asList(contexts));
			}
			if (deprecatedContexts == null) {
				deprecatedContexts = new HashSet<>();
>>>>>>> 51dfe354
			}

			observed.add(new SimpleStatementPattern(subj, pred, obj, context, false));

		} finally {
			readWriteLock.unlockWriter(writeLock);
		}

	}

	@Override
<<<<<<< HEAD
	public void clear(Resource... contexts) {
		long writeLock = readWriteLock.writeLock();
		try {
			if (contexts != null && contexts.length == 0) {
				statementCleared = true;

				if (approved != null) {
					approved.clear();
				}
				if (approvedContexts != null) {
					approvedContexts.clear();
				}
			} else {
				if (deprecatedContexts == null) {
					deprecatedContexts = new HashSet<>();
				}
				if (approved != null) {
					approved.remove(null, null, null, contexts);
				}
				if (approvedContexts != null && contexts != null) {
					for (Resource resource : contexts) {
						approvedContexts.remove(resource);
					}
				}
				if (contexts != null) {
					deprecatedContexts.addAll(Arrays.asList(contexts));
				}
=======
	public synchronized void approve(Resource subj, IRI pred, Value obj, Resource ctx) {
		assert !closed;
		if (deprecated != null) {
			deprecated.remove(subj, pred, obj, ctx);
		}
		if (approved == null) {
			approved = createEmptyModel();
		}
		approved.add(subj, pred, obj, ctx);
		if (ctx != null) {
			if (approvedContexts == null) {
				approvedContexts = new HashSet<>();
>>>>>>> 51dfe354
			}
		} finally {
			readWriteLock.unlockWriter(writeLock);
		}

	}

	@Override
<<<<<<< HEAD
	public void approve(Statement statement) {

		long writeLock = readWriteLock.writeLock();
		try {

			if (deprecated != null) {
				deprecated.remove(statement);
			}
			if (approved == null) {
				approved = createEmptyModel();
=======
	public synchronized void approve(Statement statement) {
		assert !closed;
		if (deprecated != null) {
			deprecated.remove(statement);
		}
		if (approved == null) {
			approved = createEmptyModel();
		}
		approved.add(statement);
		if (statement.getContext() != null) {
			if (approvedContexts == null) {
				approvedContexts = new HashSet<>();
>>>>>>> 51dfe354
			}
			approved.add(statement);
			if (statement.getContext() != null) {
				if (approvedContexts == null) {
					approvedContexts = new HashSet<>();
				}
				approvedContexts.add(statement.getContext());
			}
		} finally {
			readWriteLock.unlockWriter(writeLock);
		}

	}

	@Override
<<<<<<< HEAD
	public void approve(Resource subj, IRI pred, Value obj, Resource ctx) throws SailException {
		approve(Statements.statement(subj, pred, obj, ctx));
	}

	@Override
	public void deprecate(Statement statement) {
		long writeLock = readWriteLock.writeLock();
		try {
			if (approved != null) {
				approved.remove(statement);
			}
			if (deprecated == null) {
				deprecated = createEmptyModel();
			}
			deprecated.add(statement);
			Resource ctx = statement.getContext();
			if (approvedContexts != null && approvedContexts.contains(ctx)
					&& !approved.contains(null, null, null, ctx)) {
				approvedContexts.remove(ctx);
			}
		} finally {
			readWriteLock.unlockWriter(writeLock);
=======
	public synchronized void deprecate(Statement statement) {
		assert !closed;
		if (approved != null) {
			approved.remove(statement);
		}
		if (deprecated == null) {
			deprecated = createEmptyModel();
		}
		deprecated.add(statement);
		Resource ctx = statement.getContext();
		if (approvedContexts != null && approvedContexts.contains(ctx) && !approved.contains(null, null, null, ctx)) {
			approvedContexts.remove(ctx);
>>>>>>> 51dfe354
		}

	}

	@Override
	public String toString() {
		StringBuilder sb = new StringBuilder();
		if (observed != null) {
			sb.append(observed.size());
			sb.append(" observations, ");
		}
		if (namespaceCleared) {
			sb.append("namespaceCleared, ");
		}
		if (removedPrefixes != null) {
			sb.append(removedPrefixes.size());
			sb.append(" removedPrefixes, ");
		}
		if (addedNamespaces != null) {
			sb.append(addedNamespaces.size());
			sb.append(" addedNamespaces, ");
		}
		if (statementCleared) {
			sb.append("statementCleared, ");
		}
		if (deprecatedContexts != null && !deprecatedContexts.isEmpty()) {
			sb.append(deprecatedContexts.size());
			sb.append(" deprecatedContexts, ");
		}
		if (deprecated != null) {
			sb.append(deprecated.size());
			sb.append(" deprecated, ");
		}
		if (approved != null) {
			sb.append(approved.size());
			sb.append(" approved, ");
		}
		if (sb.length() > 0) {
			return sb.substring(0, sb.length() - 2);
		} else {
			return super.toString();
		}
	}

	protected void setChangeset(Changeset from) {
		assert !closed;
		assert !from.closed;

		this.observed = from.observed;
		this.approved = from.approved;
		this.deprecated = from.deprecated;
		this.approvedContexts = from.approvedContexts;
		this.deprecatedContexts = from.deprecatedContexts;
		this.addedNamespaces = from.addedNamespaces;
		this.removedPrefixes = from.removedPrefixes;
		this.namespaceCleared = from.namespaceCleared;
		this.statementCleared = from.statementCleared;
	}

<<<<<<< HEAD
	public Set<SimpleStatementPattern> getObserved() {
		boolean readLock = readWriteLock.readLock();
		try {

			return observed == null ? null : Collections.unmodifiableSet(observed);
		} finally {
			readWriteLock.unlockReader(readLock);
		}
=======
	/**
	 * Create a shallow clone of this Changeset. The shallow clone does not clone the underlying data structures, this
	 * means that any changes made to the original will potentially be reflected in the clone and vice versa.
	 *
	 * @return a new Changeset that is a shallow clone of the current Changeset.
	 */
	public Changeset shallowClone() {

		assert !closed;

		Changeset changeset = new Changeset() {
			@Override
			public void flush() throws SailException {
				throw new UnsupportedOperationException();
			}

			@Override
			public Model createEmptyModel() {
				return Changeset.this.createEmptyModel();
			}
		};

		changeset.setChangeset(this);

		return changeset;
	}

	public synchronized Set<SimpleStatementPattern> getObserved() {
		assert !closed;
		return observed == null ? null : Collections.unmodifiableSet(observed);
>>>>>>> 51dfe354
	}

	/**
	 * @deprecated Use getObserved() instead!
	 */
	@Deprecated
<<<<<<< HEAD
	public Set<StatementPattern> getObservations() {
		boolean readLock = readWriteLock.readLock();
		try {
			if (observed == null) {
				return null;
			}
=======
	public synchronized Set<StatementPattern> getObservations() {
		assert !closed;

		if (observed == null) {
			return null;
		}
>>>>>>> 51dfe354

			return observed.stream()
					.map(simpleStatementPattern -> new StatementPattern(
							new Var("s", simpleStatementPattern.getSubject()),
							new Var("p", simpleStatementPattern.getPredicate()),
							new Var("o", simpleStatementPattern.getObject()),
							simpleStatementPattern.isAllContexts() ? null
									: new Var("c", simpleStatementPattern.getContext())
					)
					)
					.collect(Collectors.toCollection(HashSet::new));
		} finally {
			readWriteLock.unlockReader(readLock);
		}
	}

<<<<<<< HEAD
	public Set<Resource> getApprovedContexts() {

		boolean readLock = readWriteLock.readLock();
		try {
			return cloneSet(approvedContexts);

		} finally {
			readWriteLock.unlockReader(readLock);
		}

	}

	public Set<Resource> getDeprecatedContexts() {
		if (deprecatedContexts == null) {
			return null;
		}

		boolean readLock = readWriteLock.readLock();
		try {
			return cloneSet(deprecatedContexts);
		} finally {
			readWriteLock.unlockReader(readLock);
		}

	}

	public boolean isStatementCleared() {
		return statementCleared;
	}

	public Map<String, String> getAddedNamespaces() {
		boolean readLock = readWriteLock.readLock();
		try {
			return addedNamespaces;

		} finally {
			readWriteLock.unlockReader(readLock);
		}

	}

	public Set<String> getRemovedPrefixes() {
		boolean readLock = readWriteLock.readLock();
		try {
			return cloneSet(removedPrefixes);

		} finally {
			readWriteLock.unlockReader(readLock);
		}

	}

	public boolean isNamespaceCleared() {
		return namespaceCleared;
	}

	public boolean hasDeprecated() {
=======
	public synchronized Set<Resource> getApprovedContexts() {
		assert !closed;
		return cloneSet(approvedContexts);
	}

	public synchronized Set<Resource> getDeprecatedContexts() {
		assert !closed;
		return cloneSet(deprecatedContexts);
	}

	public synchronized boolean isStatementCleared() {
		assert !closed;
		return statementCleared;
	}

	public synchronized Map<String, String> getAddedNamespaces() {
		assert !closed;
		return addedNamespaces;
	}

	public synchronized Set<String> getRemovedPrefixes() {
		assert !closed;
		return cloneSet(removedPrefixes);
	}

	public synchronized boolean isNamespaceCleared() {
		assert !closed;
		return namespaceCleared;
	}

	public synchronized boolean hasDeprecated() {
		assert !closed;
>>>>>>> 51dfe354
		return deprecated != null && !deprecated.isEmpty();
	}

	boolean isChanged() {
		assert !closed;
		return approved != null || deprecated != null || approvedContexts != null
				|| deprecatedContexts != null || addedNamespaces != null
				|| removedPrefixes != null || statementCleared || namespaceCleared
				|| observed != null;
	}

<<<<<<< HEAD
	List<Statement> getDeprecatedStatements() {
=======
	synchronized List<Statement> getDeprecatedStatements() {
		assert !closed;
>>>>>>> 51dfe354
		if (deprecated == null) {
			return Collections.emptyList();
		}

		boolean readLock = readWriteLock.readLock();
		try {
			return new ArrayList<>(deprecated);
		} finally {
			readWriteLock.unlockReader(readLock);
		}

	}

<<<<<<< HEAD
	List<Statement> getApprovedStatements() {
=======
	synchronized List<Statement> getApprovedStatements() {
		assert !closed;
>>>>>>> 51dfe354
		if (approved == null) {
			return Collections.emptyList();
		}

		boolean readLock = readWriteLock.readLock();
		try {
			return new ArrayList<>(approved);
		} finally {
			readWriteLock.unlockReader(readLock);
		}

	}

<<<<<<< HEAD
	boolean hasDeprecated(Statement statement) {
=======
	synchronized boolean hasDeprecated(Statement statement) {
		assert !closed;
>>>>>>> 51dfe354
		if (deprecated == null) {
			return false;
		}

		boolean readLock = readWriteLock.readLock();
		try {
			return deprecated.contains(statement);
		} finally {
			readWriteLock.unlockReader(readLock);
		}

	}

<<<<<<< HEAD
	boolean hasApproved() {
=======
	synchronized boolean hasApproved() {
		assert !closed;
>>>>>>> 51dfe354
		return approved != null && !approved.isEmpty();
	}

	Iterable<Statement> getApprovedStatements(Resource subj, IRI pred, Value obj,
			Resource[] contexts) {
<<<<<<< HEAD
=======
		assert !closed;

>>>>>>> 51dfe354
		if (approved == null) {
			return Collections.emptyList();
		}

		boolean readLock = readWriteLock.readLock();
		try {

			Iterable<Statement> statements = approved.getStatements(subj, pred, obj, contexts);

			// This is a synchronized context, users of this method will be allowed to use the results at their leisure.
			// We
			// provide a copy of the data so that there will be no concurrent modification exceptions!
			if (statements instanceof Collection) {
				return new ArrayList<>((Collection<? extends Statement>) statements);
			} else {
				return StreamSupport
						.stream(statements.spliterator(), false)
						.collect(Collectors.toList());
			}
		} finally {
			readWriteLock.unlockReader(readLock);
		}

	}

<<<<<<< HEAD
	Iterable<Triple> getApprovedTriples(Resource subj, IRI pred, Value obj) {
=======
	synchronized Iterable<Triple> getApprovedTriples(Resource subj, IRI pred, Value obj) {
		assert !closed;
>>>>>>> 51dfe354
		if (approved == null) {
			return Collections.emptyList();
		}

<<<<<<< HEAD
		boolean readLock = readWriteLock.readLock();
		try {
			// TODO none of this is particularly well thought-out in terms of performance, but we are aiming
			// for functionally complete first.
			Stream<Triple> approvedSubjectTriples = approved.parallelStream()
					.filter(st -> st.getSubject().isTriple())
					.map(st -> (Triple) st.getSubject())
					.filter(t -> {
						if (subj != null && !subj.equals(t.getSubject())) {
							return false;
						}
						if (pred != null && !pred.equals(t.getPredicate())) {
							return false;
						}
						return obj == null || obj.equals(t.getObject());
					});

			Stream<Triple> approvedObjectTriples = approved.parallelStream()
					.filter(st -> st.getObject().isTriple())
					.map(st -> (Triple) st.getObject())
					.filter(t -> {
						if (subj != null && !subj.equals(t.getSubject())) {
							return false;
						}
						if (pred != null && !pred.equals(t.getPredicate())) {
							return false;
						}
						return obj == null || obj.equals(t.getObject());
					});

			return Stream.concat(approvedSubjectTriples, approvedObjectTriples).collect(Collectors.toList());
		} finally {
			readWriteLock.unlockReader(readLock);
		}
	}

	void removeApproved(Statement next) {
		long writeLock = readWriteLock.writeLock();
		try {
			if (approved != null) {
				approved.remove(next);
			}
		} finally {
			readWriteLock.unlockWriter(writeLock);
=======
		// TODO none of this is particularly well thought-out in terms of performance, but we are aiming
		// for functionally complete first.
		Stream<Triple> approvedSubjectTriples = approved.parallelStream()
				.filter(st -> st.getSubject() instanceof Triple)
				.map(st -> (Triple) st.getSubject())
				.filter(t -> {
					if (subj != null && !subj.equals(t.getSubject())) {
						return false;
					}
					if (pred != null && !pred.equals(t.getPredicate())) {
						return false;
					}
					return obj == null || obj.equals(t.getObject());
				});

		Stream<Triple> approvedObjectTriples = approved.parallelStream()
				.filter(st -> st.getObject() instanceof Triple)
				.map(st -> (Triple) st.getObject())
				.filter(t -> {
					if (subj != null && !subj.equals(t.getSubject())) {
						return false;
					}
					if (pred != null && !pred.equals(t.getPredicate())) {
						return false;
					}
					return obj == null || obj.equals(t.getObject());
				});

		return Stream.concat(approvedSubjectTriples, approvedObjectTriples).collect(Collectors.toList());
	}

	synchronized void removeApproved(Statement next) {
		assert !closed;
		if (approved != null) {
			approved.remove(next);
>>>>>>> 51dfe354
		}

	}

	private <T> Set<T> cloneSet(Set<T> set) {
		assert !closed;
		if (set == null) {
			return null;
		}
		return new HashSet<>(set);
	}

	void sinkApproved(SailSink sink) {
		boolean readLock = readWriteLock.readLock();
		try {
			if (approved != null) {
				sink.approveAll(approved, approvedContexts);
			}
		} finally {
			readWriteLock.unlockReader(readLock);
		}
	}

	void sinkDeprecated(SailSink sink) {
		boolean readLock = readWriteLock.readLock();
		try {
			if (deprecated != null) {
				sink.deprecateAll(deprecated);
			}
		} finally {
			readWriteLock.unlockReader(readLock);
		}
	}

	@Override
	public void approveAll(Set<Statement> approved, Set<Resource> approvedContexts) {
		long writeLock = readWriteLock.writeLock();
		try {

			if (deprecated != null) {
				deprecated.removeAll(approved);
			}
			if (this.approved == null) {
				this.approved = createEmptyModel();
			}
			this.approved.addAll(approved);

			if (approvedContexts != null) {
				if (this.approvedContexts == null) {
					this.approvedContexts = new HashSet<>();
				}
				this.approvedContexts.addAll(approvedContexts);
			}

		} finally {
			readWriteLock.unlockWriter(writeLock);
		}
	}

	@Override
	public void deprecateAll(Set<Statement> deprecated) {
		long writeLock = readWriteLock.writeLock();
		try {

			if (approved != null) {
				approved.removeAll(deprecated);
			}
			if (this.deprecated == null) {
				this.deprecated = createEmptyModel();
			}
			this.deprecated.addAll(deprecated);

			for (Statement statement : deprecated) {
				Resource ctx = statement.getContext();
				if (approvedContexts != null && approvedContexts.contains(ctx)
						&& !approved.contains(null, null, null, ctx)) {
					approvedContexts.remove(ctx);
				}
			}

		} finally {
			readWriteLock.unlockWriter(writeLock);
		}
	}

	public static class SimpleStatementPattern {
		final private Resource subject;
		final private IRI predicate;
		final private Value object;
		final private Resource context;

		// true if the context is the union of all contexts
		final private boolean allContexts;

		public SimpleStatementPattern(Resource subject, IRI predicate, Value object, Resource context,
				boolean allContexts) {
			this.subject = subject;
			this.predicate = predicate;
			this.object = object;
			this.context = context;
			this.allContexts = allContexts;
		}

		public Resource getSubject() {
			return subject;
		}

		public IRI getPredicate() {
			return predicate;
		}

		public Value getObject() {
			return object;
		}

		public Resource getContext() {
			return context;
		}

		public boolean isAllContexts() {
			return allContexts;
		}

		@Override
		public boolean equals(Object o) {
			if (this == o) {
				return true;
			}
			if (o == null || getClass() != o.getClass()) {
				return false;
			}
			SimpleStatementPattern that = (SimpleStatementPattern) o;
			return allContexts == that.allContexts && Objects.equals(subject, that.subject)
					&& Objects.equals(predicate, that.predicate) && Objects.equals(object, that.object)
					&& Objects.equals(context, that.context);
		}

		@Override
		public int hashCode() {
			int result = 1;

			result = 31 * result + (subject == null ? 0 : subject.hashCode());
			result = 31 * result + (predicate == null ? 0 : ((Object) predicate).hashCode());
			result = 31 * result + (object == null ? 0 : object.hashCode());
			result = 31 * result + (context == null ? 0 : context.hashCode());
			result = 31 * result + ((Object) allContexts).hashCode();

			return result;
		}
	}

	private static class AdderBasedReadWriteLock {

		// StampedLock for handling writers.
		private final StampedLock lock = new StampedLock();

		// LongAdder for handling readers. When the count is equal then there are no active readers.
		private final LongAdder readersLocked = new LongAdder();
		private final LongAdder readersUnlocked = new LongAdder();

		public boolean readLock() {
			while (true) {
				readersLocked.increment();
				if (!lock.isWriteLocked()) {
					// Everything is good! We have acquired a read-lock and there are no active writers.
					return true;
				} else {
					// Release our read lock so we don't block any writers.
					readersUnlocked.increment();
					while (lock.isWriteLocked()) {
						Thread.onSpinWait();
					}
				}
			}
		}

		public void unlockReader(boolean locked) {
			if (locked) {
				readersUnlocked.increment();
			} else {
				throw new IllegalMonitorStateException();
			}
		}

		public long writeLock() {
			// Acquire a write-lock.
			long writeStamp = lock.writeLock();

			// Wait for active readers to finish.
			while (true) {
				// The order is important here.
				long unlockedSum = readersUnlocked.sum();
				long lockedSum = readersLocked.sum();
				if (unlockedSum == lockedSum) {
					// No active readers.
					return writeStamp;
				} else {
					Thread.onSpinWait();
				}

			}
		}

		public void unlockWriter(long stamp) {
			if (stamp != 0) {
				lock.unlockWrite(stamp);
			} else {
				throw new IllegalMonitorStateException();
			}
		}

	}

}<|MERGE_RESOLUTION|>--- conflicted
+++ resolved
@@ -19,8 +19,8 @@
 import java.util.Objects;
 import java.util.Set;
 import java.util.concurrent.Semaphore;
+import java.util.concurrent.atomic.AtomicBoolean;
 import java.util.concurrent.atomic.LongAdder;
-import java.util.concurrent.locks.StampedLock;
 import java.util.stream.Collectors;
 import java.util.stream.Stream;
 import java.util.stream.StreamSupport;
@@ -114,8 +114,6 @@
 
 	private boolean closed;
 
-	private boolean closed;
-
 	@Override
 	public void close() throws SailException {
 		closed = true;
@@ -128,29 +126,6 @@
 		deprecatedContexts = null;
 		addedNamespaces = null;
 		removedPrefixes = null;
-<<<<<<< HEAD
-	}
-
-	public static Changeset simpleClone(Changeset from) {
-		assert !from.closed;
-
-		Changeset changeset = new Changeset() {
-			@Override
-			public void flush() throws SailException {
-
-			}
-
-			@Override
-			public Model createEmptyModel() {
-				return from.createEmptyModel();
-			}
-		};
-
-		changeset.setChangeset(from);
-
-		return changeset;
-=======
->>>>>>> 51dfe354
 	}
 
 	@Override
@@ -178,12 +153,8 @@
 		}
 	}
 
-<<<<<<< HEAD
 	boolean hasApproved(Resource subj, IRI pred, Value obj, Resource[] contexts) {
-=======
-	synchronized boolean hasApproved(Resource subj, IRI pred, Value obj, Resource[] contexts) {
-		assert !closed;
->>>>>>> 51dfe354
+		assert !closed;
 		if (approved == null) {
 			return false;
 		}
@@ -196,12 +167,8 @@
 		}
 	}
 
-<<<<<<< HEAD
 	boolean hasDeprecated(Resource subj, IRI pred, Value obj, Resource[] contexts) {
-=======
-	synchronized boolean hasDeprecated(Resource subj, IRI pred, Value obj, Resource[] contexts) {
-		assert !closed;
->>>>>>> 51dfe354
+		assert !closed;
 		if (deprecated == null) {
 			return false;
 		}
@@ -214,10 +181,10 @@
 		}
 	}
 
-<<<<<<< HEAD
 	public void addRefback(SailDatasetImpl dataset) {
-
-		long writeLock = refBacksReadWriteLock.writeLock();
+		assert !closed;
+
+		boolean writeLock = refBacksReadWriteLock.writeLock();
 		try {
 			if (refbacks == null) {
 				refbacks = new ArrayList<>();
@@ -225,37 +192,24 @@
 			refbacks.add(dataset);
 		} finally {
 			refBacksReadWriteLock.unlockWriter(writeLock);
-=======
-	public synchronized void addRefback(SailDatasetImpl dataset) {
-		assert !closed;
-		if (refbacks == null) {
-			refbacks = new HashSet<>();
->>>>>>> 51dfe354
-		}
-
-	}
-
-<<<<<<< HEAD
+		}
+	}
+
 	public void removeRefback(SailDatasetImpl dataset) {
-		long writeLock = refBacksReadWriteLock.writeLock();
+		assert !closed;
+		boolean writeLock = refBacksReadWriteLock.writeLock();
 		try {
 			if (refbacks != null) {
 				refbacks.removeIf(d -> d == dataset);
 			}
 		} finally {
 			refBacksReadWriteLock.unlockWriter(writeLock);
-=======
-	public synchronized void removeRefback(SailDatasetImpl dataset) {
-		assert !closed;
-		if (refbacks != null) {
-			refbacks.remove(dataset);
->>>>>>> 51dfe354
-		}
-
-	}
-
-<<<<<<< HEAD
+		}
+
+	}
+
 	public boolean isRefback() {
+		assert !closed;
 		boolean readLock = refBacksReadWriteLock.readLock();
 		try {
 			return refbacks != null && !refbacks.isEmpty();
@@ -263,10 +217,11 @@
 		} finally {
 			refBacksReadWriteLock.unlockReader(readLock);
 		}
-
 	}
 
 	public void prepend(Changeset changeset) {
+		assert !closed;
+
 		prependLock.acquireUninterruptibly();
 
 		try {
@@ -276,26 +231,14 @@
 			prepend.add(changeset);
 		} finally {
 			prependLock.release();
-=======
-	public synchronized boolean isRefback() {
-		assert !closed;
-		return refbacks != null && !refbacks.isEmpty();
-	}
-
-	public synchronized void prepend(Changeset changeset) {
-		assert !closed;
-		if (prepend == null) {
-			prepend = new HashSet<>();
->>>>>>> 51dfe354
-		}
-
-	}
-
-	@Override
-<<<<<<< HEAD
+		}
+	}
+
+	@Override
 	public void setNamespace(String prefix, String name) {
-
-		long writeLock = readWriteLock.writeLock();
+		assert !closed;
+
+		boolean writeLock = readWriteLock.writeLock();
 		try {
 			if (removedPrefixes == null) {
 				removedPrefixes = new HashSet<>();
@@ -307,24 +250,14 @@
 			addedNamespaces.put(prefix, name);
 		} finally {
 			readWriteLock.unlockWriter(writeLock);
-=======
-	public synchronized void setNamespace(String prefix, String name) {
-		assert !closed;
-		if (removedPrefixes == null) {
-			removedPrefixes = new HashSet<>();
-		}
-		removedPrefixes.add(prefix);
-		if (addedNamespaces == null) {
-			addedNamespaces = new HashMap<>();
->>>>>>> 51dfe354
-		}
-
-	}
-
-	@Override
-<<<<<<< HEAD
+		}
+
+	}
+
+	@Override
 	public void removeNamespace(String prefix) {
-		long writeLock = readWriteLock.writeLock();
+		assert !closed;
+		boolean writeLock = readWriteLock.writeLock();
 		try {
 			if (addedNamespaces != null) {
 				addedNamespaces.remove(prefix);
@@ -335,35 +268,16 @@
 			removedPrefixes.add(prefix);
 		} finally {
 			readWriteLock.unlockWriter(writeLock);
-=======
-	public synchronized void removeNamespace(String prefix) {
-		assert !closed;
-		if (addedNamespaces != null) {
-			addedNamespaces.remove(prefix);
-		}
-		if (removedPrefixes == null) {
-			removedPrefixes = new HashSet<>();
->>>>>>> 51dfe354
-		}
-
-	}
-
-	@Override
-<<<<<<< HEAD
+		}
+
+	}
+
+	@Override
 	public void clearNamespaces() {
-=======
-	public synchronized void clearNamespaces() {
-		assert !closed;
-		if (removedPrefixes != null) {
-			removedPrefixes.clear();
-		}
-		if (addedNamespaces != null) {
-			addedNamespaces.clear();
-		}
->>>>>>> 51dfe354
+		assert !closed;
 		namespaceCleared = true;
 
-		long writeLock = readWriteLock.writeLock();
+		boolean writeLock = readWriteLock.writeLock();
 		try {
 
 			if (removedPrefixes != null) {
@@ -381,25 +295,11 @@
 	@Override
 	public void observe(Resource subj, IRI pred, Value obj, Resource... contexts)
 			throws SailConflictException {
-<<<<<<< HEAD
-
-		long writeLock = readWriteLock.writeLock();
+		assert !closed;
+		boolean writeLock = readWriteLock.writeLock();
 		try {
 			if (observed == null) {
 				observed = new HashSet<>();
-=======
-		assert !closed;
-		if (observed == null) {
-			observed = new HashSet<>();
-		}
-		if (contexts == null) {
-			observed.add(new SimpleStatementPattern(subj, pred, obj, null, false));
-		} else if (contexts.length == 0) {
-			observed.add(new SimpleStatementPattern(subj, pred, obj, null, true));
-		} else {
-			for (Resource ctx : contexts) {
-				observed.add(new SimpleStatementPattern(subj, pred, obj, ctx, false));
->>>>>>> 51dfe354
 			}
 			if (contexts == null) {
 				observed.add(new SimpleStatementPattern(subj, pred, obj, null, false));
@@ -417,35 +317,14 @@
 	}
 
 	@Override
-<<<<<<< HEAD
 	public void observe(Resource subj, IRI pred, Value obj, Resource context)
 			throws SailConflictException {
 
-		long writeLock = readWriteLock.writeLock();
+		assert !closed;
+		boolean writeLock = readWriteLock.writeLock();
 		try {
 			if (observed == null) {
 				observed = new HashSet<>();
-=======
-	public synchronized void clear(Resource... contexts) {
-		assert !closed;
-		if (contexts != null && contexts.length == 0) {
-			if (approved != null) {
-				approved.clear();
-			}
-			if (approvedContexts != null) {
-				approvedContexts.clear();
-			}
-			statementCleared = true;
-		} else {
-			if (approved != null) {
-				approved.remove(null, null, null, contexts);
-			}
-			if (approvedContexts != null) {
-				approvedContexts.removeAll(Arrays.asList(contexts));
-			}
-			if (deprecatedContexts == null) {
-				deprecatedContexts = new HashSet<>();
->>>>>>> 51dfe354
 			}
 
 			observed.add(new SimpleStatementPattern(subj, pred, obj, context, false));
@@ -457,9 +336,8 @@
 	}
 
 	@Override
-<<<<<<< HEAD
 	public void clear(Resource... contexts) {
-		long writeLock = readWriteLock.writeLock();
+		boolean writeLock = readWriteLock.writeLock();
 		try {
 			if (contexts != null && contexts.length == 0) {
 				statementCleared = true;
@@ -485,32 +363,18 @@
 				if (contexts != null) {
 					deprecatedContexts.addAll(Arrays.asList(contexts));
 				}
-=======
-	public synchronized void approve(Resource subj, IRI pred, Value obj, Resource ctx) {
-		assert !closed;
-		if (deprecated != null) {
-			deprecated.remove(subj, pred, obj, ctx);
-		}
-		if (approved == null) {
-			approved = createEmptyModel();
-		}
-		approved.add(subj, pred, obj, ctx);
-		if (ctx != null) {
-			if (approvedContexts == null) {
-				approvedContexts = new HashSet<>();
->>>>>>> 51dfe354
-			}
-		} finally {
-			readWriteLock.unlockWriter(writeLock);
-		}
-
-	}
-
-	@Override
-<<<<<<< HEAD
+			}
+		} finally {
+			readWriteLock.unlockWriter(writeLock);
+		}
+
+	}
+
+	@Override
 	public void approve(Statement statement) {
 
-		long writeLock = readWriteLock.writeLock();
+		assert !closed;
+		boolean writeLock = readWriteLock.writeLock();
 		try {
 
 			if (deprecated != null) {
@@ -518,20 +382,6 @@
 			}
 			if (approved == null) {
 				approved = createEmptyModel();
-=======
-	public synchronized void approve(Statement statement) {
-		assert !closed;
-		if (deprecated != null) {
-			deprecated.remove(statement);
-		}
-		if (approved == null) {
-			approved = createEmptyModel();
-		}
-		approved.add(statement);
-		if (statement.getContext() != null) {
-			if (approvedContexts == null) {
-				approvedContexts = new HashSet<>();
->>>>>>> 51dfe354
 			}
 			approved.add(statement);
 			if (statement.getContext() != null) {
@@ -547,14 +397,14 @@
 	}
 
 	@Override
-<<<<<<< HEAD
 	public void approve(Resource subj, IRI pred, Value obj, Resource ctx) throws SailException {
 		approve(Statements.statement(subj, pred, obj, ctx));
 	}
 
 	@Override
 	public void deprecate(Statement statement) {
-		long writeLock = readWriteLock.writeLock();
+		assert !closed;
+		boolean writeLock = readWriteLock.writeLock();
 		try {
 			if (approved != null) {
 				approved.remove(statement);
@@ -570,20 +420,6 @@
 			}
 		} finally {
 			readWriteLock.unlockWriter(writeLock);
-=======
-	public synchronized void deprecate(Statement statement) {
-		assert !closed;
-		if (approved != null) {
-			approved.remove(statement);
-		}
-		if (deprecated == null) {
-			deprecated = createEmptyModel();
-		}
-		deprecated.add(statement);
-		Resource ctx = statement.getContext();
-		if (approvedContexts != null && approvedContexts.contains(ctx) && !approved.contains(null, null, null, ctx)) {
-			approvedContexts.remove(ctx);
->>>>>>> 51dfe354
 		}
 
 	}
@@ -643,16 +479,6 @@
 		this.statementCleared = from.statementCleared;
 	}
 
-<<<<<<< HEAD
-	public Set<SimpleStatementPattern> getObserved() {
-		boolean readLock = readWriteLock.readLock();
-		try {
-
-			return observed == null ? null : Collections.unmodifiableSet(observed);
-		} finally {
-			readWriteLock.unlockReader(readLock);
-		}
-=======
 	/**
 	 * Create a shallow clone of this Changeset. The shallow clone does not clone the underlying data structures, this
 	 * means that any changes made to the original will potentially be reflected in the clone and vice versa.
@@ -680,31 +506,28 @@
 		return changeset;
 	}
 
-	public synchronized Set<SimpleStatementPattern> getObserved() {
-		assert !closed;
-		return observed == null ? null : Collections.unmodifiableSet(observed);
->>>>>>> 51dfe354
+	public Set<SimpleStatementPattern> getObserved() {
+		assert !closed;
+		boolean readLock = readWriteLock.readLock();
+		try {
+
+			return observed == null ? null : Collections.unmodifiableSet(observed);
+		} finally {
+			readWriteLock.unlockReader(readLock);
+		}
 	}
 
 	/**
 	 * @deprecated Use getObserved() instead!
 	 */
 	@Deprecated
-<<<<<<< HEAD
 	public Set<StatementPattern> getObservations() {
+		assert !closed;
 		boolean readLock = readWriteLock.readLock();
 		try {
 			if (observed == null) {
 				return null;
 			}
-=======
-	public synchronized Set<StatementPattern> getObservations() {
-		assert !closed;
-
-		if (observed == null) {
-			return null;
-		}
->>>>>>> 51dfe354
 
 			return observed.stream()
 					.map(simpleStatementPattern -> new StatementPattern(
@@ -721,8 +544,8 @@
 		}
 	}
 
-<<<<<<< HEAD
 	public Set<Resource> getApprovedContexts() {
+		assert !closed;
 
 		boolean readLock = readWriteLock.readLock();
 		try {
@@ -735,6 +558,7 @@
 	}
 
 	public Set<Resource> getDeprecatedContexts() {
+		assert !closed;
 		if (deprecatedContexts == null) {
 			return null;
 		}
@@ -749,10 +573,12 @@
 	}
 
 	public boolean isStatementCleared() {
+		assert !closed;
 		return statementCleared;
 	}
 
 	public Map<String, String> getAddedNamespaces() {
+		assert !closed;
 		boolean readLock = readWriteLock.readLock();
 		try {
 			return addedNamespaces;
@@ -764,6 +590,7 @@
 	}
 
 	public Set<String> getRemovedPrefixes() {
+		assert !closed;
 		boolean readLock = readWriteLock.readLock();
 		try {
 			return cloneSet(removedPrefixes);
@@ -775,44 +602,12 @@
 	}
 
 	public boolean isNamespaceCleared() {
+		assert !closed;
 		return namespaceCleared;
 	}
 
 	public boolean hasDeprecated() {
-=======
-	public synchronized Set<Resource> getApprovedContexts() {
-		assert !closed;
-		return cloneSet(approvedContexts);
-	}
-
-	public synchronized Set<Resource> getDeprecatedContexts() {
-		assert !closed;
-		return cloneSet(deprecatedContexts);
-	}
-
-	public synchronized boolean isStatementCleared() {
-		assert !closed;
-		return statementCleared;
-	}
-
-	public synchronized Map<String, String> getAddedNamespaces() {
-		assert !closed;
-		return addedNamespaces;
-	}
-
-	public synchronized Set<String> getRemovedPrefixes() {
-		assert !closed;
-		return cloneSet(removedPrefixes);
-	}
-
-	public synchronized boolean isNamespaceCleared() {
-		assert !closed;
-		return namespaceCleared;
-	}
-
-	public synchronized boolean hasDeprecated() {
-		assert !closed;
->>>>>>> 51dfe354
+		assert !closed;
 		return deprecated != null && !deprecated.isEmpty();
 	}
 
@@ -824,12 +619,8 @@
 				|| observed != null;
 	}
 
-<<<<<<< HEAD
 	List<Statement> getDeprecatedStatements() {
-=======
-	synchronized List<Statement> getDeprecatedStatements() {
-		assert !closed;
->>>>>>> 51dfe354
+		assert !closed;
 		if (deprecated == null) {
 			return Collections.emptyList();
 		}
@@ -843,12 +634,8 @@
 
 	}
 
-<<<<<<< HEAD
 	List<Statement> getApprovedStatements() {
-=======
-	synchronized List<Statement> getApprovedStatements() {
-		assert !closed;
->>>>>>> 51dfe354
+		assert !closed;
 		if (approved == null) {
 			return Collections.emptyList();
 		}
@@ -862,12 +649,8 @@
 
 	}
 
-<<<<<<< HEAD
 	boolean hasDeprecated(Statement statement) {
-=======
-	synchronized boolean hasDeprecated(Statement statement) {
-		assert !closed;
->>>>>>> 51dfe354
+		assert !closed;
 		if (deprecated == null) {
 			return false;
 		}
@@ -881,22 +664,15 @@
 
 	}
 
-<<<<<<< HEAD
 	boolean hasApproved() {
-=======
-	synchronized boolean hasApproved() {
-		assert !closed;
->>>>>>> 51dfe354
+		assert !closed;
 		return approved != null && !approved.isEmpty();
 	}
 
 	Iterable<Statement> getApprovedStatements(Resource subj, IRI pred, Value obj,
 			Resource[] contexts) {
-<<<<<<< HEAD
-=======
-		assert !closed;
-
->>>>>>> 51dfe354
+		assert !closed;
+
 		if (approved == null) {
 			return Collections.emptyList();
 		}
@@ -922,17 +698,12 @@
 
 	}
 
-<<<<<<< HEAD
 	Iterable<Triple> getApprovedTriples(Resource subj, IRI pred, Value obj) {
-=======
-	synchronized Iterable<Triple> getApprovedTriples(Resource subj, IRI pred, Value obj) {
-		assert !closed;
->>>>>>> 51dfe354
+		assert !closed;
 		if (approved == null) {
 			return Collections.emptyList();
 		}
 
-<<<<<<< HEAD
 		boolean readLock = readWriteLock.readLock();
 		try {
 			// TODO none of this is particularly well thought-out in terms of performance, but we are aiming
@@ -970,50 +741,14 @@
 	}
 
 	void removeApproved(Statement next) {
-		long writeLock = readWriteLock.writeLock();
+		assert !closed;
+		boolean writeLock = readWriteLock.writeLock();
 		try {
 			if (approved != null) {
 				approved.remove(next);
 			}
 		} finally {
 			readWriteLock.unlockWriter(writeLock);
-=======
-		// TODO none of this is particularly well thought-out in terms of performance, but we are aiming
-		// for functionally complete first.
-		Stream<Triple> approvedSubjectTriples = approved.parallelStream()
-				.filter(st -> st.getSubject() instanceof Triple)
-				.map(st -> (Triple) st.getSubject())
-				.filter(t -> {
-					if (subj != null && !subj.equals(t.getSubject())) {
-						return false;
-					}
-					if (pred != null && !pred.equals(t.getPredicate())) {
-						return false;
-					}
-					return obj == null || obj.equals(t.getObject());
-				});
-
-		Stream<Triple> approvedObjectTriples = approved.parallelStream()
-				.filter(st -> st.getObject() instanceof Triple)
-				.map(st -> (Triple) st.getObject())
-				.filter(t -> {
-					if (subj != null && !subj.equals(t.getSubject())) {
-						return false;
-					}
-					if (pred != null && !pred.equals(t.getPredicate())) {
-						return false;
-					}
-					return obj == null || obj.equals(t.getObject());
-				});
-
-		return Stream.concat(approvedSubjectTriples, approvedObjectTriples).collect(Collectors.toList());
-	}
-
-	synchronized void removeApproved(Statement next) {
-		assert !closed;
-		if (approved != null) {
-			approved.remove(next);
->>>>>>> 51dfe354
 		}
 
 	}
@@ -1050,7 +785,7 @@
 
 	@Override
 	public void approveAll(Set<Statement> approved, Set<Resource> approvedContexts) {
-		long writeLock = readWriteLock.writeLock();
+		boolean writeLock = readWriteLock.writeLock();
 		try {
 
 			if (deprecated != null) {
@@ -1075,7 +810,7 @@
 
 	@Override
 	public void deprecateAll(Set<Statement> deprecated) {
-		long writeLock = readWriteLock.writeLock();
+		boolean writeLock = readWriteLock.writeLock();
 		try {
 
 			if (approved != null) {
@@ -1168,7 +903,8 @@
 	private static class AdderBasedReadWriteLock {
 
 		// StampedLock for handling writers.
-		private final StampedLock lock = new StampedLock();
+		private volatile boolean writeLocked;
+		private final AtomicBoolean writeLock = new AtomicBoolean();
 
 		// LongAdder for handling readers. When the count is equal then there are no active readers.
 		private final LongAdder readersLocked = new LongAdder();
@@ -1177,13 +913,13 @@
 		public boolean readLock() {
 			while (true) {
 				readersLocked.increment();
-				if (!lock.isWriteLocked()) {
+				if (!writeLocked) {
 					// Everything is good! We have acquired a read-lock and there are no active writers.
 					return true;
 				} else {
 					// Release our read lock so we don't block any writers.
 					readersUnlocked.increment();
-					while (lock.isWriteLocked()) {
+					while (writeLocked) {
 						Thread.onSpinWait();
 					}
 				}
@@ -1198,9 +934,15 @@
 			}
 		}
 
-		public long writeLock() {
+		public boolean writeLock() {
 			// Acquire a write-lock.
-			long writeStamp = lock.writeLock();
+			boolean writeLocked;
+			do {
+				writeLocked = writeLock.compareAndSet(false, true);
+				if (writeLocked) {
+					this.writeLocked = true;
+				}
+			} while (!writeLocked);
 
 			// Wait for active readers to finish.
 			while (true) {
@@ -1209,7 +951,7 @@
 				long lockedSum = readersLocked.sum();
 				if (unlockedSum == lockedSum) {
 					// No active readers.
-					return writeStamp;
+					return writeLocked;
 				} else {
 					Thread.onSpinWait();
 				}
@@ -1217,9 +959,10 @@
 			}
 		}
 
-		public void unlockWriter(long stamp) {
-			if (stamp != 0) {
-				lock.unlockWrite(stamp);
+		public void unlockWriter(boolean writeLocked) {
+			if (writeLocked) {
+				this.writeLocked = false;
+				writeLock.set(false);
 			} else {
 				throw new IllegalMonitorStateException();
 			}
