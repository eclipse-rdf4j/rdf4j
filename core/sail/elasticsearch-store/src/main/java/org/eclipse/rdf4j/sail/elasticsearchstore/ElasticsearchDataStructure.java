--- conflicted
+++ resolved
@@ -135,10 +135,7 @@
 	}
 
 	@Override
-<<<<<<< HEAD
-	synchronized public void clear(long transactionId, Resource[] contexts) {
-=======
-	public void addStatement(Collection<Statement> statements) {
+	public void addStatement(long transactionId, Collection<Statement> statements) {
 		addStatementBuffer.addAll(statements);
 		if (addStatementBuffer.size() >= BUFFER_THRESHOLD) {
 			flushAddStatementBuffer();
@@ -146,8 +143,7 @@
 	}
 
 	@Override
-	synchronized public void clear(Resource[] contexts) {
->>>>>>> f6f5aed2
+	synchronized public void clear(long transactionId, Resource[] contexts) {
 
 		BulkByScrollResponse response = DeleteByQueryAction.INSTANCE.newRequestBuilder(clientProvider.getClient())
 				.filter(getQueryBuilder(null, null, null, contexts))
