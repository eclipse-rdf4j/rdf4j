--- conflicted
+++ resolved
@@ -1,35 +1,25 @@
-<<<<<<< HEAD
-<project xmlns="http://maven.apache.org/POM/4.0.0"
-         xmlns:xsi="http://www.w3.org/2001/XMLSchema-instance"
-         xsi:schemaLocation="http://maven.apache.org/POM/4.0.0 http://maven.apache.org/maven-v4_0_0.xsd">
-
-    <modelVersion>4.0.0</modelVersion>
-
-    <parent>
-        <groupId>org.eclipse.rdf4j</groupId>
-        <artifactId>rdf4j-sail</artifactId>
-        <version>3.1.0-SNAPSHOT</version>
-    </parent>
-
-    <artifactId>rdf4j-sail-extensible-store</artifactId>
-
-    <name>RDF4J Extensible Store</name>
-    <description>Store that can be extended with a simple user-made backend.</description>
-
-    <dependencies>
-
-        <dependency>
-            <groupId>${project.groupId}</groupId>
-            <artifactId>rdf4j-sail-base</artifactId>
-            <version>${project.version}</version>
-        </dependency>
-
-        <dependency>
-            <groupId>org.apache.commons</groupId>
-            <artifactId>commons-collections4</artifactId>
-        </dependency>
-
-        <!-- https://mvnrepository.com/artifact/org.apache.druid/druid-hll -->
+<?xml version="1.0" encoding="UTF-8"?>
+<project xmlns="http://maven.apache.org/POM/4.0.0" xmlns:xsi="http://www.w3.org/2001/XMLSchema-instance" xsi:schemaLocation="http://maven.apache.org/POM/4.0.0 http://maven.apache.org/maven-v4_0_0.xsd">
+	<modelVersion>4.0.0</modelVersion>
+	<parent>
+		<groupId>org.eclipse.rdf4j</groupId>
+		<artifactId>rdf4j-sail</artifactId>
+		<version>3.2.0-SNAPSHOT</version>
+	</parent>
+	<artifactId>rdf4j-sail-extensible-store</artifactId>
+	<name>RDF4J Extensible Store</name>
+	<description>Store that can be extended with a simple user-made backend.</description>
+	<dependencies>
+		<dependency>
+			<groupId>${project.groupId}</groupId>
+			<artifactId>rdf4j-sail-base</artifactId>
+			<version>${project.version}</version>
+		</dependency>
+		<dependency>
+			<groupId>org.apache.commons</groupId>
+			<artifactId>commons-collections4</artifactId>
+		</dependency>
+		<!-- https://mvnrepository.com/artifact/org.apache.druid/druid-hll -->
         <dependency>
             <groupId>org.apache.druid</groupId>
             <artifactId>druid-hll</artifactId>
@@ -60,90 +50,6 @@
 
 
         <dependency>
-            <groupId>${project.groupId}</groupId>
-            <artifactId>rdf4j-sail-memory</artifactId>
-            <version>${project.version}</version>
-            <scope>test</scope>
-        </dependency>
-        <dependency>
-            <groupId>${project.groupId}</groupId>
-            <artifactId>rdf4j-repository-sail</artifactId>
-            <version>${project.version}</version>
-            <scope>test</scope>
-        </dependency>
-
-        <dependency>
-            <groupId>${project.groupId}</groupId>
-            <artifactId>rdf4j-sail-testsuite</artifactId>
-            <version>${project.version}</version>
-            <scope>test</scope>
-        </dependency>
-
-        <dependency>
-            <groupId>${project.groupId}</groupId>
-            <artifactId>rdf4j-repository-testsuite</artifactId>
-            <version>${project.version}</version>
-            <scope>test</scope>
-        </dependency>
-
-        <dependency>
-            <groupId>${project.groupId}</groupId>
-            <artifactId>rdf4j-queryparser-serql</artifactId>
-            <version>${project.version}</version>
-            <scope>test</scope>
-        </dependency>
-
-        <dependency>
-            <groupId>junit</groupId>
-            <artifactId>junit</artifactId>
-            <scope>test</scope>
-        </dependency>
-
-        <dependency>
-            <groupId>org.assertj</groupId>
-            <artifactId>assertj-core</artifactId>
-            <scope>test</scope>
-        </dependency>
-
-
-        <dependency>
-            <groupId>org.openjdk.jmh</groupId>
-            <artifactId>jmh-core</artifactId>
-            <version>${jmhVersion}</version>
-            <scope>test</scope>
-        </dependency>
-
-        <dependency>
-            <groupId>org.openjdk.jmh</groupId>
-            <artifactId>jmh-generator-annprocess</artifactId>
-            <version>${jmhVersion}</version>
-            <scope>test</scope>
-        </dependency>
-
-    </dependencies>
-=======
-<?xml version="1.0" encoding="UTF-8"?>
-<project xmlns="http://maven.apache.org/POM/4.0.0" xmlns:xsi="http://www.w3.org/2001/XMLSchema-instance" xsi:schemaLocation="http://maven.apache.org/POM/4.0.0 http://maven.apache.org/maven-v4_0_0.xsd">
-	<modelVersion>4.0.0</modelVersion>
-	<parent>
-		<groupId>org.eclipse.rdf4j</groupId>
-		<artifactId>rdf4j-sail</artifactId>
-		<version>3.2.0-SNAPSHOT</version>
-	</parent>
-	<artifactId>rdf4j-sail-extensible-store</artifactId>
-	<name>RDF4J Extensible Store</name>
-	<description>Store that can be extended with a simple user-made backend.</description>
-	<dependencies>
-		<dependency>
-			<groupId>${project.groupId}</groupId>
-			<artifactId>rdf4j-sail-base</artifactId>
-			<version>${project.version}</version>
-		</dependency>
-		<dependency>
-			<groupId>org.apache.commons</groupId>
-			<artifactId>commons-collections4</artifactId>
-		</dependency>
-		<dependency>
 			<groupId>${project.groupId}</groupId>
 			<artifactId>rdf4j-sail-memory</artifactId>
 			<version>${project.version}</version>
@@ -183,6 +89,21 @@
 			<artifactId>assertj-core</artifactId>
 			<scope>test</scope>
 		</dependency>
+
+
+        <dependency>
+            <groupId>org.openjdk.jmh</groupId>
+            <artifactId>jmh-core</artifactId>
+            <version>${jmhVersion}</version>
+            <scope>test</scope>
+        </dependency>
+
+        <dependency>
+            <groupId>org.openjdk.jmh</groupId>
+            <artifactId>jmh-generator-annprocess</artifactId>
+            <version>${jmhVersion}</version>
+            <scope>test</scope>
+        </dependency>
+
 	</dependencies>
->>>>>>> 7517554c
 </project>