/*******************************************************************************
 * Copyright (c) 2019 Eclipse RDF4J contributors.
 * All rights reserved. This program and the accompanying materials
 * are made available under the terms of the Eclipse Distribution License v1.0
 * which accompanies this distribution, and is available at
 * http://www.eclipse.org/org/documents/edl-v10.php.
 *******************************************************************************/
package org.eclipse.rdf4j.sail.extensiblestore;

import org.eclipse.rdf4j.IsolationLevel;
import org.eclipse.rdf4j.common.annotation.Experimental;
import org.eclipse.rdf4j.common.iteration.CloseableIteration;
import org.eclipse.rdf4j.common.iteration.CloseableIteratorIteration;
import org.eclipse.rdf4j.model.IRI;
import org.eclipse.rdf4j.model.Namespace;
import org.eclipse.rdf4j.model.Resource;
import org.eclipse.rdf4j.model.Statement;
import org.eclipse.rdf4j.model.Value;
import org.eclipse.rdf4j.model.impl.SimpleValueFactory;
import org.eclipse.rdf4j.sail.SailException;
import org.eclipse.rdf4j.sail.base.SailDataset;
import org.eclipse.rdf4j.sail.base.SailSink;
import org.eclipse.rdf4j.sail.base.SailSource;
import org.eclipse.rdf4j.sail.extensiblestore.valuefactory.ExtensibleStatementHelper;

import java.util.HashSet;
import java.util.Set;
import java.util.concurrent.atomic.AtomicLong;

/**
 * @author Håvard Mikkelsen Ottestad
 */
@Experimental
class ExtensibleSailSource implements SailSource {

	private final DataStructureInterface dataStructure;
	private final NamespaceStoreInterface namespaceStore;
<<<<<<< HEAD
	private final long transactionId;

	private final AtomicLong transactionCounter;

	public ExtensibleSailSource(DataStructureInterface dataStructure, NamespaceStoreInterface namespaceStore,
			AtomicLong transactionCounter) {
		this.dataStructure = dataStructure;
		this.namespaceStore = namespaceStore;
		this.transactionCounter = transactionCounter;
		this.transactionId = transactionCounter.incrementAndGet();

		System.out.println("Transaction: " + transactionId);
=======
	private final boolean inferred;
	private final ExtensibleStatementHelper extensibleStatementHelper;

	public ExtensibleSailSource(DataStructureInterface dataStructure, NamespaceStoreInterface namespaceStore,
			boolean inferred, ExtensibleStatementHelper extensibleStatementHelper) {
		this.dataStructure = dataStructure;
		this.namespaceStore = namespaceStore;
		this.inferred = inferred;
		this.extensibleStatementHelper = extensibleStatementHelper;
>>>>>>> 00ff59f1

	}

	@Override
	public void close() throws SailException {
	}

	@Override
	public SailSource fork() {
<<<<<<< HEAD
		return new ExtensibleSailSource(new ReadCommittedWrapper(this.dataStructure), namespaceStore,
				transactionCounter);
=======
		return new ExtensibleSailSource(new ReadCommittedWrapper(this.dataStructure), namespaceStore, inferred,
				extensibleStatementHelper);
>>>>>>> 00ff59f1
	}

	@Override
	public SailSink sink(IsolationLevel level) throws SailException {
		return new SailSink() {

			@Override
			public void prepare() throws SailException {

			}

			@Override
			public void flush() throws SailException {
				dataStructure.flushForReading(transactionId);
			}

			@Override
			public synchronized void setNamespace(String prefix, String name) throws SailException {
				namespaceStore.setNamespace(prefix, name);
			}

			@Override
			public synchronized void removeNamespace(String prefix) throws SailException {
				namespaceStore.removeNamespace(prefix);
			}

			@Override
			public synchronized void clearNamespaces() throws SailException {
				namespaceStore.clear();
			}

			@Override
			public void clear(Resource... contexts) throws SailException {
<<<<<<< HEAD
				dataStructure.clear(transactionId, contexts);
=======
				dataStructure.clear(inferred, contexts);
>>>>>>> 00ff59f1
			}

			@Override
			public void observe(Resource subj, IRI pred, Value obj, Resource... contexts) throws SailException {
				throw new RuntimeException("Unsupported operation");
			}

			@Override
			public void approve(Resource subj, IRI pred, Value obj, Resource ctx) throws SailException {
				Statement statement = SimpleValueFactory.getInstance().createStatement(subj, pred, obj, ctx);
<<<<<<< HEAD
				dataStructure.addStatement(transactionId, statement);
=======

				dataStructure.addStatement(extensibleStatementHelper.fromStatement(statement, inferred));
>>>>>>> 00ff59f1
			}

			@Override
			public void approve(Statement statement) throws SailException {
<<<<<<< HEAD
				dataStructure.addStatement(transactionId, statement);
=======

				dataStructure.addStatement(extensibleStatementHelper.fromStatement(statement, inferred));
>>>>>>> 00ff59f1
			}

			@Override
			public void deprecate(Resource subj, IRI pred, Value obj, Resource ctx) throws SailException {
				throw new IllegalStateException("Unsupported operation. Use deprecate(Statement statement) instead!");
			}

			@Override
			public void deprecate(Statement statement) throws SailException {
<<<<<<< HEAD
				dataStructure.removeStatement(transactionId, statement);
=======
				dataStructure.removeStatement(extensibleStatementHelper.fromStatement(statement, inferred));
>>>>>>> 00ff59f1
			}

			@Override
			public boolean deprecateByQuery(Resource subj, IRI pred, Value obj, Resource[] contexts) {
<<<<<<< HEAD
				return dataStructure.removeStatementsByQuery(transactionId, subj, pred, obj, contexts);
=======
				return dataStructure.removeStatementsByQuery(subj, pred, obj, inferred, contexts);
>>>>>>> 00ff59f1
			}

			@Override
			public void close() throws SailException {

			}
		};
	}

	@Override
	public SailDataset dataset(IsolationLevel level) throws SailException {
		return new SailDataset() {
			@Override
			public void close() throws SailException {

			}

			@Override
			public String getNamespace(String prefix) throws SailException {
				return namespaceStore.getNamespace(prefix);
//				return null;
			}

			@Override
			public CloseableIteration<? extends Namespace, SailException> getNamespaces() {
				return new CloseableIteratorIteration<Namespace, SailException>(namespaceStore.iterator());
//				return new EmptyIteration<>();
			}

			@Override
			public CloseableIteration<? extends Resource, SailException> getContextIDs() throws SailException {
				return new CloseableIteration<Resource, SailException>() {
					CloseableIteration<? extends Statement, SailException> statements = getStatements(null, null, null);

					Set<Resource> contexts = new HashSet<>();

					Resource next = internalNext();

					private Resource internalNext() {

						while (statements.hasNext()) {
							Statement next = statements.next();
							if (!contexts.contains(next.getContext())) {
								contexts.add(next.getContext());
								return next.getContext();
							}
						}

						return null;

					}

					@Override
					public boolean hasNext() {
						if (next == null) {
							next = internalNext();
						}
						return next != null;
					}

					@Override
					public Resource next() {

						if (next == null) {
							next = internalNext();
						}

						Resource temp = next;
						next = null;

						return temp;
					}

					@Override
					public void remove() {

					}

					@Override
					public void close() {
						statements.close();
					}
				};
			}

			@Override
			public CloseableIteration<? extends Statement, SailException> getStatements(Resource subj, IRI pred,
					Value obj, Resource... contexts) throws SailException {
<<<<<<< HEAD
				return dataStructure.getStatements(transactionId, subj, pred, obj, contexts);
=======
				return dataStructure.getStatements(subj, pred, obj, inferred, contexts);
>>>>>>> 00ff59f1
			}

		};
	}

	@Override
	public void prepare() throws SailException {
		System.out.println("Transaction: " + transactionId + " PREPARE");
	}

	@Override
	public void flush() throws SailException {
		System.out.println("Transaction: " + transactionId + " FLUSH");

		dataStructure.flushForCommit(transactionId);
	}

	public void init() {
		dataStructure.init();
	}

}<|MERGE_RESOLUTION|>--- conflicted
+++ resolved
@@ -35,30 +35,22 @@
 
 	private final DataStructureInterface dataStructure;
 	private final NamespaceStoreInterface namespaceStore;
-<<<<<<< HEAD
 	private final long transactionId;
+	private final boolean inferred;
+	private final ExtensibleStatementHelper extensibleStatementHelper;
 
 	private final AtomicLong transactionCounter;
 
 	public ExtensibleSailSource(DataStructureInterface dataStructure, NamespaceStoreInterface namespaceStore,
-			AtomicLong transactionCounter) {
+			boolean inferred, ExtensibleStatementHelper extensibleStatementHelper, AtomicLong transactionCounter) {
 		this.dataStructure = dataStructure;
 		this.namespaceStore = namespaceStore;
 		this.transactionCounter = transactionCounter;
 		this.transactionId = transactionCounter.incrementAndGet();
-
-		System.out.println("Transaction: " + transactionId);
-=======
-	private final boolean inferred;
-	private final ExtensibleStatementHelper extensibleStatementHelper;
-
-	public ExtensibleSailSource(DataStructureInterface dataStructure, NamespaceStoreInterface namespaceStore,
-			boolean inferred, ExtensibleStatementHelper extensibleStatementHelper) {
-		this.dataStructure = dataStructure;
-		this.namespaceStore = namespaceStore;
 		this.inferred = inferred;
 		this.extensibleStatementHelper = extensibleStatementHelper;
->>>>>>> 00ff59f1
+
+		System.out.println("Transaction: " + transactionId);
 
 	}
 
@@ -68,13 +60,8 @@
 
 	@Override
 	public SailSource fork() {
-<<<<<<< HEAD
-		return new ExtensibleSailSource(new ReadCommittedWrapper(this.dataStructure), namespaceStore,
-				transactionCounter);
-=======
 		return new ExtensibleSailSource(new ReadCommittedWrapper(this.dataStructure), namespaceStore, inferred,
-				extensibleStatementHelper);
->>>>>>> 00ff59f1
+				extensibleStatementHelper, transactionCounter);
 	}
 
 	@Override
@@ -108,11 +95,7 @@
 
 			@Override
 			public void clear(Resource... contexts) throws SailException {
-<<<<<<< HEAD
-				dataStructure.clear(transactionId, contexts);
-=======
-				dataStructure.clear(inferred, contexts);
->>>>>>> 00ff59f1
+				dataStructure.clear(transactionId, inferred, contexts);
 			}
 
 			@Override
@@ -123,22 +106,14 @@
 			@Override
 			public void approve(Resource subj, IRI pred, Value obj, Resource ctx) throws SailException {
 				Statement statement = SimpleValueFactory.getInstance().createStatement(subj, pred, obj, ctx);
-<<<<<<< HEAD
-				dataStructure.addStatement(transactionId, statement);
-=======
-
-				dataStructure.addStatement(extensibleStatementHelper.fromStatement(statement, inferred));
->>>>>>> 00ff59f1
+
+				dataStructure.addStatement(transactionId, extensibleStatementHelper.fromStatement(statement, inferred));
 			}
 
 			@Override
 			public void approve(Statement statement) throws SailException {
-<<<<<<< HEAD
-				dataStructure.addStatement(transactionId, statement);
-=======
-
-				dataStructure.addStatement(extensibleStatementHelper.fromStatement(statement, inferred));
->>>>>>> 00ff59f1
+
+				dataStructure.addStatement(transactionId, extensibleStatementHelper.fromStatement(statement, inferred));
 			}
 
 			@Override
@@ -148,20 +123,13 @@
 
 			@Override
 			public void deprecate(Statement statement) throws SailException {
-<<<<<<< HEAD
-				dataStructure.removeStatement(transactionId, statement);
-=======
-				dataStructure.removeStatement(extensibleStatementHelper.fromStatement(statement, inferred));
->>>>>>> 00ff59f1
+				dataStructure.removeStatement(transactionId,
+						extensibleStatementHelper.fromStatement(statement, inferred));
 			}
 
 			@Override
 			public boolean deprecateByQuery(Resource subj, IRI pred, Value obj, Resource[] contexts) {
-<<<<<<< HEAD
-				return dataStructure.removeStatementsByQuery(transactionId, subj, pred, obj, contexts);
-=======
-				return dataStructure.removeStatementsByQuery(subj, pred, obj, inferred, contexts);
->>>>>>> 00ff59f1
+				return dataStructure.removeStatementsByQuery(transactionId, subj, pred, obj, inferred, contexts);
 			}
 
 			@Override
@@ -250,11 +218,7 @@
 			@Override
 			public CloseableIteration<? extends Statement, SailException> getStatements(Resource subj, IRI pred,
 					Value obj, Resource... contexts) throws SailException {
-<<<<<<< HEAD
-				return dataStructure.getStatements(transactionId, subj, pred, obj, contexts);
-=======
-				return dataStructure.getStatements(subj, pred, obj, inferred, contexts);
->>>>>>> 00ff59f1
+				return dataStructure.getStatements(transactionId, subj, pred, obj, inferred, contexts);
 			}
 
 		};
