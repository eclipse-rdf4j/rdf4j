/*******************************************************************************
 * Copyright (c) 2019 Eclipse RDF4J contributors.
 * All rights reserved. This program and the accompanying materials
 * are made available under the terms of the Eclipse Distribution License v1.0
 * which accompanies this distribution, and is available at
 * http://www.eclipse.org/org/documents/edl-v10.php.
 *******************************************************************************/

package org.eclipse.rdf4j.sail.extensiblestore;

import org.eclipse.rdf4j.common.annotation.Experimental;
import org.eclipse.rdf4j.common.iteration.CloseableIteration;
import org.eclipse.rdf4j.common.iteration.LookAheadIteration;
import org.eclipse.rdf4j.model.IRI;
import org.eclipse.rdf4j.model.Resource;
import org.eclipse.rdf4j.model.Value;
import org.eclipse.rdf4j.sail.extensiblestore.valuefactory.ExtensibleStatement;

/**
 * A wrapper for an Iteration that filters the statements against a pattern similar to getStatements(Resource subject,
 * IRI predicate, Value object, Resource... context).
 */
@Experimental
public class FilteringIteration<E extends ExtensibleStatement, X extends Exception> extends LookAheadIteration<E, X> {

<<<<<<< HEAD
	final CloseableIteration<E, X> wrappedIteration;

=======
	private final CloseableIteration<E, X> wrappedIteration;
>>>>>>> ddc1b78a
	private final Resource subject;
	private final IRI predicate;
	private final Value object;
	private final boolean inferred;
	private final Resource[] context;

	public FilteringIteration(CloseableIteration<E, X> wrappedIteration, Resource subject, IRI predicate, Value object,
			boolean inferred, Resource... context) {
		this.wrappedIteration = wrappedIteration;
		this.subject = subject;
		this.predicate = predicate;
		this.object = object;
		this.inferred = inferred;
		this.context = context;
	}

	@Override
	protected E getNextElement() throws X {

		while (wrappedIteration.hasNext()) {
			E next = wrappedIteration.next();

			if (subject != null && !next.getSubject().equals(subject)) {
				continue;
			}
			if (predicate != null && !next.getPredicate().equals(predicate)) {
				continue;
			}
			if (object != null && !next.getObject().equals(object)) {
				continue;
			}
			if (context != null && context.length > 0
					&& !containsContext(context, next.getContext())) {
				continue;
			}

			if (next.isInferred() != inferred) {
				continue;
			}

			return next;

		}

		return null;
	}

	@Override
<<<<<<< HEAD
	protected final void handleClose() throws X {
		if (wrappedIteration != null) {
=======
	protected void handleClose() throws X {
		try {
			super.handleClose();
		} finally {
>>>>>>> ddc1b78a
			wrappedIteration.close();
		}

	}

	private static boolean containsContext(Resource[] haystack, Resource needle) {
		for (Resource resource : haystack) {
			if (resource == null && needle == null) {
				return true;
			}
			if (resource != null && resource.equals(needle)) {
				return true;
			}
		}
		return false;
	}
}<|MERGE_RESOLUTION|>--- conflicted
+++ resolved
@@ -23,12 +23,7 @@
 @Experimental
 public class FilteringIteration<E extends ExtensibleStatement, X extends Exception> extends LookAheadIteration<E, X> {
 
-<<<<<<< HEAD
-	final CloseableIteration<E, X> wrappedIteration;
-
-=======
 	private final CloseableIteration<E, X> wrappedIteration;
->>>>>>> ddc1b78a
 	private final Resource subject;
 	private final IRI predicate;
 	private final Value object;
@@ -77,15 +72,8 @@
 	}
 
 	@Override
-<<<<<<< HEAD
 	protected final void handleClose() throws X {
 		if (wrappedIteration != null) {
-=======
-	protected void handleClose() throws X {
-		try {
-			super.handleClose();
-		} finally {
->>>>>>> ddc1b78a
 			wrappedIteration.close();
 		}
 
