--- conflicted
+++ resolved
@@ -8,33 +8,17 @@
 
 package org.eclipse.rdf4j.sail.shacl;
 
-<<<<<<< HEAD
-import java.util.Deque;
-import java.util.List;
-
-=======
->>>>>>> 7261fbea
 import org.eclipse.rdf4j.exceptions.ValidationException;
 import org.eclipse.rdf4j.model.Model;
 import org.eclipse.rdf4j.model.vocabulary.SHACL;
 import org.eclipse.rdf4j.sail.SailException;
-<<<<<<< HEAD
-import org.eclipse.rdf4j.sail.shacl.abstractsyntaxtree.planNodes.ValidationTuple;
-=======
->>>>>>> 7261fbea
 import org.eclipse.rdf4j.sail.shacl.results.ValidationReport;
 
 public class ShaclSailValidationException extends SailException implements ValidationException {
 
-<<<<<<< HEAD
-	private List<ValidationTuple> invalidTuples;
-
-	ShaclSailValidationException(List<ValidationTuple> invalidTuples) {
-=======
 	private final ValidationReport validationReport;
 
 	ShaclSailValidationException(ValidationReport validationReport) {
->>>>>>> 7261fbea
 		super("Failed SHACL validation");
 		this.validationReport = validationReport;
 	}
@@ -62,28 +46,6 @@
 	 */
 	@Deprecated
 	public ValidationReport getValidationReport() {
-<<<<<<< HEAD
-		ValidationReport validationReport = new ValidationReport(invalidTuples.isEmpty());
-
-		for (ValidationTuple invalidTuple : invalidTuples) {
-
-			Deque<ValidationResult> validationResults = invalidTuple.toValidationResult();
-
-			ValidationResult mainValidationResult = null;
-
-			for (ValidationResult validationResult : validationResults) {
-				if (mainValidationResult == null) {
-					mainValidationResult = validationResult;
-					validationReport.addValidationResult(mainValidationResult);
-				} else {
-					mainValidationResult.setDetail(validationResult);
-					mainValidationResult = validationResult;
-				}
-			}
-
-		}
-=======
->>>>>>> 7261fbea
 		return validationReport;
 	}
 }