--- conflicted
+++ resolved
@@ -16,21 +16,11 @@
 
 public class ShaclSailValidationException extends SailException implements ValidationException {
 
-<<<<<<< HEAD
-	private ValidationReport report;
-	private List<Tuple> invalidTuples;
-=======
 	private final ValidationReport validationReport;
->>>>>>> 5803dd27
 
 	ShaclSailValidationException(ValidationReport validationReport) {
 		super("Failed SHACL validation");
 		this.validationReport = validationReport;
-	}
-
-	public ShaclSailValidationException(ValidationReport report) {
-		this.report = report;
-
 	}
 
 	/**
@@ -56,33 +46,6 @@
 	 */
 	@Deprecated
 	public ValidationReport getValidationReport() {
-<<<<<<< HEAD
-
-		if (report != null) {
-			return report;
-		}
-		report = new ValidationReport(invalidTuples.isEmpty());
-
-		for (Tuple invalidTuple : invalidTuples) {
-			ValidationResult parent = null;
-			ArrayDeque<PropertyShape> propertyShapes = new ArrayDeque<>(invalidTuple.getCausedByPropertyShapes());
-
-			while (!propertyShapes.isEmpty()) {
-
-				ValidationResult validationResult = new ValidationResult(propertyShapes.pop(),
-						invalidTuple.getLine().get(0), invalidTuple.getLine().get(invalidTuple.getLine().size() - 1));
-				if (parent == null) {
-					report.addValidationResult(validationResult);
-				} else {
-					parent.setDetail(validationResult);
-				}
-				parent = validationResult;
-			}
-
-		}
-		return report;
-=======
 		return validationReport;
->>>>>>> 5803dd27
 	}
 }