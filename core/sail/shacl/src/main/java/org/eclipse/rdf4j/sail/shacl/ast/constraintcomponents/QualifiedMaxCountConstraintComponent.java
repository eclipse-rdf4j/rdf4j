--- conflicted
+++ resolved
@@ -6,6 +6,12 @@
  * http://www.eclipse.org/org/documents/edl-v10.php.
  *******************************************************************************/
 package org.eclipse.rdf4j.sail.shacl.ast.constraintcomponents;
+
+import static org.eclipse.rdf4j.model.util.Values.literal;
+
+import java.math.BigInteger;
+import java.util.List;
+import java.util.Set;
 
 import org.eclipse.rdf4j.model.IRI;
 import org.eclipse.rdf4j.model.Model;
@@ -39,29 +45,13 @@
 import org.eclipse.rdf4j.sail.shacl.wrapper.data.ConnectionsGroup;
 import org.eclipse.rdf4j.sail.shacl.wrapper.shape.ShapeSource;
 
-import java.math.BigInteger;
-import java.util.List;
-import java.util.Set;
-
-import static org.eclipse.rdf4j.model.util.Values.literal;
-
-import java.math.BigInteger;
-import java.util.List;
-import java.util.Set;
-
-import static org.eclipse.rdf4j.model.util.Values.literal;
-
 public class QualifiedMaxCountConstraintComponent extends AbstractConstraintComponent {
 	Shape qualifiedValueShape;
 	Boolean qualifiedValueShapesDisjoint;
 	Long qualifiedMaxCount;
 
-<<<<<<< HEAD
-	public QualifiedMaxCountConstraintComponent(Resource id, RepositoryConnection connection, Cache cache,
-												ShaclSail shaclSail, Boolean qualifiedValueShapesDisjoint, Long qualifiedMaxCount) {
-=======
-	public QualifiedMaxCountConstraintComponent(Resource id, ShapeSource shapeSource, Cache cache, ShaclSail shaclSail, Boolean qualifiedValueShapesDisjoint, Long qualifiedMaxCount) {
->>>>>>> 9f4ff695
+	public QualifiedMaxCountConstraintComponent(Resource id, ShapeSource shapeSource, Cache cache,
+			ShaclSail shaclSail, Boolean qualifiedValueShapesDisjoint, Long qualifiedMaxCount) {
 		super(id);
 
 		ShaclProperties p = new ShaclProperties(id, shapeSource);
@@ -114,35 +104,26 @@
 	}
 
 	@Override
-<<<<<<< HEAD
-	public ValidationQuery generateSparqlValidationQuery(ConnectionsGroup connectionsGroup, boolean logValidationPlans,
-														 boolean negatePlan, boolean negateChildren, Scope scope) {
-=======
-	public ValidationQuery generateSparqlValidationQuery(ConnectionsGroup connectionsGroup, ValidationSettings validationSettings, boolean negatePlan, boolean negateChildren, Scope scope) {
->>>>>>> 9f4ff695
+	public ValidationQuery generateSparqlValidationQuery(ConnectionsGroup connectionsGroup,
+			ValidationSettings validationSettings,
+			boolean negatePlan, boolean negateChildren, Scope scope) {
 		assert scope == Scope.propertyShape;
 		throw new ShaclUnsupportedException();
 	}
 
 	@Override
-<<<<<<< HEAD
-	public PlanNode generateTransactionalValidationPlan(ConnectionsGroup connectionsGroup, boolean logValidationPlans,
-														PlanNodeProvider overrideTargetNode, Scope scope) {
-=======
-	public PlanNode generateTransactionalValidationPlan(ConnectionsGroup connectionsGroup, ValidationSettings validationSettings, PlanNodeProvider overrideTargetNode, Scope scope) {
->>>>>>> 9f4ff695
+	public PlanNode generateTransactionalValidationPlan(ConnectionsGroup connectionsGroup,
+			ValidationSettings validationSettings,
+			PlanNodeProvider overrideTargetNode, Scope scope) {
 		assert scope == Scope.propertyShape;
 
 		PlanNode target;
 
 		if (overrideTargetNode != null) {
-<<<<<<< HEAD
 			target = getTargetChain().getEffectiveTarget("_target", scope, connectionsGroup.getRdfsSubClassOfReasoner())
-				.extend(overrideTargetNode.getPlanNode(), connectionsGroup, scope, EffectiveTarget.Extend.right,
-					false, null);
-=======
-			target = getTargetChain().getEffectiveTarget("_target", scope, connectionsGroup.getRdfsSubClassOfReasoner()).extend(overrideTargetNode.getPlanNode(), connectionsGroup, validationSettings.getDataGraph(), scope, EffectiveTarget.Extend.right, false, null);
->>>>>>> 9f4ff695
+					.extend(overrideTargetNode.getPlanNode(), connectionsGroup, validationSettings.getDataGraph(),
+							scope, EffectiveTarget.Extend.right,
+							false, null);
 		} else {
 			target = getAllTargetsPlan(connectionsGroup, validationSettings.getDataGraph(), scope);
 		}
@@ -156,12 +137,8 @@
 
 	}
 
-<<<<<<< HEAD
-	public PlanNode negated(ConnectionsGroup connectionsGroup, boolean logValidationPlans,
-							PlanNodeProvider overrideTargetNode, Scope scope) {
-=======
-	public PlanNode negated(ConnectionsGroup connectionsGroup, ValidationSettings validationSettings, PlanNodeProvider overrideTargetNode, Scope scope) {
->>>>>>> 9f4ff695
+	public PlanNode negated(ConnectionsGroup connectionsGroup, ValidationSettings validationSettings,
+			PlanNodeProvider overrideTargetNode, Scope scope) {
 
 		StatementMatcher.StableRandomVariableProvider stableRandomVariableProvider = new StatementMatcher.StableRandomVariableProvider();
 
@@ -170,30 +147,25 @@
 			PlanNode target = getAllTargetsPlan(connectionsGroup, validationSettings.getDataGraph(), scope);
 
 			if (overrideTargetNode != null) {
-<<<<<<< HEAD
 				target = getTargetChain()
-					.getEffectiveTarget("_target", scope, connectionsGroup.getRdfsSubClassOfReasoner())
-					.extend(overrideTargetNode.getPlanNode(), connectionsGroup, scope, EffectiveTarget.Extend.right,
-						false, null);
-=======
-				target = getTargetChain().getEffectiveTarget("_target", scope, connectionsGroup.getRdfsSubClassOfReasoner()).extend(overrideTargetNode.getPlanNode(), connectionsGroup, validationSettings.getDataGraph(), scope, EffectiveTarget.Extend.right, false, null);
->>>>>>> 9f4ff695
+						.getEffectiveTarget("_target", scope, connectionsGroup.getRdfsSubClassOfReasoner())
+						.extend(overrideTargetNode.getPlanNode(), connectionsGroup, validationSettings.getDataGraph(),
+								scope, EffectiveTarget.Extend.right,
+								false, null);
 			}
 
 			target = Unique.getInstance(new TrimToTarget(target), false);
 
-<<<<<<< HEAD
 			PlanNode relevantTargetsWithPath = new BulkedExternalLeftOuterJoin(target,
-				connectionsGroup.getBaseConnection(), connectionsGroup.getBaseValueFactory(),
-				getTargetChain().getPath()
-					.get()
-					.getTargetQueryFragment(new StatementMatcher.Variable("a"),
-						new StatementMatcher.Variable("c"), connectionsGroup.getRdfsSubClassOfReasoner(),
-						stableRandomVariableProvider),
-				false, null, (b) -> new ValidationTuple(b.getValue("a"), b.getValue("c"), scope, true));
-=======
-			PlanNode relevantTargetsWithPath = new BulkedExternalLeftOuterJoin(target, connectionsGroup.getBaseConnection(), validationSettings.getDataGraph(), getTargetChain().getPath().get().getTargetQueryFragment(new StatementMatcher.Variable("a"), new StatementMatcher.Variable("c"), connectionsGroup.getRdfsSubClassOfReasoner(), stableRandomVariableProvider), false, null, (b) -> new ValidationTuple(b.getValue("a"), b.getValue("c"), scope, true, validationSettings.getDataGraph()));
->>>>>>> 9f4ff695
+					connectionsGroup.getBaseConnection(), connectionsGroup.getBaseValueFactory(),
+					validationSettings.getDataGraph(),
+					getTargetChain().getPath()
+							.get()
+							.getTargetQueryFragment(new StatementMatcher.Variable("a"),
+									new StatementMatcher.Variable("c"), connectionsGroup.getRdfsSubClassOfReasoner(),
+									stableRandomVariableProvider),
+					false, null, (b) -> new ValidationTuple(b.getValue("a"), b.getValue("c"), scope, true,
+							validationSettings.getDataGraph()));
 
 			return new TupleMapper(relevantTargetsWithPath, t -> {
 				List<Value> targetChain = t.getTargetChain(true);
@@ -202,41 +174,31 @@
 
 		};
 
-<<<<<<< HEAD
 		PlanNode planNode = qualifiedValueShape.generateTransactionalValidationPlan(connectionsGroup,
-			logValidationPlans, planNodeProvider, scope);
-=======
-		PlanNode planNode = qualifiedValueShape.generateTransactionalValidationPlan(connectionsGroup, validationSettings, planNodeProvider, scope);
->>>>>>> 9f4ff695
+				validationSettings, planNodeProvider, scope);
 
 		PlanNode invalid = Unique.getInstance(planNode, false);
 
 		PlanNode allTargetsPlan = getAllTargetsPlan(connectionsGroup, validationSettings.getDataGraph(), scope);
 
 		if (overrideTargetNode != null) {
-<<<<<<< HEAD
 			allTargetsPlan = getTargetChain()
-				.getEffectiveTarget("_target", scope, connectionsGroup.getRdfsSubClassOfReasoner())
-				.extend(overrideTargetNode.getPlanNode(), connectionsGroup, scope, EffectiveTarget.Extend.right,
-					false, null);
-=======
-			allTargetsPlan = getTargetChain().getEffectiveTarget("_target", scope, connectionsGroup.getRdfsSubClassOfReasoner()).extend(overrideTargetNode.getPlanNode(), connectionsGroup, validationSettings.getDataGraph(), scope, EffectiveTarget.Extend.right, false, null);
->>>>>>> 9f4ff695
+					.getEffectiveTarget("_target", scope, connectionsGroup.getRdfsSubClassOfReasoner())
+					.extend(overrideTargetNode.getPlanNode(), connectionsGroup, validationSettings.getDataGraph(),
+							scope, EffectiveTarget.Extend.right,
+							false, null);
 		}
 
 		allTargetsPlan = Unique.getInstance(new TrimToTarget(allTargetsPlan), false);
 
-<<<<<<< HEAD
 		allTargetsPlan = new BulkedExternalLeftOuterJoin(allTargetsPlan, connectionsGroup.getBaseConnection(),
-			connectionsGroup.getBaseValueFactory(),
-			getTargetChain().getPath()
-				.get()
-				.getTargetQueryFragment(new StatementMatcher.Variable("a"), new StatementMatcher.Variable("c"),
-					connectionsGroup.getRdfsSubClassOfReasoner(), stableRandomVariableProvider),
-			false, null, (b) -> new ValidationTuple(b.getValue("a"), b.getValue("c"), scope, true));
-=======
-		allTargetsPlan = new BulkedExternalLeftOuterJoin(allTargetsPlan, connectionsGroup.getBaseConnection(), validationSettings.getDataGraph(), getTargetChain().getPath().get().getTargetQueryFragment(new StatementMatcher.Variable("a"), new StatementMatcher.Variable("c"), connectionsGroup.getRdfsSubClassOfReasoner(), stableRandomVariableProvider), false, null, (b) -> new ValidationTuple(b.getValue("a"), b.getValue("c"), scope, true, validationSettings.getDataGraph()));
->>>>>>> 9f4ff695
+				connectionsGroup.getBaseValueFactory(), validationSettings.getDataGraph(),
+				getTargetChain().getPath()
+						.get()
+						.getTargetQueryFragment(new StatementMatcher.Variable("a"), new StatementMatcher.Variable("c"),
+								connectionsGroup.getRdfsSubClassOfReasoner(), stableRandomVariableProvider),
+				false, null, (b) -> new ValidationTuple(b.getValue("a"), b.getValue("c"), scope, true,
+						validationSettings.getDataGraph()));
 
 		invalid = new NotValuesIn(allTargetsPlan, invalid);
 
@@ -248,13 +210,9 @@
 	public PlanNode getAllTargetsPlan(ConnectionsGroup connectionsGroup, Resource[] dataGraph, Scope scope) {
 		assert scope == Scope.propertyShape;
 
-<<<<<<< HEAD
 		PlanNode allTargets = getTargetChain()
-			.getEffectiveTarget("target_", Scope.propertyShape, connectionsGroup.getRdfsSubClassOfReasoner())
-			.getPlanNode(connectionsGroup, Scope.propertyShape, true, null);
-=======
-		PlanNode allTargets = getTargetChain().getEffectiveTarget("target_", Scope.propertyShape, connectionsGroup.getRdfsSubClassOfReasoner()).getPlanNode(connectionsGroup, dataGraph, Scope.propertyShape, true, null);
->>>>>>> 9f4ff695
+				.getEffectiveTarget("target_", Scope.propertyShape, connectionsGroup.getRdfsSubClassOfReasoner())
+				.getPlanNode(connectionsGroup, dataGraph, Scope.propertyShape, true, null);
 
 		PlanNode subTargets = qualifiedValueShape.getAllTargetsPlan(connectionsGroup, dataGraph, scope);
 
