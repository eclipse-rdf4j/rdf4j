/*******************************************************************************
 * Copyright (c) 2020 Eclipse RDF4J contributors.
 * All rights reserved. This program and the accompanying materials
 * are made available under the terms of the Eclipse Distribution License v1.0
 * which accompanies this distribution, and is available at
 * http://www.eclipse.org/org/documents/edl-v10.php.
 *******************************************************************************/

package org.eclipse.rdf4j.sail.shacl.ast.planNodes;

<<<<<<< HEAD
=======
import org.eclipse.rdf4j.model.Resource;
>>>>>>> 9f4ff695
import org.eclipse.rdf4j.model.Value;
import org.eclipse.rdf4j.query.BindingSet;
import org.eclipse.rdf4j.query.algebra.evaluation.util.ValueComparator;
import org.eclipse.rdf4j.sail.shacl.ast.constraintcomponents.ConstraintComponent;
import org.eclipse.rdf4j.sail.shacl.results.ValidationResult;
import org.slf4j.Logger;
import org.slf4j.LoggerFactory;

import java.util.ArrayList;
import java.util.Arrays;
import java.util.Collections;
import java.util.HashSet;
import java.util.Iterator;
import java.util.List;
import java.util.Objects;
import java.util.Set;
import java.util.function.Function;
import java.util.stream.Collectors;

public class ValidationTuple {

	private static final Logger logger = LoggerFactory.getLogger(ValidationTuple.class);
	private static final ValueComparator valueComparator = new ValueComparator();

	// all fields should be immutable
	private final Value[] chain;
	private final ConstraintComponent.Scope scope;
	private final boolean propertyShapeScopeWithValue;
	private final List<ValidationResult> validationResults;
	private final Set<ValidationTuple> compressedTuples;

<<<<<<< HEAD
	public ValidationTuple(BindingSet bindingSet, String[] variables, ConstraintComponent.Scope scope, boolean hasValue) {
		this(bindingSet, Arrays.asList(variables), scope, hasValue);
	}

	public ValidationTuple(BindingSet bindingSet, List<String> variables, ConstraintComponent.Scope scope, boolean hasValue) {
=======
	private final Resource[] contexts;

	public ValidationTuple(BindingSet bindingSet, String[] variables, ConstraintComponent.Scope scope, boolean hasValue, Resource[] contexts) {
		this(bindingSet, Arrays.asList(variables), scope, hasValue, contexts);
	}

	public ValidationTuple(BindingSet bindingSet, List<String> variables, ConstraintComponent.Scope scope, boolean hasValue, Resource[] contexts) {
>>>>>>> 9f4ff695

		chain = new Value[variables.size()];

		for (int i = 0; i < variables.size(); i++) {
			chain[i] = bindingSet.getValue(variables.get(i));
		}

		this.scope = scope;
		this.propertyShapeScopeWithValue = hasValue;
		this.validationResults = Collections.emptyList();
		this.compressedTuples = Collections.emptySet();
		this.contexts = contexts;
	}

	public ValidationTuple(List<Value> chain, ConstraintComponent.Scope scope, boolean hasValue, Resource[] contexts) {
		this.chain = chain.toArray(new Value[0]);
		this.scope = scope;
		this.propertyShapeScopeWithValue = hasValue;
		this.validationResults = Collections.emptyList();
		this.compressedTuples = Collections.emptySet();
		this.contexts = contexts;
	}

	// We will assume that the provided chain will not be mutated elsewhere.
	public ValidationTuple(Value[] chain, ConstraintComponent.Scope scope, boolean hasValue, Resource[] contexts) {
		this.chain = chain;
		this.scope = scope;
		this.propertyShapeScopeWithValue = hasValue;
		this.validationResults = Collections.emptyList();
		this.compressedTuples = Collections.emptySet();
		this.contexts = contexts;
	}

	public ValidationTuple(Value a, Value c, ConstraintComponent.Scope scope, boolean hasValue, Resource context) {
		this(a, c, scope, hasValue, new Resource[]{context});
	}

	public ValidationTuple(Value a, Value c, ConstraintComponent.Scope scope, boolean hasValue, Resource[] contexts) {
		chain = new Value[2];
		chain[0] = a;
		chain[1] = c;
		this.scope = scope;
		this.propertyShapeScopeWithValue = hasValue;
		this.validationResults = Collections.emptyList();
		this.compressedTuples = Collections.emptySet();
		this.contexts = contexts;
	}

	public ValidationTuple(Value subject, ConstraintComponent.Scope scope, boolean hasValue, Resource context) {
		this(subject, scope, hasValue, new Resource[]{context});
	}

	public ValidationTuple(Value subject, ConstraintComponent.Scope scope, boolean hasValue, Resource[] contexts) {
		chain = new Value[1];
		chain[0] = subject;
		this.scope = scope;
		this.propertyShapeScopeWithValue = hasValue;
		this.validationResults = Collections.emptyList();
		this.compressedTuples = Collections.emptySet();
		this.contexts = contexts;
	}

<<<<<<< HEAD
	private ValidationTuple(List<ValidationResult> validationResults, Value[] chain, ConstraintComponent.Scope scope, boolean propertyShapeScopeWithValue, Set<ValidationTuple> compressedTuples) {
=======
	private ValidationTuple(List<ValidationResult> validationResults, Value[] chain, ConstraintComponent.Scope scope, boolean propertyShapeScopeWithValue, Set<ValidationTuple> compressedTuples, Resource[] contexts) {
>>>>>>> 9f4ff695
		this.validationResults = Collections.unmodifiableList(validationResults);
		this.chain = chain;
		this.scope = scope;
		this.propertyShapeScopeWithValue = propertyShapeScopeWithValue;
		this.compressedTuples = Collections.unmodifiableSet(compressedTuples);
		this.contexts = contexts;

	}

	public ValidationTuple(ValidationTuple tuple, Set<ValidationTuple> compressedTuples) {
		this.validationResults = tuple.validationResults;
		this.chain = tuple.chain;
		this.scope = tuple.scope;
		this.propertyShapeScopeWithValue = tuple.propertyShapeScopeWithValue;
		this.compressedTuples = Collections.unmodifiableSet(compressedTuples);
		this.contexts = tuple.contexts;
	}

	public boolean sameTargetAs(ValidationTuple other) {

		Value current = getActiveTarget();
		Value currentRight = other.getActiveTarget();

		return current.equals(currentRight);
	}

	public boolean hasValue() {
		assert scope != null;
		return propertyShapeScopeWithValue || scope == ConstraintComponent.Scope.nodeShape;
	}

	public Value getValue() {
		assert scope != null;
		if (hasValue()) {
			return chain[(chain.length - 1)];
		}

		return null;
	}

	public ConstraintComponent.Scope getScope() {
		return scope;
	}

	public int compareActiveTarget(ValidationTuple other) {

		Value left = getActiveTarget();
		Value right = other.getActiveTarget();

		return valueComparator.compare(left, right);
	}

	public int compareFullTarget(ValidationTuple other) {

		int min = Math.min(getFullChainSize(false), other.getFullChainSize(false));

		List<Value> targetChain = getTargetChain(false);
		List<Value> otherTargetChain = other.getTargetChain(false);

		Iterator<Value> iterator = targetChain.iterator();

		for (int i = 0; i < min; i++) {
			Value value = iterator.next();
			int compare = valueComparator.compare(value, otherTargetChain.get(i));
			if (compare != 0) {
				return compare;
			}
		}

		return Integer.compare(getFullChainSize(true), other.getFullChainSize(true));
	}

	public List<ValidationResult> getValidationResult() {
		return validationResults;
	}

	public ValidationTuple addValidationResult(Function<ValidationTuple, ValidationResult> validationResult) {
		List<ValidationResult> validationResults;
		if (!this.validationResults.isEmpty()) {
			validationResults = new ArrayList<>(this.validationResults);
			validationResults.add(validationResult.apply(this));
		} else {
			validationResults = Collections.singletonList(validationResult.apply(this));
		}

		Set<ValidationTuple> compressedTuples = enrichCompressedTuples(t -> t.addValidationResult(validationResult));

		return new ValidationTuple(validationResults, chain, scope, propertyShapeScopeWithValue, compressedTuples, contexts);
	}

	public Value getActiveTarget() {
		assert scope != null;
		if (!propertyShapeScopeWithValue || scope != ConstraintComponent.Scope.propertyShape) {
			return chain[chain.length - 1];
		}

		assert chain.length >= 2;

		return chain[chain.length - 2];

	}

	@Override
	public String toString() {
		return "ValidationTuple{" + "chain=" + Arrays.toString(chain) + ", scope=" + scope + ", propertyShapeScopeWithValue=" + propertyShapeScopeWithValue +
//			", validationResults=" + validationResults +
			", compressedTuples=" + Arrays.toString(compressedTuples.toArray()) + '}';
	}

	public List<ValidationTuple> shiftToNodeShape() {
		assert scope == ConstraintComponent.Scope.propertyShape;

		if (compressedTuples.isEmpty()) {
			Value[] chain;
			boolean propertyShapeScopeWithValue = this.propertyShapeScopeWithValue;
			ConstraintComponent.Scope scope = ConstraintComponent.Scope.nodeShape;

			if (this.propertyShapeScopeWithValue) {
				propertyShapeScopeWithValue = false;
				chain = Arrays.copyOf(this.chain, this.chain.length - 1);
			} else {
				chain = this.chain;
			}

<<<<<<< HEAD
			return Collections.singletonList(new ValidationTuple(this.validationResults, chain, scope, propertyShapeScopeWithValue, Collections.emptySet()));
=======
			return Collections.singletonList(new ValidationTuple(this.validationResults, chain, scope, propertyShapeScopeWithValue, Collections.emptySet(), contexts));
>>>>>>> 9f4ff695

		} else {
			return this.compressedTuples.stream().map(t -> {
				List<Value> chain = Arrays.asList(t.chain);

				boolean propertyShapeScopeWithValue = t.propertyShapeScopeWithValue;
				ConstraintComponent.Scope scope = ConstraintComponent.Scope.nodeShape;

				if (this.propertyShapeScopeWithValue) {
					propertyShapeScopeWithValue = false;
					chain = chain.subList(0, chain.size() - 1);
				}

<<<<<<< HEAD
				return new ValidationTuple(t.validationResults, chain.toArray(new Value[chain.size()]), scope, propertyShapeScopeWithValue, Collections.emptySet());
=======
				return new ValidationTuple(t.validationResults, chain.toArray(new Value[chain.size()]), scope, propertyShapeScopeWithValue, Collections.emptySet(), t.contexts);
>>>>>>> 9f4ff695

			}).collect(Collectors.toList());

		}

	}

	public List<ValidationTuple> shiftToPropertyShapeScope() {
		assert scope == ConstraintComponent.Scope.nodeShape;
		assert chain.length >= 2;

		boolean propertyShapeScopeWithValue = true;
		ConstraintComponent.Scope scope = ConstraintComponent.Scope.propertyShape;

		if (!compressedTuples.isEmpty()) {

<<<<<<< HEAD
			return compressedTuples.stream().map(t -> new ValidationTuple(t.validationResults, t.chain, scope, propertyShapeScopeWithValue, Collections.emptySet())).collect(Collectors.toList());

		} else {
			return Collections.singletonList(new ValidationTuple(this.validationResults, chain, scope, propertyShapeScopeWithValue, Collections.emptySet()));
=======
			return compressedTuples.stream().map(t -> new ValidationTuple(t.validationResults, t.chain, scope, propertyShapeScopeWithValue, Collections.emptySet(), t.contexts)).collect(Collectors.toList());

		} else {
			return Collections.singletonList(new ValidationTuple(this.validationResults, chain, scope, propertyShapeScopeWithValue, Collections.emptySet(), contexts));
>>>>>>> 9f4ff695
		}

	}

	public int getFullChainSize(boolean includePropertyShapeValue) {
		if (!includePropertyShapeValue && propertyShapeScopeWithValue) {
			return chain.length - 1;
		}

		return chain.length;

	}

	/**
	 * This is only the target part. For property shape scope it will not include the value.
	 *
	 * @param includePropertyShapeValues
	 */
	public List<Value> getTargetChain(boolean includePropertyShapeValues) {

		if (scope == ConstraintComponent.Scope.propertyShape && hasValue() && !includePropertyShapeValues) {
			return Collections.unmodifiableList(Arrays.asList(chain).subList(0, chain.length - 1));
		}

		return Collections.unmodifiableList(Arrays.asList(chain));
	}

	public ValidationTuple setValue(Value value) {
		if (value.equals(getValue())) {
			return this;
		}

		assert scope == ConstraintComponent.Scope.propertyShape : "Can't set value on NodeShape scoped ValidationTuple because it will also change the target!";

		Value[] chain;

		if (propertyShapeScopeWithValue) {
			// we will replace the last value, so we just need a copy because the chain should be immutable
			chain = Arrays.copyOf(this.chain, this.chain.length);
		} else {
			chain = Arrays.copyOf(this.chain, this.chain.length + 1);
		}

		chain[chain.length - 1] = value;

		Set<ValidationTuple> compressedTuples = enrichCompressedTuples(t -> t.setValue(value));

		return new ValidationTuple(this.validationResults, chain, scope, true, compressedTuples, contexts);
	}

	private Set<ValidationTuple> enrichCompressedTuples(Function<ValidationTuple, ValidationTuple> validationTupleValidationTupleFunction) {
		if (compressedTuples.isEmpty()) {
			return compressedTuples;
		}

		return this.compressedTuples.stream().map(validationTupleValidationTupleFunction).collect(Collectors.toSet());

	}

	public int compareValue(ValidationTuple other) {
		Value left = getValue();
		Value right = other.getValue();

		return valueComparator.compare(left, right);
	}

	public ValidationTuple trimToTarget() {
		if (scope == ConstraintComponent.Scope.propertyShape) {
			if (propertyShapeScopeWithValue) {

				Value[] chain = Arrays.copyOf(this.chain, this.chain.length - 1);

				Set<ValidationTuple> compressedTuples = enrichCompressedTuples(ValidationTuple::trimToTarget);

				return new ValidationTuple(validationResults, chain, scope, false, compressedTuples, contexts);
			}
		}
		return this;
	}

	public List<ValidationTuple> pop() {

		if (compressedTuples.isEmpty()) {

			Value[] chain;

			boolean propertyShapeScopeWithValue = this.propertyShapeScopeWithValue;
			if (getScope() == ConstraintComponent.Scope.propertyShape) {
				if (hasValue()) {
					assert this.chain.length > 1 : "Attempting to pop chain will not leave any elements on the chain! " + this;
					chain = Arrays.copyOf(this.chain, this.chain.length - 1);
				} else {
					propertyShapeScopeWithValue = true;
					chain = this.chain;
				}
			} else {
				assert this.chain.length > 1 : "Attempting to pop chain will not leave any elements on the chain! " + this;
				chain = Arrays.copyOf(this.chain, this.chain.length - 1);
			}

<<<<<<< HEAD
			return Collections.singletonList(new ValidationTuple(this.validationResults, chain, scope, propertyShapeScopeWithValue, Collections.emptySet()));
		} else {

			return compressedTuples.stream().flatMap(t1 -> {
				return t1.pop().stream().map(t -> new ValidationTuple(t.validationResults, t.chain, t.scope, t.propertyShapeScopeWithValue, t.compressedTuples));
=======
			return Collections.singletonList(new ValidationTuple(this.validationResults, chain, scope, propertyShapeScopeWithValue, Collections.emptySet(), contexts));
		} else {

			return compressedTuples.stream().flatMap(t1 -> {
				return t1.pop().stream().map(t -> new ValidationTuple(t.validationResults, t.chain, t.scope, t.propertyShapeScopeWithValue, t.compressedTuples, t.contexts));
>>>>>>> 9f4ff695
			}).collect(Collectors.toList());

		}

	}

	public Set<ValidationTuple> getCompressedTuples() {
		return compressedTuples;
	}

	@Override
	public boolean equals(Object o) {
		if (this == o) {
			return true;
		}
		if (o == null || getClass() != o.getClass()) {
			return false;
		}
		ValidationTuple that = (ValidationTuple) o;
		return propertyShapeScopeWithValue == that.propertyShapeScopeWithValue && Arrays.equals(chain, that.chain) && scope == that.scope && validationResults.equals(that.validationResults) && compressedTuples.equals(that.compressedTuples);
	}

	@Override
	public int hashCode() {
		return Objects.hash(Arrays.hashCode(chain), scope, propertyShapeScopeWithValue, validationResults, compressedTuples);
	}

	public ValidationTuple join(ValidationTuple right) {

		Set<ValidationTuple> compressedTuples;
		if (this.compressedTuples.isEmpty()) {
			compressedTuples = right.getCompressedTuples();
		} else if (right.compressedTuples.isEmpty()) {
			compressedTuples = this.compressedTuples;
		} else {
			compressedTuples = new HashSet<>(this.compressedTuples);
			compressedTuples.addAll(right.getCompressedTuples());
		}

<<<<<<< HEAD
		ValidationTuple validationTuple = new ValidationTuple(validationResults, chain, scope, propertyShapeScopeWithValue, compressedTuples);
=======
		Resource[] contexts;

		if (this.contexts != right.contexts) {
			assert this.contexts != null;
			assert right.contexts != null;
			if (this.contexts.length == 1 && right.contexts.length == 1 && this.contexts[0] == right.contexts[0]) {
				contexts = this.contexts;
			} else if (this.contexts.length > 0 && right.contexts.length > 0) {
				contexts = Arrays.copyOf(this.contexts, this.contexts.length + right.contexts.length);
				System.arraycopy(right.contexts, 0, contexts, this.contexts.length, right.contexts.length);
			} else if (right.contexts.length > 0) {
				// this.contexts must be an empty array
				contexts = right.contexts;
			} else {
				contexts = this.contexts;
			}
		} else {
			contexts = this.contexts;
		}

		ValidationTuple validationTuple = new ValidationTuple(validationResults, chain, scope, propertyShapeScopeWithValue, compressedTuples, contexts);
>>>>>>> 9f4ff695
		if (scope == ConstraintComponent.Scope.propertyShape) {
			validationTuple = validationTuple.setValue(right.getValue());
		}
		return validationTuple;
	}

	public Resource[] getContexts() {
		return contexts;
	}
}<|MERGE_RESOLUTION|>--- conflicted
+++ resolved
@@ -7,18 +7,6 @@
  *******************************************************************************/
 
 package org.eclipse.rdf4j.sail.shacl.ast.planNodes;
-
-<<<<<<< HEAD
-=======
-import org.eclipse.rdf4j.model.Resource;
->>>>>>> 9f4ff695
-import org.eclipse.rdf4j.model.Value;
-import org.eclipse.rdf4j.query.BindingSet;
-import org.eclipse.rdf4j.query.algebra.evaluation.util.ValueComparator;
-import org.eclipse.rdf4j.sail.shacl.ast.constraintcomponents.ConstraintComponent;
-import org.eclipse.rdf4j.sail.shacl.results.ValidationResult;
-import org.slf4j.Logger;
-import org.slf4j.LoggerFactory;
 
 import java.util.ArrayList;
 import java.util.Arrays;
@@ -31,6 +19,15 @@
 import java.util.function.Function;
 import java.util.stream.Collectors;
 
+import org.eclipse.rdf4j.model.Resource;
+import org.eclipse.rdf4j.model.Value;
+import org.eclipse.rdf4j.query.BindingSet;
+import org.eclipse.rdf4j.query.algebra.evaluation.util.ValueComparator;
+import org.eclipse.rdf4j.sail.shacl.ast.constraintcomponents.ConstraintComponent;
+import org.eclipse.rdf4j.sail.shacl.results.ValidationResult;
+import org.slf4j.Logger;
+import org.slf4j.LoggerFactory;
+
 public class ValidationTuple {
 
 	private static final Logger logger = LoggerFactory.getLogger(ValidationTuple.class);
@@ -43,21 +40,15 @@
 	private final List<ValidationResult> validationResults;
 	private final Set<ValidationTuple> compressedTuples;
 
-<<<<<<< HEAD
-	public ValidationTuple(BindingSet bindingSet, String[] variables, ConstraintComponent.Scope scope, boolean hasValue) {
-		this(bindingSet, Arrays.asList(variables), scope, hasValue);
-	}
-
-	public ValidationTuple(BindingSet bindingSet, List<String> variables, ConstraintComponent.Scope scope, boolean hasValue) {
-=======
 	private final Resource[] contexts;
 
-	public ValidationTuple(BindingSet bindingSet, String[] variables, ConstraintComponent.Scope scope, boolean hasValue, Resource[] contexts) {
+	public ValidationTuple(BindingSet bindingSet, String[] variables, ConstraintComponent.Scope scope, boolean hasValue,
+			Resource[] contexts) {
 		this(bindingSet, Arrays.asList(variables), scope, hasValue, contexts);
 	}
 
-	public ValidationTuple(BindingSet bindingSet, List<String> variables, ConstraintComponent.Scope scope, boolean hasValue, Resource[] contexts) {
->>>>>>> 9f4ff695
+	public ValidationTuple(BindingSet bindingSet, List<String> variables, ConstraintComponent.Scope scope,
+			boolean hasValue, Resource[] contexts) {
 
 		chain = new Value[variables.size()];
 
@@ -92,7 +83,7 @@
 	}
 
 	public ValidationTuple(Value a, Value c, ConstraintComponent.Scope scope, boolean hasValue, Resource context) {
-		this(a, c, scope, hasValue, new Resource[]{context});
+		this(a, c, scope, hasValue, new Resource[] { context });
 	}
 
 	public ValidationTuple(Value a, Value c, ConstraintComponent.Scope scope, boolean hasValue, Resource[] contexts) {
@@ -107,7 +98,7 @@
 	}
 
 	public ValidationTuple(Value subject, ConstraintComponent.Scope scope, boolean hasValue, Resource context) {
-		this(subject, scope, hasValue, new Resource[]{context});
+		this(subject, scope, hasValue, new Resource[] { context });
 	}
 
 	public ValidationTuple(Value subject, ConstraintComponent.Scope scope, boolean hasValue, Resource[] contexts) {
@@ -120,11 +111,8 @@
 		this.contexts = contexts;
 	}
 
-<<<<<<< HEAD
-	private ValidationTuple(List<ValidationResult> validationResults, Value[] chain, ConstraintComponent.Scope scope, boolean propertyShapeScopeWithValue, Set<ValidationTuple> compressedTuples) {
-=======
-	private ValidationTuple(List<ValidationResult> validationResults, Value[] chain, ConstraintComponent.Scope scope, boolean propertyShapeScopeWithValue, Set<ValidationTuple> compressedTuples, Resource[] contexts) {
->>>>>>> 9f4ff695
+	private ValidationTuple(List<ValidationResult> validationResults, Value[] chain, ConstraintComponent.Scope scope,
+			boolean propertyShapeScopeWithValue, Set<ValidationTuple> compressedTuples, Resource[] contexts) {
 		this.validationResults = Collections.unmodifiableList(validationResults);
 		this.chain = chain;
 		this.scope = scope;
@@ -212,7 +200,8 @@
 
 		Set<ValidationTuple> compressedTuples = enrichCompressedTuples(t -> t.addValidationResult(validationResult));
 
-		return new ValidationTuple(validationResults, chain, scope, propertyShapeScopeWithValue, compressedTuples, contexts);
+		return new ValidationTuple(validationResults, chain, scope, propertyShapeScopeWithValue, compressedTuples,
+				contexts);
 	}
 
 	public Value getActiveTarget() {
@@ -229,9 +218,10 @@
 
 	@Override
 	public String toString() {
-		return "ValidationTuple{" + "chain=" + Arrays.toString(chain) + ", scope=" + scope + ", propertyShapeScopeWithValue=" + propertyShapeScopeWithValue +
+		return "ValidationTuple{" + "chain=" + Arrays.toString(chain) + ", scope=" + scope
+				+ ", propertyShapeScopeWithValue=" + propertyShapeScopeWithValue +
 //			", validationResults=" + validationResults +
-			", compressedTuples=" + Arrays.toString(compressedTuples.toArray()) + '}';
+				", compressedTuples=" + Arrays.toString(compressedTuples.toArray()) + '}';
 	}
 
 	public List<ValidationTuple> shiftToNodeShape() {
@@ -249,11 +239,8 @@
 				chain = this.chain;
 			}
 
-<<<<<<< HEAD
-			return Collections.singletonList(new ValidationTuple(this.validationResults, chain, scope, propertyShapeScopeWithValue, Collections.emptySet()));
-=======
-			return Collections.singletonList(new ValidationTuple(this.validationResults, chain, scope, propertyShapeScopeWithValue, Collections.emptySet(), contexts));
->>>>>>> 9f4ff695
+			return Collections.singletonList(new ValidationTuple(this.validationResults, chain, scope,
+					propertyShapeScopeWithValue, Collections.emptySet(), contexts));
 
 		} else {
 			return this.compressedTuples.stream().map(t -> {
@@ -267,11 +254,8 @@
 					chain = chain.subList(0, chain.size() - 1);
 				}
 
-<<<<<<< HEAD
-				return new ValidationTuple(t.validationResults, chain.toArray(new Value[chain.size()]), scope, propertyShapeScopeWithValue, Collections.emptySet());
-=======
-				return new ValidationTuple(t.validationResults, chain.toArray(new Value[chain.size()]), scope, propertyShapeScopeWithValue, Collections.emptySet(), t.contexts);
->>>>>>> 9f4ff695
+				return new ValidationTuple(t.validationResults, chain.toArray(new Value[chain.size()]), scope,
+						propertyShapeScopeWithValue, Collections.emptySet(), t.contexts);
 
 			}).collect(Collectors.toList());
 
@@ -288,17 +272,14 @@
 
 		if (!compressedTuples.isEmpty()) {
 
-<<<<<<< HEAD
-			return compressedTuples.stream().map(t -> new ValidationTuple(t.validationResults, t.chain, scope, propertyShapeScopeWithValue, Collections.emptySet())).collect(Collectors.toList());
-
-		} else {
-			return Collections.singletonList(new ValidationTuple(this.validationResults, chain, scope, propertyShapeScopeWithValue, Collections.emptySet()));
-=======
-			return compressedTuples.stream().map(t -> new ValidationTuple(t.validationResults, t.chain, scope, propertyShapeScopeWithValue, Collections.emptySet(), t.contexts)).collect(Collectors.toList());
-
-		} else {
-			return Collections.singletonList(new ValidationTuple(this.validationResults, chain, scope, propertyShapeScopeWithValue, Collections.emptySet(), contexts));
->>>>>>> 9f4ff695
+			return compressedTuples.stream()
+					.map(t -> new ValidationTuple(t.validationResults, t.chain, scope, propertyShapeScopeWithValue,
+							Collections.emptySet(), t.contexts))
+					.collect(Collectors.toList());
+
+		} else {
+			return Collections.singletonList(new ValidationTuple(this.validationResults, chain, scope,
+					propertyShapeScopeWithValue, Collections.emptySet(), contexts));
 		}
 
 	}
@@ -349,7 +330,8 @@
 		return new ValidationTuple(this.validationResults, chain, scope, true, compressedTuples, contexts);
 	}
 
-	private Set<ValidationTuple> enrichCompressedTuples(Function<ValidationTuple, ValidationTuple> validationTupleValidationTupleFunction) {
+	private Set<ValidationTuple> enrichCompressedTuples(
+			Function<ValidationTuple, ValidationTuple> validationTupleValidationTupleFunction) {
 		if (compressedTuples.isEmpty()) {
 			return compressedTuples;
 		}
@@ -388,30 +370,28 @@
 			boolean propertyShapeScopeWithValue = this.propertyShapeScopeWithValue;
 			if (getScope() == ConstraintComponent.Scope.propertyShape) {
 				if (hasValue()) {
-					assert this.chain.length > 1 : "Attempting to pop chain will not leave any elements on the chain! " + this;
+					assert this.chain.length > 1 : "Attempting to pop chain will not leave any elements on the chain! "
+							+ this;
 					chain = Arrays.copyOf(this.chain, this.chain.length - 1);
 				} else {
 					propertyShapeScopeWithValue = true;
 					chain = this.chain;
 				}
 			} else {
-				assert this.chain.length > 1 : "Attempting to pop chain will not leave any elements on the chain! " + this;
+				assert this.chain.length > 1 : "Attempting to pop chain will not leave any elements on the chain! "
+						+ this;
 				chain = Arrays.copyOf(this.chain, this.chain.length - 1);
 			}
 
-<<<<<<< HEAD
-			return Collections.singletonList(new ValidationTuple(this.validationResults, chain, scope, propertyShapeScopeWithValue, Collections.emptySet()));
+			return Collections.singletonList(new ValidationTuple(this.validationResults, chain, scope,
+					propertyShapeScopeWithValue, Collections.emptySet(), contexts));
 		} else {
 
 			return compressedTuples.stream().flatMap(t1 -> {
-				return t1.pop().stream().map(t -> new ValidationTuple(t.validationResults, t.chain, t.scope, t.propertyShapeScopeWithValue, t.compressedTuples));
-=======
-			return Collections.singletonList(new ValidationTuple(this.validationResults, chain, scope, propertyShapeScopeWithValue, Collections.emptySet(), contexts));
-		} else {
-
-			return compressedTuples.stream().flatMap(t1 -> {
-				return t1.pop().stream().map(t -> new ValidationTuple(t.validationResults, t.chain, t.scope, t.propertyShapeScopeWithValue, t.compressedTuples, t.contexts));
->>>>>>> 9f4ff695
+				return t1.pop()
+						.stream()
+						.map(t -> new ValidationTuple(t.validationResults, t.chain, t.scope,
+								t.propertyShapeScopeWithValue, t.compressedTuples, t.contexts));
 			}).collect(Collectors.toList());
 
 		}
@@ -431,12 +411,15 @@
 			return false;
 		}
 		ValidationTuple that = (ValidationTuple) o;
-		return propertyShapeScopeWithValue == that.propertyShapeScopeWithValue && Arrays.equals(chain, that.chain) && scope == that.scope && validationResults.equals(that.validationResults) && compressedTuples.equals(that.compressedTuples);
+		return propertyShapeScopeWithValue == that.propertyShapeScopeWithValue && Arrays.equals(chain, that.chain)
+				&& scope == that.scope && validationResults.equals(that.validationResults)
+				&& compressedTuples.equals(that.compressedTuples);
 	}
 
 	@Override
 	public int hashCode() {
-		return Objects.hash(Arrays.hashCode(chain), scope, propertyShapeScopeWithValue, validationResults, compressedTuples);
+		return Objects.hash(Arrays.hashCode(chain), scope, propertyShapeScopeWithValue, validationResults,
+				compressedTuples);
 	}
 
 	public ValidationTuple join(ValidationTuple right) {
@@ -451,9 +434,6 @@
 			compressedTuples.addAll(right.getCompressedTuples());
 		}
 
-<<<<<<< HEAD
-		ValidationTuple validationTuple = new ValidationTuple(validationResults, chain, scope, propertyShapeScopeWithValue, compressedTuples);
-=======
 		Resource[] contexts;
 
 		if (this.contexts != right.contexts) {
@@ -474,8 +454,8 @@
 			contexts = this.contexts;
 		}
 
-		ValidationTuple validationTuple = new ValidationTuple(validationResults, chain, scope, propertyShapeScopeWithValue, compressedTuples, contexts);
->>>>>>> 9f4ff695
+		ValidationTuple validationTuple = new ValidationTuple(validationResults, chain, scope,
+				propertyShapeScopeWithValue, compressedTuples, contexts);
 		if (scope == ConstraintComponent.Scope.propertyShape) {
 			validationTuple = validationTuple.setValue(right.getValue());
 		}
