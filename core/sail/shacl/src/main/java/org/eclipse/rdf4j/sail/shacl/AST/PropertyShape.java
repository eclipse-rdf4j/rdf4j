--- conflicted
+++ resolved
@@ -7,16 +7,6 @@
  *******************************************************************************/
 
 package org.eclipse.rdf4j.sail.shacl.AST;
-
-import java.io.StringWriter;
-import java.util.ArrayList;
-import java.util.Arrays;
-import java.util.HashSet;
-import java.util.List;
-import java.util.Objects;
-import java.util.Set;
-import java.util.stream.Collectors;
-import java.util.stream.Stream;
 
 import org.eclipse.rdf4j.model.Resource;
 import org.eclipse.rdf4j.model.Statement;
@@ -41,6 +31,16 @@
 import org.eclipse.rdf4j.sail.shacl.planNodes.PlanNode;
 import org.eclipse.rdf4j.sail.shacl.planNodes.PlanNodeProvider;
 
+import java.io.StringWriter;
+import java.util.ArrayList;
+import java.util.Arrays;
+import java.util.HashSet;
+import java.util.List;
+import java.util.Objects;
+import java.util.Set;
+import java.util.stream.Collectors;
+import java.util.stream.Stream;
+
 /**
  * The AST (Abstract Syntax Tree) node that represents a property nodeShape without any restrictions. This node should
  * be extended by other nodes.
@@ -50,9 +50,8 @@
  */
 public abstract class PropertyShape implements PlanGenerator, RequiresEvalutation {
 
+	final Resource id;
 	boolean deactivated;
-	final Resource id;
-
 	NodeShape nodeShape;
 	PathPropertyShape parent;
 
@@ -61,73 +60,6 @@
 		this.nodeShape = nodeShape;
 		this.deactivated = deactivated;
 		this.parent = parent;
-	}
-
-	@Override
-	public PlanNode getPlan(ConnectionsGroup connectionsGroup, boolean printPlans,
-			PlanNodeProvider overrideTargetNode, boolean negateThisPlan, boolean negateSubPlans) {
-		throw new IllegalStateException("Should never get here!!!");
-	}
-
-	@Override
-	public PlanNode getPlanAddedStatements(ConnectionsGroup connectionsGroup,
-			PlaneNodeWrapper planeNodeWrapper) {
-		throw new IllegalStateException("Should never get here!!!");
-	}
-
-	@Override
-	public PlanNode getPlanRemovedStatements(ConnectionsGroup connectionsGroup,
-			PlaneNodeWrapper planeNodeWrapper) {
-		throw new IllegalStateException("Should never get here!!!");
-	}
-
-	@Override
-	public List<Path> getPaths() {
-		throw new IllegalStateException();
-	}
-
-	@Override
-	public boolean requiresEvaluation(SailConnection addedStatements, SailConnection removedStatements, Stats stats) {
-		if (deactivated) {
-			return false;
-		}
-
-		return nodeShape.requiresEvaluation(addedStatements, removedStatements, stats);
-	}
-
-	public String getPlanAsGraphvizDot(PlanNode planNode, ConnectionsGroup connectionsGroup) {
-
-		StringBuilder stringBuilder = new StringBuilder("Graphviz DOT output:\n\n");
-
-		stringBuilder.append("digraph  {").append("\n");
-		stringBuilder.append("labelloc=t;\nfontsize=30;\nlabel=\"" + this.getClass().getSimpleName() + "\";")
-				.append("\n");
-
-		stringBuilder.append(System.identityHashCode(connectionsGroup.getBaseConnection())
-				+ " [label=\"Base sail\" nodeShape=pentagon fillcolor=lightblue style=filled];").append("\n");
-		stringBuilder
-				.append(System.identityHashCode(connectionsGroup.getPreviousStateConnection())
-						+ " [label=\"Previous state connection\" nodeShape=pentagon fillcolor=lightblue style=filled];")
-				.append("\n");
-
-		MemoryStore addedStatements = ((MemoryStoreConnection) connectionsGroup.getAddedStatements()).getSail();
-		MemoryStore removedStatements = ((MemoryStoreConnection) connectionsGroup.getRemovedStatements()).getSail();
-
-		stringBuilder
-				.append(System.identityHashCode(addedStatements)
-						+ " [label=\"Added statements\" nodeShape=pentagon fillcolor=lightblue style=filled];")
-				.append("\n");
-		stringBuilder
-				.append(System.identityHashCode(removedStatements)
-						+ " [label=\"Removed statements\" nodeShape=pentagon fillcolor=lightblue style=filled];")
-				.append("\n");
-
-		planNode.getPlanAsGraphvizDot(stringBuilder);
-
-		stringBuilder.append("}").append("\n");
-
-		return stringBuilder.append("\n\n").toString();
-
 	}
 
 	static List<Value> toList(SailRepositoryConnection connection, Resource orList) {
@@ -166,6 +98,83 @@
 
 	}
 
+	protected static String toString(List<List<PathPropertyShape>> propertyShapes) {
+
+		List<String> collect = propertyShapes.stream()
+			.map(l -> Arrays.toString(l.toArray()))
+			.collect(Collectors.toList());
+
+		return Arrays.toString(collect.toArray());
+
+	}
+
+	@Override
+	public PlanNode getPlan(ConnectionsGroup connectionsGroup, boolean printPlans,
+							PlanNodeProvider overrideTargetNode, boolean negateThisPlan, boolean negateSubPlans) {
+		throw new IllegalStateException("Should never get here!!!");
+	}
+
+	@Override
+	public PlanNode getPlanAddedStatements(ConnectionsGroup connectionsGroup,
+										   PlaneNodeWrapper planeNodeWrapper) {
+		throw new IllegalStateException("Should never get here!!!");
+	}
+
+	@Override
+	public PlanNode getPlanRemovedStatements(ConnectionsGroup connectionsGroup,
+											 PlaneNodeWrapper planeNodeWrapper) {
+		throw new IllegalStateException("Should never get here!!!");
+	}
+
+	@Override
+	public List<Path> getPaths() {
+		throw new IllegalStateException();
+	}
+
+	@Override
+	public boolean requiresEvaluation(SailConnection addedStatements, SailConnection removedStatements, Stats stats) {
+		if (deactivated) {
+			return false;
+		}
+
+		return nodeShape.requiresEvaluation(addedStatements, removedStatements, stats);
+	}
+
+	public String getPlanAsGraphvizDot(PlanNode planNode, ConnectionsGroup connectionsGroup) {
+
+		StringBuilder stringBuilder = new StringBuilder("Graphviz DOT output:\n\n");
+
+		stringBuilder.append("digraph  {").append("\n");
+		stringBuilder.append("labelloc=t;\nfontsize=30;\nlabel=\"" + this.getClass().getSimpleName() + "\";")
+			.append("\n");
+
+		stringBuilder.append(System.identityHashCode(connectionsGroup.getBaseConnection())
+			+ " [label=\"Base sail\" nodeShape=pentagon fillcolor=lightblue style=filled];").append("\n");
+		stringBuilder
+			.append(System.identityHashCode(connectionsGroup.getPreviousStateConnection())
+				+ " [label=\"Previous state connection\" nodeShape=pentagon fillcolor=lightblue style=filled];")
+			.append("\n");
+
+		MemoryStore addedStatements = ((MemoryStoreConnection) connectionsGroup.getAddedStatements()).getSail();
+		MemoryStore removedStatements = ((MemoryStoreConnection) connectionsGroup.getRemovedStatements()).getSail();
+
+		stringBuilder
+			.append(System.identityHashCode(addedStatements)
+				+ " [label=\"Added statements\" nodeShape=pentagon fillcolor=lightblue style=filled];")
+			.append("\n");
+		stringBuilder
+			.append(System.identityHashCode(removedStatements)
+				+ " [label=\"Removed statements\" nodeShape=pentagon fillcolor=lightblue style=filled];")
+			.append("\n");
+
+		planNode.getPlanAsGraphvizDot(stringBuilder);
+
+		stringBuilder.append("}").append("\n");
+
+		return stringBuilder.append("\n\n").toString();
+
+	}
+
 	public Resource getId() {
 		return id;
 	}
@@ -186,16 +195,55 @@
 		return Stream.empty();
 	}
 
+	@Override
+	public boolean equals(Object o) {
+		if (this == o) {
+			return true;
+		}
+		if (o == null || getClass() != o.getClass()) {
+			return false;
+		}
+		PropertyShape that = (PropertyShape) o;
+		return deactivated == that.deactivated &&
+			id.equals(that.id);
+	}
+
+	@Override
+	public int hashCode() {
+		return Objects.hash(deactivated, id);
+	}
+
+	String describe(SailRepositoryConnection connection, Resource resource) {
+		GraphQuery graphQuery = connection.prepareGraphQuery("describe ?a where {BIND(?resource as ?a)}");
+		graphQuery.setBinding("resource", resource);
+
+		try (Stream<Statement> stream = graphQuery.evaluate().stream()) {
+
+			LinkedHashModel statements = stream.collect(Collectors.toCollection(LinkedHashModel::new));
+			statements.setNamespace(SHACL.PREFIX, SHACL.NAMESPACE);
+
+			WriterConfig config = new WriterConfig();
+			config.set(BasicWriterSettings.PRETTY_PRINT, true);
+			config.set(BasicWriterSettings.INLINE_BLANK_NODES, true);
+
+			StringWriter stringWriter = new StringWriter();
+
+			Rio.write(statements, stringWriter, RDFFormat.TURTLE, config);
+
+			return stringWriter.toString();
+		}
+	}
+
 	public static class Factory {
 
 		public static List<PathPropertyShape> getPropertyShapes(Resource ShapeId, SailRepositoryConnection connection,
-				NodeShape nodeShape, ShaclSail shaclSail) {
+																NodeShape nodeShape, ShaclSail shaclSail) {
 
 			try (Stream<Statement> stream = connection.getStatements(ShapeId, SHACL.PROPERTY, null).stream()) {
 				return stream.map(Statement::getObject).map(v -> (Resource) v).flatMap(propertyShapeId -> {
 					List<PathPropertyShape> propertyShapes = getPropertyShapesInner(connection, nodeShape,
-							propertyShapeId,
-							null, shaclSail);
+						propertyShapeId,
+						null, shaclSail);
 					return propertyShapes.stream();
 				}).collect(Collectors.toList());
 			}
@@ -203,176 +251,116 @@
 		}
 
 		public static List<PathPropertyShape> getPropertyShapesInner(SailRepositoryConnection connection,
-				NodeShape nodeShape,
-				Resource propertyShapeId, PathPropertyShape parent, ShaclSail shaclSail) {
+																	 NodeShape nodeShape,
+																	 Resource propertyShapeId, PathPropertyShape parent, ShaclSail shaclSail) {
 			List<PathPropertyShape> propertyShapes = new ArrayList<>(2);
 
 			ShaclProperties shaclProperties = new ShaclProperties(propertyShapeId, connection);
 
 			if (shaclProperties.getMinCount() != null && shaclProperties.getMinCount() > 0) {
 				propertyShapes.add(new MinCountPropertyShape(propertyShapeId, connection, nodeShape,
-						shaclProperties.isDeactivated(), parent, shaclProperties.getPath(),
-						shaclProperties.getMinCount()));
+					shaclProperties.isDeactivated(), parent, shaclProperties.getPath(),
+					shaclProperties.getMinCount()));
 			}
 			if (shaclProperties.getMaxCount() != null) {
 				propertyShapes.add(new MaxCountPropertyShape(propertyShapeId, connection, nodeShape,
-						shaclProperties.isDeactivated(), parent, shaclProperties.getPath(),
-						shaclProperties.getMaxCount()));
+					shaclProperties.isDeactivated(), parent, shaclProperties.getPath(),
+					shaclProperties.getMaxCount()));
 			}
 			if (shaclProperties.getDatatype() != null) {
 				propertyShapes.add(new DatatypePropertyShape(propertyShapeId, connection, nodeShape,
-						shaclProperties.isDeactivated(), parent, shaclProperties.getPath(),
-						shaclProperties.getDatatype()));
-			}
-			if (!shaclProperties.getOr().isEmpty()) {
-				shaclProperties.getOr().forEach(or -> {
-					propertyShapes.add(new OrPropertyShape(propertyShapeId, connection, nodeShape,
-							shaclProperties.isDeactivated(), parent, shaclProperties.getPath(), or, shaclSail));
-				});
-			}
+					shaclProperties.isDeactivated(), parent, shaclProperties.getPath(),
+					shaclProperties.getDatatype()));
+			}
+			shaclProperties.getOr().forEach(or -> {
+				propertyShapes.add(new OrPropertyShape(propertyShapeId, connection, nodeShape,
+					shaclProperties.isDeactivated(), parent, shaclProperties.getPath(), or, shaclSail));
+			});
+
 			if (shaclProperties.getMinLength() != null) {
 				propertyShapes.add(new MinLengthPropertyShape(propertyShapeId, connection, nodeShape,
-						shaclProperties.isDeactivated(), parent, shaclProperties.getPath(),
-						shaclProperties.getMinLength()));
+					shaclProperties.isDeactivated(), parent, shaclProperties.getPath(),
+					shaclProperties.getMinLength()));
 			}
 			if (shaclProperties.getMaxLength() != null) {
 				propertyShapes.add(new MaxLengthPropertyShape(propertyShapeId, connection, nodeShape,
-						shaclProperties.isDeactivated(), parent, shaclProperties.getPath(),
-						shaclProperties.getMaxLength()));
-			}
-<<<<<<< HEAD
-			if (shaclProperties.pattern != null) {
+					shaclProperties.isDeactivated(), parent, shaclProperties.getPath(),
+					shaclProperties.getMaxLength()));
+			}
+			shaclProperties.getPattern().forEach(pattern -> {
 				propertyShapes.add(new PatternPropertyShape(propertyShapeId, connection, nodeShape,
-						shaclProperties.deactivated, parent, shaclProperties.path, shaclProperties.pattern,
-						shaclProperties.flags));
-=======
-			if (!shaclProperties.getPattern().isEmpty()) {
-				shaclProperties.getPattern().forEach(pattern -> {
-					propertyShapes.add(new PatternPropertyShape(propertyShapeId, connection, nodeShape,
-							shaclProperties.isDeactivated(), parent, shaclProperties.getPath(), pattern,
-							shaclProperties.getFlags()));
-				});
->>>>>>> 045cd44e
-			}
+					shaclProperties.isDeactivated(), parent, shaclProperties.getPath(), pattern,
+					shaclProperties.getFlags()));
+			});
+
 			if (shaclProperties.getLanguageIn() != null) {
 				propertyShapes.add(new LanguageInPropertyShape(propertyShapeId, connection, nodeShape,
-						shaclProperties.isDeactivated(), parent, shaclProperties.getPath(),
-						shaclProperties.getLanguageIn()));
+					shaclProperties.isDeactivated(), parent, shaclProperties.getPath(),
+					shaclProperties.getLanguageIn()));
 			}
 			if (shaclProperties.getNodeKind() != null) {
 				propertyShapes.add(new NodeKindPropertyShape(propertyShapeId, connection, nodeShape,
-						shaclProperties.isDeactivated(), parent, shaclProperties.getPath(),
-						shaclProperties.getNodeKind()));
+					shaclProperties.isDeactivated(), parent, shaclProperties.getPath(),
+					shaclProperties.getNodeKind()));
 			}
 			if (shaclProperties.getMinExclusive() != null) {
 				propertyShapes.add(new MinExclusivePropertyShape(propertyShapeId, connection, nodeShape,
-						shaclProperties.isDeactivated(), parent, shaclProperties.getPath(),
-						shaclProperties.getMinExclusive()));
+					shaclProperties.isDeactivated(), parent, shaclProperties.getPath(),
+					shaclProperties.getMinExclusive()));
 			}
 			if (shaclProperties.getMaxExclusive() != null) {
 				propertyShapes.add(new MaxExclusivePropertyShape(propertyShapeId, connection, nodeShape,
-						shaclProperties.isDeactivated(), parent, shaclProperties.getPath(),
-						shaclProperties.getMaxExclusive()));
+					shaclProperties.isDeactivated(), parent, shaclProperties.getPath(),
+					shaclProperties.getMaxExclusive()));
 			}
 			if (shaclProperties.getMaxInclusive() != null) {
 				propertyShapes.add(new MaxInclusivePropertyShape(propertyShapeId, connection, nodeShape,
-						shaclProperties.isDeactivated(), parent, shaclProperties.getPath(),
-						shaclProperties.getMaxInclusive()));
+					shaclProperties.isDeactivated(), parent, shaclProperties.getPath(),
+					shaclProperties.getMaxInclusive()));
 			}
 			if (shaclProperties.getMinInclusive() != null) {
 				propertyShapes.add(new MinInclusivePropertyShape(propertyShapeId, connection, nodeShape,
-						shaclProperties.isDeactivated(), parent, shaclProperties.getPath(),
-						shaclProperties.getMinInclusive()));
-			}
-			if (!shaclProperties.getClazz().isEmpty()) {
+					shaclProperties.isDeactivated(), parent, shaclProperties.getPath(),
+					shaclProperties.getMinInclusive()));
+			}
 				shaclProperties.getClazz().forEach(clazz -> {
 					propertyShapes.add(new ClassPropertyShape(propertyShapeId, connection, nodeShape,
-							shaclProperties.isDeactivated(), parent, shaclProperties.getPath(), clazz));
+						shaclProperties.isDeactivated(), parent, shaclProperties.getPath(), clazz));
 				});
-			}
-			if (!shaclProperties.getAnd().isEmpty()) {
+
 				shaclProperties.getAnd().forEach(and -> {
 					propertyShapes.add(new AndPropertyShape(propertyShapeId, connection, nodeShape,
-							shaclProperties.isDeactivated(), parent, shaclProperties.getPath(), and, shaclSail));
+						shaclProperties.isDeactivated(), parent, shaclProperties.getPath(), and, shaclSail));
 				});
-			}
-			if (!shaclProperties.getNot().isEmpty()) {
+
 				shaclProperties.getNot().forEach(not -> {
 					propertyShapes.add(new NotPropertyShape(propertyShapeId, connection, nodeShape,
-							shaclProperties.isDeactivated(), parent, shaclProperties.getPath(), not, shaclSail));
+						shaclProperties.isDeactivated(), parent, shaclProperties.getPath(), not, shaclSail));
 				});
-			}
+
 			if (shaclProperties.getIn() != null) {
 				propertyShapes.add(new InPropertyShape(propertyShapeId, connection, nodeShape,
-						shaclProperties.isDeactivated(), parent, shaclProperties.getPath(), shaclProperties.getIn()));
+					shaclProperties.isDeactivated(), parent, shaclProperties.getPath(), shaclProperties.getIn()));
 			}
 			if (shaclProperties.isUniqueLang()) {
 				propertyShapes.add(new UniqueLangPropertyShape(propertyShapeId, connection, nodeShape,
-						shaclProperties.isDeactivated(), parent, shaclProperties.getPath(),
-						shaclProperties.isUniqueLang()));
-			}
-			if (shaclProperties.getHasValue() != null) {
-				propertyShapes.add(new HasValuePropertyShape(propertyShapeId, connection, nodeShape,
-						shaclProperties.isDeactivated(), parent, shaclProperties.getPath(),
-						shaclProperties.getHasValue()));
-			}
+					shaclProperties.isDeactivated(), parent, shaclProperties.getPath(),
+					shaclProperties.isUniqueLang()));
+			}
+
+			shaclProperties.getHasValue()
+				.forEach(hasValue -> propertyShapes.add(new HasValuePropertyShape(propertyShapeId, connection, nodeShape,
+					shaclProperties.isDeactivated(), parent, shaclProperties.getPath(),
+					hasValue)));
+
 			if (shaclProperties.getValueIn() != null && shaclSail.isDashDataShapes()) {
 				propertyShapes.add(new ValueInPropertyShape(propertyShapeId, connection, nodeShape,
-						shaclProperties.isDeactivated(), parent, shaclProperties.getPath(),
-						shaclProperties.getValueIn()));
+					shaclProperties.isDeactivated(), parent, shaclProperties.getPath(),
+					shaclProperties.getValueIn()));
 			}
 
 			return propertyShapes;
 		}
 	}
 
-	@Override
-	public boolean equals(Object o) {
-		if (this == o) {
-			return true;
-		}
-		if (o == null || getClass() != o.getClass()) {
-			return false;
-		}
-		PropertyShape that = (PropertyShape) o;
-		return deactivated == that.deactivated &&
-				id.equals(that.id);
-	}
-
-	@Override
-	public int hashCode() {
-		return Objects.hash(deactivated, id);
-	}
-
-	protected static String toString(List<List<PathPropertyShape>> propertyShapes) {
-
-		List<String> collect = propertyShapes.stream()
-				.map(l -> Arrays.toString(l.toArray()))
-				.collect(Collectors.toList());
-
-		return Arrays.toString(collect.toArray());
-
-	}
-
-	String describe(SailRepositoryConnection connection, Resource resource) {
-		GraphQuery graphQuery = connection.prepareGraphQuery("describe ?a where {BIND(?resource as ?a)}");
-		graphQuery.setBinding("resource", resource);
-
-		try (Stream<Statement> stream = graphQuery.evaluate().stream()) {
-
-			LinkedHashModel statements = stream.collect(Collectors.toCollection(LinkedHashModel::new));
-			statements.setNamespace(SHACL.PREFIX, SHACL.NAMESPACE);
-
-			WriterConfig config = new WriterConfig();
-			config.set(BasicWriterSettings.PRETTY_PRINT, true);
-			config.set(BasicWriterSettings.INLINE_BLANK_NODES, true);
-
-			StringWriter stringWriter = new StringWriter();
-
-			Rio.write(statements, stringWriter, RDFFormat.TURTLE, config);
-
-			return stringWriter.toString();
-		}
-	}
-
 }