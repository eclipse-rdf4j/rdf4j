/*******************************************************************************
 * Copyright (c) 2020 Eclipse RDF4J contributors.
 * All rights reserved. This program and the accompanying materials
 * are made available under the terms of the Eclipse Distribution License v1.0
 * which accompanies this distribution, and is available at
 * http://www.eclipse.org/org/documents/edl-v10.php.
 *******************************************************************************/

package org.eclipse.rdf4j.sail.shacl.ast.planNodes;

import org.apache.commons.text.StringEscapeUtils;
import org.eclipse.rdf4j.common.iteration.CloseableIteration;
import org.eclipse.rdf4j.model.IRI;
import org.eclipse.rdf4j.model.Resource;
import org.eclipse.rdf4j.model.Value;
import org.eclipse.rdf4j.sail.SailConnection;
import org.eclipse.rdf4j.sail.SailException;
import org.eclipse.rdf4j.sail.memory.MemoryStoreConnection;

import java.util.Arrays;
import java.util.Objects;
import java.util.Set;

/**
 * @author Håvard Ottestad
 */
public class ExternalFilterByPredicate implements PlanNode {

	private final SailConnection connection;
	private final Set<IRI> filterOnPredicates;
	final PlanNode parent;
	private final On on;
	private boolean printed = false;
	private ValidationExecutionLogger validationExecutionLogger;
	private final Resource[] dataGraph;

	public enum On {
		Subject, Object
	}

<<<<<<< HEAD
	public ExternalFilterByPredicate(SailConnection connection, Set<IRI> filterOnPredicates, PlanNode parent, On on) {
		this.parent = PlanNodeHelper.handleSorting(this, parent);
=======
	public ExternalFilterByPredicate(SailConnection connection, Set<IRI> filterOnPredicates, PlanNode parent, On on, Resource[] dataGraph) {
		this.dataGraph = dataGraph;
		parent = PlanNodeHelper.handleSorting(this, parent);

>>>>>>> 9f4ff695
		this.connection = connection;
		this.filterOnPredicates = filterOnPredicates;
		this.on = on;
	}

	@Override
	public CloseableIteration<? extends ValidationTuple, SailException> iterator() {
		return new LoggingCloseableIteration(this, validationExecutionLogger) {

			ValidationTuple next = null;

			final CloseableIteration<? extends ValidationTuple, SailException> parentIterator = parent.iterator();

			void calculateNext() {
				while (next == null && parentIterator.hasNext()) {
					ValidationTuple temp = parentIterator.next();

					Value subject = temp.getActiveTarget();

					IRI matchedPredicate = matchesFilter(subject);

					if (matchedPredicate != null) {
						next = temp;
					}

				}
			}

			private IRI matchesFilter(Value node) {

				if (node.isResource() && on == On.Subject) {

<<<<<<< HEAD
					return filterOnPredicates.stream().filter(predicate -> connection.hasStatement((Resource) node, predicate, null, true)).findFirst().orElse(null);

				} else if (on == On.Object) {

					return filterOnPredicates.stream().filter(predicate -> connection.hasStatement(null, predicate, node, true)).findFirst().orElse(null);
=======
					return filterOnPredicates.stream().filter(predicate -> connection.hasStatement((Resource) node, predicate, null, true, dataGraph)).findFirst().orElse(null);

				} else if (on == On.Object) {

					return filterOnPredicates.stream().filter(predicate -> connection.hasStatement(null, predicate, node, true, dataGraph)).findFirst().orElse(null);
>>>>>>> 9f4ff695

				}
				return null;
			}

			@Override
			public void localClose() throws SailException {
				parentIterator.close();
			}

			@Override
			protected boolean localHasNext() throws SailException {
				calculateNext();
				return next != null;
			}

			@Override
			protected ValidationTuple loggingNext() throws SailException {
				calculateNext();

				ValidationTuple temp = next;
				next = null;

				return temp;
			}

		};
	}

	@Override
	public int depth() {
		return parent.depth() + 1;
	}

	@Override
	public void getPlanAsGraphvizDot(StringBuilder stringBuilder) {
		if (printed) {
			return;
		}
		printed = true;
		stringBuilder.append(getId() + " [label=\"" + StringEscapeUtils.escapeJava(this.toString()) + "\"];").append("\n");
		stringBuilder.append(parent.getId() + " -> " + getId()).append("\n");

		// added/removed connections are always newly minted per plan node, so we instead need to compare the underlying
		// sail
		if (connection instanceof MemoryStoreConnection) {
			stringBuilder.append(System.identityHashCode(((MemoryStoreConnection) connection).getSail()) + " -> " + getId() + " [label=\"filter source\"]").append("\n");
		} else {
			stringBuilder.append(System.identityHashCode(connection) + " -> " + getId() + " [label=\"filter source\"]").append("\n");
		}

		parent.getPlanAsGraphvizDot(stringBuilder);
	}

	@Override
	public String toString() {
		return "ExternalFilterByPredicate{" + "filterOnPredicates=" + Arrays.toString(filterOnPredicates.stream().map(Formatter::prefix).toArray()) + '}';
	}

	@Override
	public String getId() {
		return System.identityHashCode(this) + "";
	}

	@Override
	public void receiveLogger(ValidationExecutionLogger validationExecutionLogger) {
		this.validationExecutionLogger = validationExecutionLogger;
		parent.receiveLogger(validationExecutionLogger);
	}

	@Override
	public boolean producesSorted() {
		return parent.producesSorted();
	}

	@Override
	public boolean requiresSorted() {
		return false;
	}

	@Override
	public boolean equals(Object o) {
		if (this == o) {
			return true;
		}
		if (o == null || getClass() != o.getClass()) {
			return false;
		}
		ExternalFilterByPredicate that = (ExternalFilterByPredicate) o;
		if (connection instanceof MemoryStoreConnection && that.connection instanceof MemoryStoreConnection) {
<<<<<<< HEAD
			return ((MemoryStoreConnection) connection).getSail().equals(((MemoryStoreConnection) that.connection).getSail()) && filterOnPredicates.equals(that.filterOnPredicates) && parent.equals(that.parent) && on == that.on;

		}

		return connection.equals(that.connection) && filterOnPredicates.equals(that.filterOnPredicates) && parent.equals(that.parent) && on == that.on;
=======
			return ((MemoryStoreConnection) connection).getSail().equals(((MemoryStoreConnection) that.connection).getSail()) && Arrays.equals(dataGraph, that.dataGraph) && filterOnPredicates.equals(that.filterOnPredicates) && parent.equals(that.parent) && on == that.on;

		}

		return connection.equals(that.connection) && filterOnPredicates.equals(that.filterOnPredicates) && Arrays.equals(dataGraph, that.dataGraph) && parent.equals(that.parent) && on == that.on;
>>>>>>> 9f4ff695
	}

	@Override
	public int hashCode() {
		if (connection instanceof MemoryStoreConnection) {
			return Objects.hash(((MemoryStoreConnection) connection).getSail(), filterOnPredicates, Arrays.hashCode(dataGraph), parent, on);

		}
		return Objects.hash(connection, filterOnPredicates, Arrays.hashCode(dataGraph), parent, on);
	}
}<|MERGE_RESOLUTION|>--- conflicted
+++ resolved
@@ -7,6 +7,10 @@
  *******************************************************************************/
 
 package org.eclipse.rdf4j.sail.shacl.ast.planNodes;
+
+import java.util.Arrays;
+import java.util.Objects;
+import java.util.Set;
 
 import org.apache.commons.text.StringEscapeUtils;
 import org.eclipse.rdf4j.common.iteration.CloseableIteration;
@@ -17,10 +21,6 @@
 import org.eclipse.rdf4j.sail.SailException;
 import org.eclipse.rdf4j.sail.memory.MemoryStoreConnection;
 
-import java.util.Arrays;
-import java.util.Objects;
-import java.util.Set;
-
 /**
  * @author Håvard Ottestad
  */
@@ -35,18 +35,14 @@
 	private final Resource[] dataGraph;
 
 	public enum On {
-		Subject, Object
-	}
-
-<<<<<<< HEAD
-	public ExternalFilterByPredicate(SailConnection connection, Set<IRI> filterOnPredicates, PlanNode parent, On on) {
+		Subject,
+		Object
+	}
+
+	public ExternalFilterByPredicate(SailConnection connection, Set<IRI> filterOnPredicates, PlanNode parent, On on,
+			Resource[] dataGraph) {
+		this.dataGraph = dataGraph;
 		this.parent = PlanNodeHelper.handleSorting(this, parent);
-=======
-	public ExternalFilterByPredicate(SailConnection connection, Set<IRI> filterOnPredicates, PlanNode parent, On on, Resource[] dataGraph) {
-		this.dataGraph = dataGraph;
-		parent = PlanNodeHelper.handleSorting(this, parent);
-
->>>>>>> 9f4ff695
 		this.connection = connection;
 		this.filterOnPredicates = filterOnPredicates;
 		this.on = on;
@@ -79,19 +75,18 @@
 
 				if (node.isResource() && on == On.Subject) {
 
-<<<<<<< HEAD
-					return filterOnPredicates.stream().filter(predicate -> connection.hasStatement((Resource) node, predicate, null, true)).findFirst().orElse(null);
+					return filterOnPredicates.stream()
+							.filter(predicate -> connection.hasStatement((Resource) node, predicate, null, true,
+									dataGraph))
+							.findFirst()
+							.orElse(null);
 
 				} else if (on == On.Object) {
 
-					return filterOnPredicates.stream().filter(predicate -> connection.hasStatement(null, predicate, node, true)).findFirst().orElse(null);
-=======
-					return filterOnPredicates.stream().filter(predicate -> connection.hasStatement((Resource) node, predicate, null, true, dataGraph)).findFirst().orElse(null);
-
-				} else if (on == On.Object) {
-
-					return filterOnPredicates.stream().filter(predicate -> connection.hasStatement(null, predicate, node, true, dataGraph)).findFirst().orElse(null);
->>>>>>> 9f4ff695
+					return filterOnPredicates.stream()
+							.filter(predicate -> connection.hasStatement(null, predicate, node, true, dataGraph))
+							.findFirst()
+							.orElse(null);
 
 				}
 				return null;
@@ -132,15 +127,18 @@
 			return;
 		}
 		printed = true;
-		stringBuilder.append(getId() + " [label=\"" + StringEscapeUtils.escapeJava(this.toString()) + "\"];").append("\n");
+		stringBuilder.append(getId() + " [label=\"" + StringEscapeUtils.escapeJava(this.toString()) + "\"];")
+				.append("\n");
 		stringBuilder.append(parent.getId() + " -> " + getId()).append("\n");
 
 		// added/removed connections are always newly minted per plan node, so we instead need to compare the underlying
 		// sail
 		if (connection instanceof MemoryStoreConnection) {
-			stringBuilder.append(System.identityHashCode(((MemoryStoreConnection) connection).getSail()) + " -> " + getId() + " [label=\"filter source\"]").append("\n");
+			stringBuilder.append(System.identityHashCode(((MemoryStoreConnection) connection).getSail()) + " -> "
+					+ getId() + " [label=\"filter source\"]").append("\n");
 		} else {
-			stringBuilder.append(System.identityHashCode(connection) + " -> " + getId() + " [label=\"filter source\"]").append("\n");
+			stringBuilder.append(System.identityHashCode(connection) + " -> " + getId() + " [label=\"filter source\"]")
+					.append("\n");
 		}
 
 		parent.getPlanAsGraphvizDot(stringBuilder);
@@ -148,7 +146,8 @@
 
 	@Override
 	public String toString() {
-		return "ExternalFilterByPredicate{" + "filterOnPredicates=" + Arrays.toString(filterOnPredicates.stream().map(Formatter::prefix).toArray()) + '}';
+		return "ExternalFilterByPredicate{" + "filterOnPredicates="
+				+ Arrays.toString(filterOnPredicates.stream().map(Formatter::prefix).toArray()) + '}';
 	}
 
 	@Override
@@ -182,25 +181,22 @@
 		}
 		ExternalFilterByPredicate that = (ExternalFilterByPredicate) o;
 		if (connection instanceof MemoryStoreConnection && that.connection instanceof MemoryStoreConnection) {
-<<<<<<< HEAD
-			return ((MemoryStoreConnection) connection).getSail().equals(((MemoryStoreConnection) that.connection).getSail()) && filterOnPredicates.equals(that.filterOnPredicates) && parent.equals(that.parent) && on == that.on;
-
-		}
-
-		return connection.equals(that.connection) && filterOnPredicates.equals(that.filterOnPredicates) && parent.equals(that.parent) && on == that.on;
-=======
-			return ((MemoryStoreConnection) connection).getSail().equals(((MemoryStoreConnection) that.connection).getSail()) && Arrays.equals(dataGraph, that.dataGraph) && filterOnPredicates.equals(that.filterOnPredicates) && parent.equals(that.parent) && on == that.on;
-
-		}
-
-		return connection.equals(that.connection) && filterOnPredicates.equals(that.filterOnPredicates) && Arrays.equals(dataGraph, that.dataGraph) && parent.equals(that.parent) && on == that.on;
->>>>>>> 9f4ff695
+			return ((MemoryStoreConnection) connection).getSail()
+					.equals(((MemoryStoreConnection) that.connection).getSail())
+					&& Arrays.equals(dataGraph, that.dataGraph) && filterOnPredicates.equals(that.filterOnPredicates)
+					&& parent.equals(that.parent) && on == that.on;
+
+		}
+
+		return connection.equals(that.connection) && filterOnPredicates.equals(that.filterOnPredicates)
+				&& Arrays.equals(dataGraph, that.dataGraph) && parent.equals(that.parent) && on == that.on;
 	}
 
 	@Override
 	public int hashCode() {
 		if (connection instanceof MemoryStoreConnection) {
-			return Objects.hash(((MemoryStoreConnection) connection).getSail(), filterOnPredicates, Arrays.hashCode(dataGraph), parent, on);
+			return Objects.hash(((MemoryStoreConnection) connection).getSail(), filterOnPredicates,
+					Arrays.hashCode(dataGraph), parent, on);
 
 		}
 		return Objects.hash(connection, filterOnPredicates, Arrays.hashCode(dataGraph), parent, on);
