/*******************************************************************************
 * .Copyright (c) 2020 Eclipse RDF4J contributors.
 * All rights reserved. This program and the accompanying materials
 * are made available under the terms of the Eclipse Distribution License v1.0
 * which accompanies this distribution, and is available at
 * http://www.eclipse.org/org/documents/edl-v10.php.
 *******************************************************************************/

package org.eclipse.rdf4j.sail.shacl.ast.planNodes;

import org.apache.commons.text.StringEscapeUtils;
import org.eclipse.rdf4j.common.iteration.CloseableIteration;
import org.eclipse.rdf4j.model.IRI;
import org.eclipse.rdf4j.model.Resource;
import org.eclipse.rdf4j.model.Statement;
import org.eclipse.rdf4j.model.Value;
import org.eclipse.rdf4j.sail.SailConnection;
import org.eclipse.rdf4j.sail.SailException;
import org.eclipse.rdf4j.sail.memory.MemoryStoreConnection;
import org.eclipse.rdf4j.sail.shacl.ast.constraintcomponents.ConstraintComponent;
import org.slf4j.Logger;
import org.slf4j.LoggerFactory;

<<<<<<< HEAD
=======
import java.util.Arrays;
>>>>>>> 9f4ff695
import java.util.Objects;
import java.util.function.Function;

/**
 * @author Håvard Ottestad
 */
public class UnorderedSelect implements PlanNode {

	private static final Logger logger = LoggerFactory.getLogger(UnorderedSelect.class);

	private final SailConnection connection;

	private final Resource subject;
	private final IRI predicate;
	private final Value object;
	private final Resource[] dataGraph;
	private final Function<Statement, ValidationTuple> mapper;

	private boolean printed = false;
	private ValidationExecutionLogger validationExecutionLogger;

<<<<<<< HEAD
	public UnorderedSelect(SailConnection connection, Resource subject, IRI predicate, Value object, Function<Statement, ValidationTuple> mapper) {
=======
	public UnorderedSelect(SailConnection connection, Resource subject, IRI predicate, Value object, Resource[] dataGraph, Function<Statement, ValidationTuple> mapper) {
>>>>>>> 9f4ff695
		this.connection = connection;
		this.subject = subject;
		this.predicate = predicate;
		this.object = object;
		this.dataGraph = dataGraph;
		this.mapper = mapper;
	}

	@Override
	public CloseableIteration<? extends ValidationTuple, SailException> iterator() {
		return new LoggingCloseableIteration(this, validationExecutionLogger) {

<<<<<<< HEAD
			final CloseableIteration<? extends Statement, SailException> statements = connection.getStatements(subject, predicate, object, true);
=======
			final CloseableIteration<? extends Statement, SailException> statements = connection.getStatements(subject, predicate, object, true, dataGraph);
>>>>>>> 9f4ff695

			@Override
			public void localClose() throws SailException {
				statements.close();
			}

			@Override
			protected boolean localHasNext() throws SailException {
				return statements.hasNext();
			}

			@Override
			protected ValidationTuple loggingNext() throws SailException {

				return mapper.apply(statements.next());
			}

		};
	}

	@Override
	public int depth() {
		return 0;
	}

	@Override
	public void getPlanAsGraphvizDot(StringBuilder stringBuilder) {
		if (printed) {
			return;
		}
		printed = true;
		stringBuilder.append(getId() + " [label=\"" + StringEscapeUtils.escapeJava(this.toString()) + "\"];").append("\n");

		// added/removed connections are always newly minted per plan node, so we instead need to compare the underlying
		// sail
		if (connection instanceof MemoryStoreConnection) {
			stringBuilder.append(System.identityHashCode(((MemoryStoreConnection) connection).getSail()) + " -> " + getId()).append("\n");
		} else {
			stringBuilder.append(System.identityHashCode(connection) + " -> " + getId()).append("\n");
		}

	}

	@Override
	public String getId() {
		return System.identityHashCode(this) + "";
	}

	@Override
	public String toString() {
		return "UnorderedSelect{" + "subject=" + Formatter.prefix(subject) + ", predicate=" + Formatter.prefix(predicate) + ", object=" + Formatter.prefix(object) + '}';
	}

	@Override
	public void receiveLogger(ValidationExecutionLogger validationExecutionLogger) {
		this.validationExecutionLogger = validationExecutionLogger;
	}

	@Override
	public boolean producesSorted() {
		return false;
	}

	@Override
	public boolean requiresSorted() {
		return false;
	}

	@Override
	public boolean equals(Object o) {
		if (this == o) {
			return true;
		}
		if (o == null || getClass() != o.getClass()) {
			return false;
		}
		UnorderedSelect that = (UnorderedSelect) o;

		// added/removed connections are always newly minted per plan node, so we instead need to compare the underlying
		// sail
		if (connection instanceof MemoryStoreConnection && that.connection instanceof MemoryStoreConnection) {
<<<<<<< HEAD
			return ((MemoryStoreConnection) connection).getSail().equals(((MemoryStoreConnection) that.connection).getSail()) && Objects.equals(subject, that.subject) && Objects.equals(predicate, that.predicate) && Objects.equals(object, that.object) && mapper.equals(that.mapper);
		} else {
			return connection.equals(that.connection) && Objects.equals(subject, that.subject) && Objects.equals(predicate, that.predicate) && Objects.equals(object, that.object) && mapper.equals(that.mapper);
=======
			return ((MemoryStoreConnection) connection).getSail().equals(((MemoryStoreConnection) that.connection).getSail()) && Objects.equals(subject, that.subject) && Objects.equals(predicate, that.predicate) && Objects.equals(object, that.object) && Arrays.equals(dataGraph, that.dataGraph) && mapper.equals(that.mapper);
		} else {
			return connection.equals(that.connection) && Objects.equals(subject, that.subject) && Objects.equals(predicate, that.predicate) && Objects.equals(object, that.object) && Arrays.equals(dataGraph, that.dataGraph) && mapper.equals(that.mapper);
>>>>>>> 9f4ff695
		}

	}

	@Override
	public int hashCode() {
		// added/removed connections are always newly minted per plan node, so we instead need to compare the underlying
		// sail
		if (connection instanceof MemoryStoreConnection) {
			return Objects.hash(((MemoryStoreConnection) connection).getSail(), subject, predicate, object, mapper, Arrays.hashCode(dataGraph));
		}

		return Objects.hash(connection, subject, predicate, object, mapper, Arrays.hashCode(dataGraph));
	}

	public static class Mapper {
		public static class SubjectScopedMapper implements Function<Statement, ValidationTuple> {

			private final ConstraintComponent.Scope scope;

			private SubjectScopedMapper(ConstraintComponent.Scope scope) {
				this.scope = scope;
			}

			static SubjectScopedMapper nodeShapeInstance = new SubjectScopedMapper(ConstraintComponent.Scope.nodeShape);
			static SubjectScopedMapper propertyShapeInstance = new SubjectScopedMapper(ConstraintComponent.Scope.propertyShape);
			static SubjectScopedMapper noneInstance = new SubjectScopedMapper(ConstraintComponent.Scope.none);

			@Override
			public ValidationTuple apply(Statement s) {
				return new ValidationTuple(s.getSubject(), scope, false, s.getContext());
			}

			@Override
			public int hashCode() {
				return 72706357 + scope.hashCode();
			}

			@Override
			public boolean equals(Object obj) {
				return obj == this;
			}

			public static SubjectScopedMapper getFunction(ConstraintComponent.Scope scope) {
				switch (scope) {

					case none:
						return noneInstance;
					case nodeShape:
						return nodeShapeInstance;
					case propertyShape:
						return propertyShapeInstance;
				}

				throw new IllegalStateException("Unknown scope: " + scope);
			}

		}

		public static class ObjectScopedMapper implements Function<Statement, ValidationTuple> {

			private final ConstraintComponent.Scope scope;

			private ObjectScopedMapper(ConstraintComponent.Scope scope) {
				this.scope = scope;
			}

			static ObjectScopedMapper nodeShapeInstance = new ObjectScopedMapper(ConstraintComponent.Scope.nodeShape);
			static ObjectScopedMapper propertyShapeInstance = new ObjectScopedMapper(ConstraintComponent.Scope.propertyShape);
			static ObjectScopedMapper noneInstance = new ObjectScopedMapper(ConstraintComponent.Scope.none);

			@Override
			public ValidationTuple apply(Statement s) {
				return new ValidationTuple(s.getObject(), scope, false, s.getContext());
			}

			@Override
			public int hashCode() {
				return 25482634 + scope.hashCode();
			}

			@Override
			public boolean equals(Object obj) {
				return obj == this;
			}

			public static ObjectScopedMapper getFunction(ConstraintComponent.Scope scope) {
				switch (scope) {

					case none:
						return noneInstance;
					case nodeShape:
						return nodeShapeInstance;
					case propertyShape:
						return propertyShapeInstance;
				}

				throw new IllegalStateException("Unknown scope: " + scope);
			}

		}

		public static class SubjectObjectPropertyShapeMapper implements Function<Statement, ValidationTuple> {

			private SubjectObjectPropertyShapeMapper() {
			}

			static SubjectObjectPropertyShapeMapper instance = new SubjectObjectPropertyShapeMapper();

			@Override
			public ValidationTuple apply(Statement s) {
<<<<<<< HEAD
				return new ValidationTuple(s.getSubject(), s.getObject(), ConstraintComponent.Scope.propertyShape, true);
=======
				return new ValidationTuple(s.getSubject(), s.getObject(), ConstraintComponent.Scope.propertyShape, true, s.getContext());
>>>>>>> 9f4ff695
			}

			@Override
			public int hashCode() {
				return 35972357;
			}

			@Override
			public boolean equals(Object obj) {
				return obj == this;
			}

			public static SubjectObjectPropertyShapeMapper getFunction() {
				return instance;
			}

		}
	}
}<|MERGE_RESOLUTION|>--- conflicted
+++ resolved
@@ -7,6 +7,10 @@
  *******************************************************************************/
 
 package org.eclipse.rdf4j.sail.shacl.ast.planNodes;
+
+import java.util.Arrays;
+import java.util.Objects;
+import java.util.function.Function;
 
 import org.apache.commons.text.StringEscapeUtils;
 import org.eclipse.rdf4j.common.iteration.CloseableIteration;
@@ -21,13 +25,6 @@
 import org.slf4j.Logger;
 import org.slf4j.LoggerFactory;
 
-<<<<<<< HEAD
-=======
-import java.util.Arrays;
->>>>>>> 9f4ff695
-import java.util.Objects;
-import java.util.function.Function;
-
 /**
  * @author Håvard Ottestad
  */
@@ -46,11 +43,8 @@
 	private boolean printed = false;
 	private ValidationExecutionLogger validationExecutionLogger;
 
-<<<<<<< HEAD
-	public UnorderedSelect(SailConnection connection, Resource subject, IRI predicate, Value object, Function<Statement, ValidationTuple> mapper) {
-=======
-	public UnorderedSelect(SailConnection connection, Resource subject, IRI predicate, Value object, Resource[] dataGraph, Function<Statement, ValidationTuple> mapper) {
->>>>>>> 9f4ff695
+	public UnorderedSelect(SailConnection connection, Resource subject, IRI predicate, Value object,
+			Resource[] dataGraph, Function<Statement, ValidationTuple> mapper) {
 		this.connection = connection;
 		this.subject = subject;
 		this.predicate = predicate;
@@ -63,11 +57,8 @@
 	public CloseableIteration<? extends ValidationTuple, SailException> iterator() {
 		return new LoggingCloseableIteration(this, validationExecutionLogger) {
 
-<<<<<<< HEAD
-			final CloseableIteration<? extends Statement, SailException> statements = connection.getStatements(subject, predicate, object, true);
-=======
-			final CloseableIteration<? extends Statement, SailException> statements = connection.getStatements(subject, predicate, object, true, dataGraph);
->>>>>>> 9f4ff695
+			final CloseableIteration<? extends Statement, SailException> statements = connection.getStatements(subject,
+					predicate, object, true, dataGraph);
 
 			@Override
 			public void localClose() throws SailException {
@@ -99,12 +90,15 @@
 			return;
 		}
 		printed = true;
-		stringBuilder.append(getId() + " [label=\"" + StringEscapeUtils.escapeJava(this.toString()) + "\"];").append("\n");
+		stringBuilder.append(getId() + " [label=\"" + StringEscapeUtils.escapeJava(this.toString()) + "\"];")
+				.append("\n");
 
 		// added/removed connections are always newly minted per plan node, so we instead need to compare the underlying
 		// sail
 		if (connection instanceof MemoryStoreConnection) {
-			stringBuilder.append(System.identityHashCode(((MemoryStoreConnection) connection).getSail()) + " -> " + getId()).append("\n");
+			stringBuilder
+					.append(System.identityHashCode(((MemoryStoreConnection) connection).getSail()) + " -> " + getId())
+					.append("\n");
 		} else {
 			stringBuilder.append(System.identityHashCode(connection) + " -> " + getId()).append("\n");
 		}
@@ -118,7 +112,8 @@
 
 	@Override
 	public String toString() {
-		return "UnorderedSelect{" + "subject=" + Formatter.prefix(subject) + ", predicate=" + Formatter.prefix(predicate) + ", object=" + Formatter.prefix(object) + '}';
+		return "UnorderedSelect{" + "subject=" + Formatter.prefix(subject) + ", predicate="
+				+ Formatter.prefix(predicate) + ", object=" + Formatter.prefix(object) + '}';
 	}
 
 	@Override
@@ -149,15 +144,15 @@
 		// added/removed connections are always newly minted per plan node, so we instead need to compare the underlying
 		// sail
 		if (connection instanceof MemoryStoreConnection && that.connection instanceof MemoryStoreConnection) {
-<<<<<<< HEAD
-			return ((MemoryStoreConnection) connection).getSail().equals(((MemoryStoreConnection) that.connection).getSail()) && Objects.equals(subject, that.subject) && Objects.equals(predicate, that.predicate) && Objects.equals(object, that.object) && mapper.equals(that.mapper);
+			return ((MemoryStoreConnection) connection).getSail()
+					.equals(((MemoryStoreConnection) that.connection).getSail())
+					&& Objects.equals(subject, that.subject) && Objects.equals(predicate, that.predicate)
+					&& Objects.equals(object, that.object) && Arrays.equals(dataGraph, that.dataGraph)
+					&& mapper.equals(that.mapper);
 		} else {
-			return connection.equals(that.connection) && Objects.equals(subject, that.subject) && Objects.equals(predicate, that.predicate) && Objects.equals(object, that.object) && mapper.equals(that.mapper);
-=======
-			return ((MemoryStoreConnection) connection).getSail().equals(((MemoryStoreConnection) that.connection).getSail()) && Objects.equals(subject, that.subject) && Objects.equals(predicate, that.predicate) && Objects.equals(object, that.object) && Arrays.equals(dataGraph, that.dataGraph) && mapper.equals(that.mapper);
-		} else {
-			return connection.equals(that.connection) && Objects.equals(subject, that.subject) && Objects.equals(predicate, that.predicate) && Objects.equals(object, that.object) && Arrays.equals(dataGraph, that.dataGraph) && mapper.equals(that.mapper);
->>>>>>> 9f4ff695
+			return connection.equals(that.connection) && Objects.equals(subject, that.subject)
+					&& Objects.equals(predicate, that.predicate) && Objects.equals(object, that.object)
+					&& Arrays.equals(dataGraph, that.dataGraph) && mapper.equals(that.mapper);
 		}
 
 	}
@@ -167,7 +162,8 @@
 		// added/removed connections are always newly minted per plan node, so we instead need to compare the underlying
 		// sail
 		if (connection instanceof MemoryStoreConnection) {
-			return Objects.hash(((MemoryStoreConnection) connection).getSail(), subject, predicate, object, mapper, Arrays.hashCode(dataGraph));
+			return Objects.hash(((MemoryStoreConnection) connection).getSail(), subject, predicate, object, mapper,
+					Arrays.hashCode(dataGraph));
 		}
 
 		return Objects.hash(connection, subject, predicate, object, mapper, Arrays.hashCode(dataGraph));
@@ -183,7 +179,8 @@
 			}
 
 			static SubjectScopedMapper nodeShapeInstance = new SubjectScopedMapper(ConstraintComponent.Scope.nodeShape);
-			static SubjectScopedMapper propertyShapeInstance = new SubjectScopedMapper(ConstraintComponent.Scope.propertyShape);
+			static SubjectScopedMapper propertyShapeInstance = new SubjectScopedMapper(
+					ConstraintComponent.Scope.propertyShape);
 			static SubjectScopedMapper noneInstance = new SubjectScopedMapper(ConstraintComponent.Scope.none);
 
 			@Override
@@ -204,12 +201,12 @@
 			public static SubjectScopedMapper getFunction(ConstraintComponent.Scope scope) {
 				switch (scope) {
 
-					case none:
-						return noneInstance;
-					case nodeShape:
-						return nodeShapeInstance;
-					case propertyShape:
-						return propertyShapeInstance;
+				case none:
+					return noneInstance;
+				case nodeShape:
+					return nodeShapeInstance;
+				case propertyShape:
+					return propertyShapeInstance;
 				}
 
 				throw new IllegalStateException("Unknown scope: " + scope);
@@ -226,7 +223,8 @@
 			}
 
 			static ObjectScopedMapper nodeShapeInstance = new ObjectScopedMapper(ConstraintComponent.Scope.nodeShape);
-			static ObjectScopedMapper propertyShapeInstance = new ObjectScopedMapper(ConstraintComponent.Scope.propertyShape);
+			static ObjectScopedMapper propertyShapeInstance = new ObjectScopedMapper(
+					ConstraintComponent.Scope.propertyShape);
 			static ObjectScopedMapper noneInstance = new ObjectScopedMapper(ConstraintComponent.Scope.none);
 
 			@Override
@@ -247,12 +245,12 @@
 			public static ObjectScopedMapper getFunction(ConstraintComponent.Scope scope) {
 				switch (scope) {
 
-					case none:
-						return noneInstance;
-					case nodeShape:
-						return nodeShapeInstance;
-					case propertyShape:
-						return propertyShapeInstance;
+				case none:
+					return noneInstance;
+				case nodeShape:
+					return nodeShapeInstance;
+				case propertyShape:
+					return propertyShapeInstance;
 				}
 
 				throw new IllegalStateException("Unknown scope: " + scope);
@@ -269,11 +267,8 @@
 
 			@Override
 			public ValidationTuple apply(Statement s) {
-<<<<<<< HEAD
-				return new ValidationTuple(s.getSubject(), s.getObject(), ConstraintComponent.Scope.propertyShape, true);
-=======
-				return new ValidationTuple(s.getSubject(), s.getObject(), ConstraintComponent.Scope.propertyShape, true, s.getContext());
->>>>>>> 9f4ff695
+				return new ValidationTuple(s.getSubject(), s.getObject(), ConstraintComponent.Scope.propertyShape, true,
+						s.getContext());
 			}
 
 			@Override
