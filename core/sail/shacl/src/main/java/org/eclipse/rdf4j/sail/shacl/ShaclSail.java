--- conflicted
+++ resolved
@@ -266,12 +266,9 @@
 				SHACL.UNIQUE_LANG,
 				SHACL.NOT,
 				SHACL.TARGET_OBJECTS_OF,
-<<<<<<< HEAD
 				SHACL.SELECT,
-				SHACL.TARGET_PROP);
-=======
+				SHACL.TARGET_PROP,
 				SHACL.INVERSE_PATH);
->>>>>>> 7fe03f2a
 	}
 
 	private final AtomicBoolean initialized = new AtomicBoolean(false);
