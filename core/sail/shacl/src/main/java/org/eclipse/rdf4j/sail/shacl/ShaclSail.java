--- conflicted
+++ resolved
@@ -29,10 +29,7 @@
 import org.apache.commons.io.IOUtils;
 import org.eclipse.rdf4j.IsolationLevels;
 import org.eclipse.rdf4j.common.annotation.Experimental;
-<<<<<<< HEAD
 import org.eclipse.rdf4j.common.annotation.InternalUseOnly;
-=======
->>>>>>> 045cd44e
 import org.eclipse.rdf4j.common.concurrent.locks.Lock;
 import org.eclipse.rdf4j.common.concurrent.locks.ReadPrefReadWriteLockManager;
 import org.eclipse.rdf4j.model.IRI;
@@ -176,10 +173,7 @@
 	private static final String IMPLICIT_TARGET_CLASS_NODE_SHAPE;
 	private static final String IMPLICIT_TARGET_CLASS_PROPERTY_SHAPE;
 	private static final String PROPERTY_SHAPE_WITH_TARGET;
-<<<<<<< HEAD
-=======
 	private static final String DASH_CONSTANTS;
->>>>>>> 045cd44e
 
 	/**
 	 * an initialized {@link Repository} for storing/retrieving Shapes data
@@ -219,13 +213,9 @@
 					"shacl-sparql-inference/implicitTargetClassPropertyShape.rq");
 			PROPERTY_SHAPE_WITH_TARGET = resourceAsString(
 					"shacl-sparql-inference/propertyShapeWithTarget.rq");
-<<<<<<< HEAD
-
-			shaclVocabulary = createShaclVocbulary();
-=======
 			DASH_CONSTANTS = resourceAsString(
 					"shacl-sparql-inference/dashConstants.rq");
->>>>>>> 045cd44e
+			shaclVocabulary = createShaclVocbulary();
 		} catch (IOException e) {
 			throw new IllegalStateException(e);
 		}
@@ -402,14 +392,7 @@
 					false)) {
 				shapesRepoCacheConnection.add(statements);
 			}
-<<<<<<< HEAD
-			runInferencingSparqlQueries(shapesRepoCacheConnection);
-=======
-
 			runInferencingSparqlQueriesToFixPoint(shapesRepoCacheConnection);
-			shapesRepoCacheConnection.commit();
->>>>>>> 045cd44e
-
 			shapesRepoCacheConnection.commit();
 			shapes = Shape.Factory.getShapes(shapesRepoCacheConnection, this);
 		}
@@ -425,7 +408,7 @@
 			if (shapesRepo != null) {
 				try (SailRepositoryConnection shapesRepoConnection = shapesRepo.getConnection()) {
 					shapesRepoConnection.begin(IsolationLevels.NONE);
-					nodeShapes = refreshShapes(shapesRepoConnection);
+					shapes = refreshShapes(shapesRepoConnection);
 					shapesRepoConnection.commit();
 				}
 			}
@@ -516,12 +499,8 @@
 			prevSize = currentSize;
 			shaclSailConnection.prepareUpdate(IMPLICIT_TARGET_CLASS_PROPERTY_SHAPE).execute();
 			shaclSailConnection.prepareUpdate(IMPLICIT_TARGET_CLASS_NODE_SHAPE).execute();
-<<<<<<< HEAD
 			// shaclSailConnection.prepareUpdate(PROPERTY_SHAPE_WITH_TARGET).execute();
-=======
-			shaclSailConnection.prepareUpdate(PROPERTY_SHAPE_WITH_TARGET).execute();
 			shaclSailConnection.prepareUpdate(DASH_CONSTANTS).execute();
->>>>>>> 045cd44e
 			currentSize = shaclSailConnection.size();
 		} while (prevSize != currentSize);
 
@@ -889,12 +868,12 @@
 		ex.shutdown();
 	}
 
-<<<<<<< HEAD
 	@Deprecated
 	@InternalUseOnly
 	public List<Shape> getCurrentShapes() {
 		return shapes;
-=======
+	}
+
 	/**
 	 * Support for SHACL Advanced Features W3C Working Group Note (https://www.w3.org/TR/shacl-af/). Enabling this
 	 * currently enables support for sh:targetShape.
@@ -947,6 +926,5 @@
 	@Experimental
 	public boolean isDashDataShapes() {
 		return dashDataShapes;
->>>>>>> 045cd44e
 	}
 }