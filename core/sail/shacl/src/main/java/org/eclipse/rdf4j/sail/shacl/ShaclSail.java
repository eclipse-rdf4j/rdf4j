/*******************************************************************************
 * Copyright (c) 2018 Eclipse RDF4J contributors.
 * All rights reserved. This program and the accompanying materials
 * are made available under the terms of the Eclipse Distribution License v1.0
 * which accompanies this distribution, and is available at
 * http://www.eclipse.org/org/documents/edl-v10.php.
 *******************************************************************************/

package org.eclipse.rdf4j.sail.shacl;

import java.io.File;
import java.io.IOException;
import java.lang.ref.PhantomReference;
import java.lang.ref.Reference;
import java.lang.ref.ReferenceQueue;
import java.nio.charset.StandardCharsets;
import java.util.Arrays;
import java.util.Collections;
import java.util.List;
import java.util.Objects;
import java.util.concurrent.Callable;
import java.util.concurrent.ExecutorService;
import java.util.concurrent.Executors;
import java.util.concurrent.Future;
import java.util.concurrent.TimeUnit;
import java.util.concurrent.atomic.AtomicBoolean;

import org.apache.commons.io.IOUtils;
import org.eclipse.rdf4j.IsolationLevels;
import org.eclipse.rdf4j.SimpleTransactionSetting;
import org.eclipse.rdf4j.TransactionSetting;
import org.eclipse.rdf4j.TransactionSettingImpl;
import org.eclipse.rdf4j.common.annotation.Experimental;
import org.eclipse.rdf4j.common.concurrent.locks.Lock;
import org.eclipse.rdf4j.common.concurrent.locks.ReadPrefReadWriteLockManager;
import org.eclipse.rdf4j.model.IRI;
import org.eclipse.rdf4j.model.Statement;
import org.eclipse.rdf4j.model.vocabulary.RDF4J;
import org.eclipse.rdf4j.model.vocabulary.SHACL;
import org.eclipse.rdf4j.repository.Repository;
import org.eclipse.rdf4j.repository.RepositoryResult;
import org.eclipse.rdf4j.repository.sail.SailRepository;
import org.eclipse.rdf4j.repository.sail.SailRepositoryConnection;
import org.eclipse.rdf4j.sail.NotifyingSail;
import org.eclipse.rdf4j.sail.NotifyingSailConnection;
import org.eclipse.rdf4j.sail.Sail;
import org.eclipse.rdf4j.sail.SailConflictException;
import org.eclipse.rdf4j.sail.SailException;
import org.eclipse.rdf4j.sail.helpers.NotifyingSailWrapper;
import org.eclipse.rdf4j.sail.memory.MemoryStore;
import org.eclipse.rdf4j.sail.shacl.AST.NodeShape;
import org.eclipse.rdf4j.sail.shacl.config.ShaclSailConfig;
import org.slf4j.Logger;
import org.slf4j.LoggerFactory;

//@formatter:off

/**
 * A {@link Sail} implementation that adds support for the Shapes Constraint Language (SHACL).
 * <p>
 * The ShaclSail looks for SHACL shape data in a special named graph {@link RDF4J#SHACL_SHAPE_GRAPH}.
 * <h4>Working example</h4>
 * <p>
 *
 * <pre>
 * import ch.qos.logback.classic.Level;
 * import ch.qos.logback.classic.Logger;
 * import org.eclipse.rdf4j.model.Model;
 * import org.eclipse.rdf4j.model.vocabulary.RDF4J;
 * import org.eclipse.rdf4j.repository.RepositoryException;
 * import org.eclipse.rdf4j.repository.sail.SailRepository;
 * import org.eclipse.rdf4j.repository.sail.SailRepositoryConnection;
 * import org.eclipse.rdf4j.rio.RDFFormat;
 * import org.eclipse.rdf4j.rio.Rio;
 * import org.eclipse.rdf4j.sail.memory.MemoryStore;
 * import org.eclipse.rdf4j.sail.shacl.ShaclSail;
 * import org.eclipse.rdf4j.sail.shacl.ShaclSailValidationException;
 * import org.eclipse.rdf4j.sail.shacl.results.ValidationReport;
 * import org.slf4j.LoggerFactory;
 *
 * import java.io.IOException;
 * import java.io.StringReader;
 *
 * public class ShaclSampleCode {
 *
 *  	public static void main(String[] args) throws IOException {
 *
 *  		ShaclSail shaclSail = new ShaclSail(new MemoryStore());
 *
 *  		// Logger root = (Logger) LoggerFactory.getLogger(ShaclSail.class.getName());
 *  		// root.setLevel(Level.INFO);
 *
 *  		// shaclSail.setLogValidationPlans(true);
 *  		// shaclSail.setGlobalLogValidationExecution(true);
 *  		// shaclSail.setLogValidationViolations(true);
 *
 *  		SailRepository sailRepository = new SailRepository(shaclSail);
 *  		sailRepository.init();
 *
 *  		try (SailRepositoryConnection connection = sailRepository.getConnection()) {
 *
 *  			connection.begin();
 *
 *  			StringReader shaclRules = new StringReader(String.join("\n", "",
 *  				"@prefix ex: <http://example.com/ns#> .",
 *  				"@prefix sh: <http://www.w3.org/ns/shacl#> .",
 *  				"@prefix xsd: <http://www.w3.org/2001/XMLSchema#> .",
 *  				"@prefix foaf: <http://xmlns.com/foaf/0.1/>.",
 *
 *  				"ex:PersonShape",
 *  				"	a sh:NodeShape  ;",
 *  				"	sh:targetClass foaf:Person ;",
 *  				"	sh:property ex:PersonShapeProperty .",
 *
 *  				"ex:PersonShapeProperty ",
 *  				"	sh:path foaf:age ;",
 *  				"	sh:datatype xsd:int ;",
 *  				"  sh:maxCount 1 ;",
 *  				"  sh:minCount 1 ."));
 *
 *  			connection.add(shaclRules, "", RDFFormat.TURTLE, RDF4J.SHACL_SHAPE_GRAPH);
 *  			connection.commit();
 *
 *  			connection.begin();
 *
 *  			StringReader invalidSampleData = new StringReader(String.join("\n", "",
 *  				"@prefix ex: <http://example.com/ns#> .",
 *  				"@prefix foaf: <http://xmlns.com/foaf/0.1/>.",
 *  				"@prefix xsd: <http://www.w3.org/2001/XMLSchema#> .",
 *
 *  				"ex:peter a foaf:Person ;",
 *  				"	foaf:age 20, \"30\"^^xsd:int  ."
 *
 *  			));
 *
 *  			connection.add(invalidSampleData, "", RDFFormat.TURTLE);
 *  			try {
 *  				connection.commit();
 *            } catch (RepositoryException exception) {
 *  				Throwable cause = exception.getCause();
 *  				if (cause instanceof ShaclSailValidationException) {
 *  					ValidationReport validationReport = ((ShaclSailValidationException) cause).getValidationReport();
 *  					Model validationReportModel = ((ShaclSailValidationException) cause).validationReportAsModel();
 *  					// use validationReport or validationReportModel to understand validation violations
 *
 *  					Rio.write(validationReportModel, System.out, RDFFormat.TURTLE);
 *                }
 *  				throw exception;
 *            }
 *        }
 *    }
 * }
 * </pre>
 *
 * @author Heshan Jayasinghe
 * @author Håvard Ottestad
 * @see <a href="https://www.w3.org/TR/shacl/">SHACL W3C Recommendation</a>
 */
//@formatter:on
public class ShaclSail extends NotifyingSailWrapper {

	private static final Logger logger = LoggerFactory.getLogger(ShaclSail.class);

	private List<NodeShape> nodeShapes = Collections.emptyList();

	private static final String IMPLICIT_TARGET_CLASS_NODE_SHAPE;
	private static final String IMPLICIT_TARGET_CLASS_PROPERTY_SHAPE;
	private static final String PROPERTY_SHAPE_WITH_TARGET;
	private static final String DASH_CONSTANTS;

	/**
	 * an initialized {@link Repository} for storing/retrieving Shapes data
	 */
	private SailRepository shapesRepo;

	// lockManager used for read/write locks used to synchronize changes to the shapes (and caching of shapes) and used
	// to synchronize validation so that SNAPSHOT isolation is sufficient to achieve SERIALIZABLE isolation wrt.
	// validation
	final private ReadPrefReadWriteLockManager lockManager = new ReadPrefReadWriteLockManager();

	transient private Thread threadHoldingWriteLock;

	private boolean parallelValidation = ShaclSailConfig.PARALLEL_VALIDATION_DEFAULT;
	private boolean undefinedTargetValidatesAllSubjects = ShaclSailConfig.UNDEFINED_TARGET_VALIDATES_ALL_SUBJECTS_DEFAULT;
	private boolean logValidationPlans = ShaclSailConfig.LOG_VALIDATION_PLANS_DEFAULT;
	private boolean logValidationViolations = ShaclSailConfig.LOG_VALIDATION_VIOLATIONS_DEFAULT;
	private boolean ignoreNoShapesLoadedException = ShaclSailConfig.IGNORE_NO_SHAPES_LOADED_EXCEPTION_DEFAULT;
	private boolean validationEnabled = ShaclSailConfig.VALIDATION_ENABLED_DEFAULT;
	private boolean cacheSelectNodes = ShaclSailConfig.CACHE_SELECT_NODES_DEFAULT;
	private boolean rdfsSubClassReasoning = ShaclSailConfig.RDFS_SUB_CLASS_REASONING_DEFAULT;
	private boolean serializableValidation = ShaclSailConfig.SERIALIZABLE_VALIDATION_DEFAULT;
	private boolean performanceLogging = ShaclSailConfig.PERFORMANCE_LOGGING_DEFAULT;
	private boolean shaclAdvancedFeatures = ShaclSailConfig.SHACL_ADVANCED_FEATURES_DEFAULT;
	private boolean dashDataShapes = ShaclSailConfig.DASH_DATA_SHAPES_DEFAULT;

	private long validationResultsLimitTotal = -1;
	private long validationResultsLimitPerConstraint = -1;

	static {
		try {
			IMPLICIT_TARGET_CLASS_NODE_SHAPE = resourceAsString(
					"shacl-sparql-inference/implicitTargetClassNodeShape.rq");
			IMPLICIT_TARGET_CLASS_PROPERTY_SHAPE = resourceAsString(
					"shacl-sparql-inference/implicitTargetClassPropertyShape.rq");
			PROPERTY_SHAPE_WITH_TARGET = resourceAsString(
					"shacl-sparql-inference/propertyShapeWithTarget.rq");
			DASH_CONSTANTS = resourceAsString(
					"shacl-sparql-inference/dashConstants.rq");
		} catch (IOException e) {
			throw new IllegalStateException(e);
		}

	}

	private final ExecutorService[] executorService = new ExecutorService[1];

	public ShaclSail(NotifyingSail baseSail) {
		super(baseSail);
		ReferenceQueue<ShaclSail> objectReferenceQueue = new ReferenceQueue<>();
		startMonitoring(objectReferenceQueue, new PhantomReference<>(this, objectReferenceQueue), initialized,
				executorService);
	}

	public ShaclSail() {
		super();
		ReferenceQueue<ShaclSail> objectReferenceQueue = new ReferenceQueue<>();
		startMonitoring(objectReferenceQueue, new PhantomReference<>(this, objectReferenceQueue), initialized,
				executorService);
	}

	// This is used to keep track of the current connection, if the opening and closing of connections is done serially.
	// If it is done in parallel, then this will catch that and the multipleConcurrentConnections == true.
	private transient ShaclSailConnection currentConnection;
	private transient boolean multipleConcurrentConnections;

	synchronized void closeConnection(ShaclSailConnection connection) {
		if (connection == currentConnection) {
			currentConnection = null;
		}
	}

	synchronized boolean usesSingleConnection() {
//		return false; // if this method returns false, then the connection will always use the new serializable validation
		return !multipleConcurrentConnections;
	}

	/**
	 * Lists the predicates that have been implemented in the ShaclSail. All of these, and all combinations,
	 * <i>should</i> work, please report any bugs. For sh:path, only single predicate paths, or single predicate inverse
	 * paths are supported. sh:targetShape requires that experimental support is enabled for that feature.
	 *
	 * @return List of IRIs (SHACL predicates)
	 */
	public static List<IRI> getSupportedShaclPredicates() {
		return Arrays.asList(
				SHACL.TARGET_CLASS,
				SHACL.PATH,
				SHACL.PROPERTY,
				SHACL.OR,
				SHACL.AND,
				SHACL.MIN_COUNT,
				SHACL.MAX_COUNT,
				SHACL.MIN_LENGTH,
				SHACL.MAX_LENGTH,
				SHACL.PATTERN,
				SHACL.FLAGS,
				SHACL.NODE_KIND_PROP,
				SHACL.LANGUAGE_IN,
				SHACL.DATATYPE,
				SHACL.MIN_EXCLUSIVE,
				SHACL.MIN_INCLUSIVE,
				SHACL.MAX_EXCLUSIVE,
				SHACL.MAX_INCLUSIVE,
				SHACL.CLASS,
				SHACL.TARGET_NODE,
				SHACL.DEACTIVATED,
				SHACL.TARGET_SUBJECTS_OF,
				SHACL.IN,
				SHACL.UNIQUE_LANG,
				SHACL.NOT,
				SHACL.TARGET_OBJECTS_OF,
				SHACL.HAS_VALUE,
				SHACL.TARGET_PROP,
				SHACL.INVERSE_PATH,
				SHACL.TARGET_SHAPE);
	}

	private final AtomicBoolean initialized = new AtomicBoolean(false);

	@Override
	public void initialize() throws SailException {
		if (!initialized.compareAndSet(false, true)) {
			// already initialized
			return;
		}

		super.initialize();

		if (shapesRepo != null) {
			shapesRepo.shutDown();
			shapesRepo = null;
		}

		if (super.getBaseSail().getDataDir() != null) {
			String path = super.getBaseSail().getDataDir().getPath();
			if (path.endsWith("/")) {
				path = path.substring(0, path.length() - 1);
			}
			path = path + "/shapes-graph/";

			logger.info("Shapes will be persisted in: " + path);

			shapesRepo = new SailRepository(new MemoryStore(new File(path)));
		} else {
			shapesRepo = new SailRepository(new MemoryStore());
		}

		shapesRepo.init();

		try (SailRepositoryConnection shapesRepoConnection = shapesRepo.getConnection()) {
			shapesRepoConnection.begin(IsolationLevels.NONE);
			nodeShapes = refreshShapes(shapesRepoConnection);
			shapesRepoConnection.commit();
		}

		assert executorService[0] == null;

	}

	List<NodeShape> refreshShapes(SailRepositoryConnection shapesRepoConnection) throws SailException {

		SailRepository shapesRepoCache = new SailRepository(new MemoryStore());
		shapesRepoCache.init();
		List<NodeShape> shapes;

		try (SailRepositoryConnection shapesRepoCacheConnection = shapesRepoCache.getConnection()) {
			shapesRepoCacheConnection.begin(IsolationLevels.NONE);
			try (RepositoryResult<Statement> statements = shapesRepoConnection.getStatements(null, null, null, false)) {
				shapesRepoCacheConnection.add(statements);
			}

			runInferencingSparqlQueriesToFixPoint(shapesRepoCacheConnection);
			shapesRepoCacheConnection.commit();

			shapes = NodeShape.Factory.getShapes(shapesRepoCacheConnection, this);
		}

		shapesRepoCache.shutDown();
		return shapes;
	}

	private void forceRefreshShapes() {
		Lock writeLock = null;
		try {
			writeLock = acquireExclusiveWriteLock(null);
			if (shapesRepo != null) {
				try (SailRepositoryConnection shapesRepoConnection = shapesRepo.getConnection()) {
					shapesRepoConnection.begin(IsolationLevels.NONE);
					nodeShapes = refreshShapes(shapesRepoConnection);
					shapesRepoConnection.commit();
				}
			}
		} finally {
			if (writeLock != null) {
				releaseExclusiveWriteLock(writeLock);
			}
		}
	}

	@Override
	public synchronized void shutDown() throws SailException {
		if (shapesRepo != null) {
			shapesRepo.shutDown();
			shapesRepo = null;
		}

		if (executorService[0] != null) {
			executorService[0].shutdown();
			boolean terminated = false;
			try {
				terminated = executorService[0].awaitTermination(200, TimeUnit.MILLISECONDS);
			} catch (InterruptedException ignored) {
			}

			if (!terminated) {
				executorService[0].shutdownNow();
				logger.error("Shutdown ShaclSail while validation is still running.");
			}

		}

		initialized.set(false);
		executorService[0] = null;
		nodeShapes = Collections.emptyList();
		super.shutDown();
	}

	synchronized <T> Future<T> submitRunnableToExecutorService(Callable<T> runnable) {
		if (executorService[0] == null) {
			executorService[0] = Executors.newFixedThreadPool(Runtime.getRuntime().availableProcessors() * 2,
					r -> {
						Thread t = Executors.defaultThreadFactory().newThread(r);
						// this thread pool does not need to stick around if the all other threads are done, because it
						// is only used for SHACL validation and if all other threads have ended then there would be no
						// thread to receive the validation results.
						t.setDaemon(true);
						return t;
					});
		}
		return executorService[0].submit(runnable);
	}

	@Override
	public NotifyingSailConnection getConnection() throws SailException {

		ShaclSailConnection shaclSailConnection = new ShaclSailConnection(this, super.getConnection(),
				super.getConnection(), super.getConnection(), super.getConnection(),
				shapesRepo.getConnection());

		// don't synchronize the entire method, because this can cause a deadlock when trying to get a new connection
		// while at the same time closing another connection
		synchronized (this) {
			if (currentConnection == null) {
				currentConnection = shaclSailConnection;
			} else {
				multipleConcurrentConnections = true;
			}
		}

		return shaclSailConnection;
	}

	List<NodeShape> getNodeShapes() {
		return nodeShapes;
	}

	private void runInferencingSparqlQueriesToFixPoint(SailRepositoryConnection shaclSailConnection) {

		// performance optimisation, running the queries below is time-consuming, even if the repo is empty
		if (shaclSailConnection.isEmpty()) {
			return;
		}

		long prevSize;
		long currentSize = shaclSailConnection.size();
		do {
			prevSize = currentSize;
			shaclSailConnection.prepareUpdate(IMPLICIT_TARGET_CLASS_PROPERTY_SHAPE).execute();
			shaclSailConnection.prepareUpdate(IMPLICIT_TARGET_CLASS_NODE_SHAPE).execute();
			shaclSailConnection.prepareUpdate(PROPERTY_SHAPE_WITH_TARGET).execute();
			shaclSailConnection.prepareUpdate(DASH_CONSTANTS).execute();
			currentSize = shaclSailConnection.size();
		} while (prevSize != currentSize);

	}

	/**
	 * Tries to obtain an exclusive write lock on this store. This method will block until either the lock is obtained
	 * or an interrupt signal is received.
	 *
	 * @throws SailException if the thread is interrupted while waiting to obtain the lock.
	 */
	Lock acquireExclusiveWriteLock(Lock lock) {

		if (lock != null && lock.isActive()) {
			return lock;
		}

		assert lock == null;

		if (threadHoldingWriteLock == Thread.currentThread()) {
			throw new SailConflictException(
					"Deadlock detected when a single thread uses multiple connections " +
							"interleaved and one connection has modified the shapes without calling commit() " +
							"while another connection also tries to modify the shapes!");
		}

		try {
			Lock writeLock = lockManager.getWriteLock();
			threadHoldingWriteLock = Thread.currentThread();
			return writeLock;
		} catch (InterruptedException e) {
			throw new RuntimeException(e);
		}
	}

	/**
	 * Releases the exclusive write lock.
	 *
	 * @return
	 */
	Lock releaseExclusiveWriteLock(Lock lock) {
		assert lock != null;
		threadHoldingWriteLock = null;
		lock.release();
		return null;
	}

	Lock acquireReadLock() {
		if (threadHoldingWriteLock == Thread.currentThread()) {
			throw new SailConflictException(
					"Deadlock detected when a single thread uses multiple connections " +
							"interleaved and one connection has modified the shapes without calling commit() " +
							"while another connection calls commit()!");
		}
		try {
			return lockManager.getReadLock();
		} catch (InterruptedException e) {
			throw new RuntimeException(e);
		}

	}

	Lock releaseReadLock(Lock lock) {
		assert lock != null;

		lock.release();

		return null;
	}

//	Lock convertToReadLock(Lock writeLockStamp) {
//		assert writeLockStamp != null;
//
//		writeLockStamp.release();
//
//		Lock readLock = null;
//		while (readLock == null) {
//			try {
//				readLock = lockManager.getReadLock();
//			} catch (InterruptedException e) {
//				e.printStackTrace();
//			}
//		}
//
//		return readLock;
//
//
//	}

	void setNodeShapes(List<NodeShape> nodeShapes) {
		this.nodeShapes = nodeShapes;
	}

	/**
	 * Log (INFO) every execution step of the SHACL validation. This is fairly costly and should not be used in
	 * production. Recommended to disable parallel validation with setParallelValidation(false)
	 *
	 * @param loggingEnabled
	 */
	public void setGlobalLogValidationExecution(boolean loggingEnabled) {
		GlobalValidationExecutionLogging.loggingEnabled = loggingEnabled;
	}

	/**
	 * Check if logging of every execution steps is enabled.
	 *
	 * @return <code>true</code> if enabled, <code>false</code> otherwise.
	 * @see #setGlobalLogValidationExecution(boolean)
	 */
	public boolean isGlobalLogValidationExecution() {
		return GlobalValidationExecutionLogging.loggingEnabled;
	}

	/**
	 * Check if logging a list of violations and the triples that caused the violations is enabled. It is recommended to
	 * disable parallel validation with {@link #setParallelValidation(boolean)}
	 *
	 * @see #setLogValidationViolations(boolean)
	 */
	public boolean isLogValidationViolations() {
		return this.logValidationViolations;
	}

	/**
	 * Log (INFO) a list of violations and the triples that caused the violations (BETA). Recommended to disable
	 * parallel validation with setParallelValidation(false)
	 *
	 * @param logValidationViolations
	 */
	public void setLogValidationViolations(boolean logValidationViolations) {
		this.logValidationViolations = logValidationViolations;
	}

	/**
	 * If no target is defined for a NodeShape, that NodeShape will be ignored. Calling this method with "true" will
	 * make such NodeShapes wildcard shapes and validate all subjects. Equivalent to setting sh:targetClass to owl:Thing
	 * or rdfs:Resource in an environment with a reasoner.
	 *
	 * Deprecated in favour of: dash:AllSubjectsTarget
	 *
	 * @param undefinedTargetValidatesAllSubjects default false
	 */
	@Deprecated
	public void setUndefinedTargetValidatesAllSubjects(boolean undefinedTargetValidatesAllSubjects) {
		this.undefinedTargetValidatesAllSubjects = undefinedTargetValidatesAllSubjects;
	}

	/**
	 * Check if {@link NodeShape}s without a defined target are considered wildcards.
	 *
	 * Deprecated in favour of: dash:AllSubjectsTarget
	 *
	 * @return <code>true</code> if enabled, <code>false</code> otherwise
	 * @see #setUndefinedTargetValidatesAllSubjects(boolean)
	 */
	@Deprecated
	public boolean isUndefinedTargetValidatesAllSubjects() {
		return this.undefinedTargetValidatesAllSubjects;
	}

	/**
	 * Check if SHACL validation is run in parellel.
	 *
	 * @return <code>true</code> if enabled, <code>false</code> otherwise.
	 */
	public boolean isParallelValidation() {
		return this.parallelValidation;
	}

	/**
	 * EXPERIMENTAL! Run SHACL validation in parallel. Default: false
	 * <p>
	 * May cause deadlock, especially when using NativeStore.
	 *
	 * @param parallelValidation default true
	 */
	public void setParallelValidation(boolean parallelValidation) {
		this.parallelValidation = parallelValidation;
	}

	/**
	 * Check if selected nodes caches is enabled.
	 *
	 * @return <code>true</code> if enabled, <code>false</code> otherwise.
	 * @see #setCacheSelectNodes(boolean)
	 */
	public boolean isCacheSelectNodes() {
		return this.cacheSelectNodes;
	}

	/**
	 * The ShaclSail retries a lot of its relevant data through running SPARQL Select queries against the underlying
	 * sail and against the changes in the transaction. This is usually good for performance, but while validating large
	 * amounts of data disabling this cache will use less memory. Default: true
	 *
	 * @param cacheSelectNodes default true
	 */
	public void setCacheSelectNodes(boolean cacheSelectNodes) {
		this.cacheSelectNodes = cacheSelectNodes;
	}

	public boolean isRdfsSubClassReasoning() {
		return rdfsSubClassReasoning;
	}

	public void setRdfsSubClassReasoning(boolean rdfsSubClassReasoning) {
		this.rdfsSubClassReasoning = rdfsSubClassReasoning;
	}

	/**
	 * Disable the SHACL validation on commit()
	 */
	public void disableValidation() {
		this.validationEnabled = false;
	}

	/**
	 * Enabled the SHACL validation on commit()
	 */
	public void enableValidation() {
		forceRefreshShapes();
		this.validationEnabled = true;
	}

	/**
	 * Check if SHACL validation on commit() is enabled.
	 *
	 * @return <code>true</code> if validation is enabled, <code>false</code> otherwise.
	 */
	public boolean isValidationEnabled() {
		return validationEnabled;
	}

	/**
	 * Check if logging of validation plans is enabled.
	 *
	 * @return <code>true</code> if validation plan logging is enabled, <code>false</code> otherwise.
	 */
	public boolean isLogValidationPlans() {
		return this.logValidationPlans;
	}

	/**
	 * Deprecated since 3.3.0 and planned removed!
	 *
	 * @return
	 */
	@Deprecated
	public boolean isIgnoreNoShapesLoadedException() {
		return this.ignoreNoShapesLoadedException;
	}

	/**
	 *
	 * Deprecated since 3.3.0 and planned removed!
	 *
	 * Check if shapes have been loaded into the shapes graph before other data is added
	 *
	 * @param ignoreNoShapesLoadedException
	 */
	@Deprecated
	public void setIgnoreNoShapesLoadedException(boolean ignoreNoShapesLoadedException) {
		this.ignoreNoShapesLoadedException = ignoreNoShapesLoadedException;
	}

	/**
	 * Log (INFO) the executed validation plans as GraphViz DOT Recommended to disable parallel validation with
	 * setParallelValidation(false)
	 *
	 * @param logValidationPlans
	 */
	public void setLogValidationPlans(boolean logValidationPlans) {
		this.logValidationPlans = logValidationPlans;
	}

	public boolean isPerformanceLogging() {
		return performanceLogging;
	}

	// @formatter:off

	/**
	 * Log (INFO) the execution time per shape. Recommended to disable the following:
	 * <ul>
	 * 		<li>setParallelValidation(false)</li>
	 * 		<li>setCacheSelectNodes(false)</li>
	 * </ul>
	 *
	 * @param performanceLogging default false
	 */
	// @formatter:on
	public void setPerformanceLogging(boolean performanceLogging) {
		this.performanceLogging = performanceLogging;
	}

	/**
	 * On transactions using SNAPSHOT isolation the ShaclSail can run the validation serializably. This stops the sail
	 * from becoming inconsistent due to race conditions between two transactions. Serializable validation limits TPS
	 * (transactions per second), it is however considerably faster than actually using SERIALIZABLE isolation.
	 *
	 * @return <code>true</code> if serializable validation is enabled, <code>false</code> otherwise.
	 */
	public boolean isSerializableValidation() {
		return serializableValidation;
	}

	/**
	 * Enable or disable serializable validation.On transactions using SNAPSHOT isolation the ShaclSail can run the
	 * validation serializably. This stops the sail from becoming inconsistent due to race conditions between two
	 * transactions. Serializable validation limits TPS (transactions per second), it is however considerably faster
	 * than actually using SERIALIZABLE isolation.
	 *
	 * <p>
	 * To increase TPS, serializable validation can be disabled. Validation will then be limited to the semantics of the
	 * SNAPSHOT isolation level (or whichever is specified). If you use any other isolation level than SNAPSHOT,
	 * disabling serializable validation will make no difference on performance.
	 * </p>
	 *
	 * @param serializableValidation default true
	 */
	public void setSerializableValidation(boolean serializableValidation) {
		this.serializableValidation = serializableValidation;
	}

	private static String resourceAsString(String s) throws IOException {
		return IOUtils.toString(Objects.requireNonNull(ShaclSail.class.getClassLoader().getResourceAsStream(s)),
				StandardCharsets.UTF_8);
	}

	private void startMonitoring(ReferenceQueue<ShaclSail> referenceQueue, Reference<ShaclSail> ref,
			AtomicBoolean initialized, ExecutorService[] executorService) {

		ExecutorService ex = Executors.newSingleThreadExecutor(r -> {
			Thread t = Executors.defaultThreadFactory().newThread(r);
			// this thread pool does not need to stick around if the all other threads are done
			t.setDaemon(true);
			return t;
		});

		ex.execute(() -> {
			while (referenceQueue.poll() != ref) {
				// don't hang forever
				try {
					Thread.sleep(100);
				} catch (InterruptedException e) {
					// should never be interrupted
					break;
				}
			}

			if (ref.get() != null) {
				// we were apparently interrupted before the object was set to be finalized
				return;
			}

			if (initialized.get()) {
				logger.error("ShaclSail was garbage collected without shutdown() having been called first.");
			}
			if (executorService[0] != null) {
				executorService[0].shutdownNow();
			}

		});
		// this is a soft operation, the thread pool will actually wait until the task above has completed
		ex.shutdown();
	}

	/**
	 * Support for SHACL Advanced Features W3C Working Group Note (https://www.w3.org/TR/shacl-af/). Enabling this
	 * currently enables support for sh:targetShape.
	 *
	 * EXPERIMENTAL!
	 *
	 * @param shaclAdvancedFeatures true to enable (default: false)
	 */
	@Experimental
	public void setShaclAdvancedFeatures(boolean shaclAdvancedFeatures) {
		this.shaclAdvancedFeatures = shaclAdvancedFeatures;
		forceRefreshShapes();
	}

	/**
	 * Support for SHACL Advanced Features W3C Working Group Note (https://www.w3.org/TR/shacl-af/). Enabling this
	 * currently enables support for sh:targetShape.
	 *
	 * EXPERIMENTAL!
	 *
	 * @return true if enabled
	 */
	@Experimental
	public boolean isShaclAdvancedFeatures() {
		return shaclAdvancedFeatures;
	}

	/**
	 * Support for DASH Data Shapes Vocabulary Unofficial Draft (http://datashapes.org/dash). Currently this enables
	 * support for dash:hasValueIn, dash:AllObjectsTarget and and dash:AllSubjectsTarget.
	 *
	 * EXPERIMENTAL!
	 *
	 * @param dashDataShapes true to enable (default: false)
	 */
	@Experimental
	public void setDashDataShapes(boolean dashDataShapes) {
		this.dashDataShapes = dashDataShapes;
		forceRefreshShapes();
	}

	/**
	 * Support for DASH Data Shapes Vocabulary Unofficial Draft (http://datashapes.org/dash). Currently this enables
	 * support for dash:hasValueIn, dash:AllObjectsTarget and dash:AllSubjectsTarget.
	 *
	 * EXPERIMENTAL!
	 *
	 * @return true if enabled
	 */
	@Experimental
	public boolean isDashDataShapes() {
		return dashDataShapes;
	}

<<<<<<< HEAD
	public static class Settings {

		public enum Validation implements TransactionSettingImpl {

			Disabled("Disabled"),
			Bulk("Bulk");

			private final String value;

			Validation(String value) {
				this.value = value;
			}

			public String getValue() {
				return value;
			}
		}

		private final String value;

		Settings(String value) {
			this.value = value;
		}

		public String getValue() {
			return value;
		}
=======
	/**
	 * ValidationReports contain validation results. The number of validation results can be limited by the user. This
	 * can be useful to reduce the size of reports when there are a lot of failures, which increases validation speed
	 * and reduces memory usage.
	 *
	 * @return the limit for validation results per validation report per constraint, -1 for no limit
	 */
	public long getValidationResultsLimitPerConstraint() {
		return validationResultsLimitPerConstraint;
	}

	/**
	 *
	 * @return the effective limit per constraint with an upper bound of the total limit
	 */
	public long getEffectiveValidationResultsLimitPerConstraint() {
		if (validationResultsLimitPerConstraint < 0)
			return validationResultsLimitTotal;
		if (validationResultsLimitTotal >= 0) {
			return Math.min(validationResultsLimitTotal, validationResultsLimitPerConstraint);
		}

		return validationResultsLimitPerConstraint;
	}

	/**
	 * ValidationReports contain validation results. The number of validation results can be limited by the user. This
	 * can be useful to reduce the size of reports when there are a lot of failures, which increases validation speed
	 * and reduces memory usage.
	 *
	 * @param validationResultsLimitPerConstraint the limit for the number of validation results per report per
	 *                                            constraint, -1 for no limit
	 */
	public void setValidationResultsLimitPerConstraint(long validationResultsLimitPerConstraint) {
		this.validationResultsLimitPerConstraint = validationResultsLimitPerConstraint;
	}

	/**
	 * ValidationReports contain validation results. The number of validation results can be limited by the user. This
	 * can be useful to reduce the size of reports when there are a lot of failures, which increases validation speed
	 * and reduces memory usage.
	 *
	 * @return the limit for validation results per validation report in total, -1 for no limit
	 */
	public long getValidationResultsLimitTotal() {
		return validationResultsLimitTotal;
	}

	/**
	 * ValidationReports contain validation results. The number of validation results can be limited by the user. This
	 * can be useful to reduce the size of reports when there are a lot of failures, which increases validation speed
	 * and reduces memory usage.
	 *
	 * @param validationResultsLimitTotal the limit for the number of validation results per report in total, -1 for no
	 *                                    limit
	 */
	public void setValidationResultsLimitTotal(long validationResultsLimitTotal) {
		this.validationResultsLimitTotal = validationResultsLimitTotal;
>>>>>>> 5803dd27
	}
}<|MERGE_RESOLUTION|>--- conflicted
+++ resolved
@@ -870,7 +870,6 @@
 		return dashDataShapes;
 	}
 
-<<<<<<< HEAD
 	public static class Settings {
 
 		public enum Validation implements TransactionSettingImpl {
@@ -898,7 +897,8 @@
 		public String getValue() {
 			return value;
 		}
-=======
+	}
+
 	/**
 	 * ValidationReports contain validation results. The number of validation results can be limited by the user. This
 	 * can be useful to reduce the size of reports when there are a lot of failures, which increases validation speed
@@ -957,6 +957,5 @@
 	 */
 	public void setValidationResultsLimitTotal(long validationResultsLimitTotal) {
 		this.validationResultsLimitTotal = validationResultsLimitTotal;
->>>>>>> 5803dd27
 	}
 }