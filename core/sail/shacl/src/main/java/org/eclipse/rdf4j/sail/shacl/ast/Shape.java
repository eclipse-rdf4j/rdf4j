--- conflicted
+++ resolved
@@ -6,6 +6,14 @@
  * http://www.eclipse.org/org/documents/edl-v10.php.
  ******************************************************************************/
 package org.eclipse.rdf4j.sail.shacl.ast;
+
+import java.io.StringWriter;
+import java.util.ArrayList;
+import java.util.HashSet;
+import java.util.List;
+import java.util.Set;
+import java.util.stream.Collectors;
+import java.util.stream.Stream;
 
 import org.eclipse.rdf4j.model.IRI;
 import org.eclipse.rdf4j.model.Literal;
@@ -73,14 +81,6 @@
 import org.slf4j.Logger;
 import org.slf4j.LoggerFactory;
 
-import java.io.StringWriter;
-import java.util.ArrayList;
-import java.util.HashSet;
-import java.util.List;
-import java.util.Set;
-import java.util.stream.Collectors;
-import java.util.stream.Stream;
-
 abstract public class Shape implements ConstraintComponent, Identifiable, Exportable, TargetChainInterface {
 
 	private static final Logger logger = LoggerFactory.getLogger(Shape.class);
@@ -110,13 +110,8 @@
 		this.contexts = shape.contexts;
 	}
 
-<<<<<<< HEAD
-	public void populate(ShaclProperties properties, RepositoryConnection connection, Cache cache,
+	public void populate(ShaclProperties properties, ShapeSource shapeSource, Cache cache,
 			ShaclSail shaclSail) {
-=======
-	public void populate(ShaclProperties properties, ShapeSource shapeSource,
-			Cache cache, ShaclSail shaclSail) {
->>>>>>> 9f4ff695
 		this.deactivated = properties.isDeactivated();
 		this.message = properties.getMessage();
 		this.id = properties.getId();
@@ -145,36 +140,19 @@
 		}
 
 		if (!properties.getTarget().isEmpty()) {
-<<<<<<< HEAD
 			properties.getTarget().forEach(target -> {
-//									if (connection.hasStatement(sparqlTarget, RDF.TYPE, SHACL.SPARQL_TARGET, true)) {
-//										propertyShapes.add(new SparqlTarget(shapeId, shaclSail, connection,
-//												shaclProperties.isDeactivated(), target));
-//									}
-				if (shaclSail.isDashDataShapes()
-						&& connection.hasStatement(target, RDF.TYPE, DASH.AllObjectsTarget, true)) {
-					this.target.add(new DashAllObjects(target));
-				}
-				if (shaclSail.isDashDataShapes()
-						&& connection.hasStatement(target, RDF.TYPE, DASH.AllSubjectsTarget, true)) {
-					this.target.add(new DashAllSubjects(target));
-				}
-=======
-			properties.getTarget()
-					.forEach(target -> {
 //									if (shapeSource.hasStatement(sparqlTarget, RDF.TYPE, SHACL.SPARQL_TARGET, true)) {
 //										propertyShapes.add(new SparqlTarget(shapeId, shaclSail, shapeSource,
 //												shaclProperties.isDeactivated(), target));
 //									}
-						if (shaclSail.isDashDataShapes() && shapeSource.isType(target,
-								DASH.AllObjectsTarget)) {
-							this.target.add(new DashAllObjects(target));
-						}
-						if (shaclSail.isDashDataShapes() && shapeSource.isType(target,
-								DASH.AllSubjectsTarget)) {
-							this.target.add(new DashAllSubjects(target));
-						}
->>>>>>> 9f4ff695
+				if (shaclSail.isDashDataShapes()
+						&& shapeSource.isType(target, DASH.AllObjectsTarget)) {
+					this.target.add(new DashAllObjects(target));
+				}
+				if (shaclSail.isDashDataShapes()
+						&& shapeSource.isType(target, DASH.AllSubjectsTarget)) {
+					this.target.add(new DashAllSubjects(target));
+				}
 
 			});
 
@@ -386,17 +364,11 @@
 			if (connectionsGroup.isSparqlValidation()
 					&& Shape.this.getOptimalBulkValidationApproach() == ValidationApproach.SPARQL) {
 				logger.debug("Use validation approach {} for shape {}", validationApproach, this);
-<<<<<<< HEAD
-				return Shape.this
-						.generateSparqlValidationQuery(connectionsGroup, logValidationPlans, false, false, Scope.none)
-						.getValidationPlan(connectionsGroup.getBaseConnection(),
-								connectionsGroup.getBaseValueFactory());
-=======
 				return Shape.this.generateSparqlValidationQuery(connectionsGroup, validationSettings, false, false,
 						Scope.none)
-						.getValidationPlan(connectionsGroup.getBaseConnection(), validationSettings.getDataGraph(),
+						.getValidationPlan(connectionsGroup.getBaseConnection(), connectionsGroup.getBaseValueFactory(),
+								validationSettings.getDataGraph(),
 								getContexts());
->>>>>>> 9f4ff695
 			} else {
 				logger.debug("Use fall back validation approach for bulk validation instead of SPARQL for shape {}",
 						this);
@@ -540,44 +512,6 @@
 
 			}
 
-<<<<<<< HEAD
-			return resources.stream().map(r -> new ShaclProperties(r, connection)).map(p -> {
-				if (p.getType() == SHACL.NODE_SHAPE) {
-					return NodeShape.getInstance(p, connection, cache, true, shaclSail);
-				} else if (p.getType() == SHACL.PROPERTY_SHAPE) {
-					return PropertyShape.getInstance(p, connection, cache, shaclSail);
-				}
-				throw new IllegalStateException("Unknown shape type for " + p.getId());
-			}).collect(Collectors.toList());
-		}
-
-		private static Set<Resource> getTargetableShapes(RepositoryConnection connection) {
-			Set<Resource> collect;
-			try (Stream<Statement> TARGET_NODE = connection.getStatements(null, SHACL.TARGET_NODE, null, true)
-					.stream()) {
-				try (Stream<Statement> TARGET_CLASS = connection.getStatements(null, SHACL.TARGET_CLASS, null, true)
-						.stream()) {
-					try (Stream<Statement> TARGET_SUBJECTS_OF = connection
-							.getStatements(null, SHACL.TARGET_SUBJECTS_OF, null, true)
-							.stream()) {
-						try (Stream<Statement> TARGET_OBJECTS_OF = connection
-								.getStatements(null, SHACL.TARGET_OBJECTS_OF, null, true)
-								.stream()) {
-							try (Stream<Statement> TARGET = connection
-									.getStatements(null, SHACL.TARGET_PROP, null, true)
-									.stream()) {
-								try (Stream<Statement> RSX_TARGET_SHAPE = connection
-										.getStatements(null, RSX.targetShape, null, true)
-										.stream()) {
-									collect = Stream
-											.of(TARGET_CLASS, TARGET_NODE, TARGET_OBJECTS_OF, TARGET_SUBJECTS_OF,
-													TARGET, RSX_TARGET_SHAPE)
-											.reduce(Stream::concat)
-											.get()
-											.map(Statement::getSubject)
-											.collect(Collectors.toSet());
-								}
-=======
 		}
 
 		private static ContextWithShapes getShapesInContext(ShapeSource shapeSource, ShaclSail shaclSail, Cache cache,
@@ -592,7 +526,6 @@
 								return NodeShape.getInstance(p, shapeSourceWithContext, cache, true, shaclSail);
 							} else if (p.getType() == SHACL.PROPERTY_SHAPE) {
 								return PropertyShape.getInstance(p, shapeSourceWithContext, cache, shaclSail);
->>>>>>> 9f4ff695
 							}
 							throw new IllegalStateException("Unknown shape type for " + p.getId());
 						})
