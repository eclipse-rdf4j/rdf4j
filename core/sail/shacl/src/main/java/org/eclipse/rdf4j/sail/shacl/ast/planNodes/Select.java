--- conflicted
+++ resolved
@@ -8,13 +8,13 @@
 
 package org.eclipse.rdf4j.sail.shacl.ast.planNodes;
 
+import java.util.Objects;
+import java.util.function.Function;
+
 import org.apache.commons.text.StringEscapeUtils;
 import org.eclipse.rdf4j.common.iteration.CloseableIteration;
-<<<<<<< HEAD
+import org.eclipse.rdf4j.model.Resource;
 import org.eclipse.rdf4j.model.ValueFactory;
-=======
-import org.eclipse.rdf4j.model.Resource;
->>>>>>> 9f4ff695
 import org.eclipse.rdf4j.query.BindingSet;
 import org.eclipse.rdf4j.query.Dataset;
 import org.eclipse.rdf4j.query.MalformedQueryException;
@@ -30,9 +30,6 @@
 import org.slf4j.Logger;
 import org.slf4j.LoggerFactory;
 
-import java.util.Objects;
-import java.util.function.Function;
-
 /**
  * @author Håvard Ottestad
  */
@@ -51,11 +48,8 @@
 	private ValidationExecutionLogger validationExecutionLogger;
 	private final ValueFactory valueFactory;
 
-<<<<<<< HEAD
-	public Select(SailConnection connection, ValueFactory valueFactory, String query, String orderBy, Function<BindingSet, ValidationTuple> mapper) {
-=======
-	public Select(SailConnection connection, String query, String orderBy, Function<BindingSet, ValidationTuple> mapper, Resource[] dataGraph) {
->>>>>>> 9f4ff695
+	public Select(SailConnection connection, ValueFactory valueFactory, String query, String orderBy,
+			Function<BindingSet, ValidationTuple> mapper, Resource[] dataGraph) {
 		this.connection = connection;
 		this.valueFactory = valueFactory;
 		this.mapper = mapper;
@@ -63,7 +57,8 @@
 			logger.error("Query is empty", new Throwable("This throwable is just to log the stack trace"));
 
 			// empty set
-			query = "" + "?a <http://fjiewojfiwejfioewhgurh8924y.com/f289h8fhn> ?c. \n" + "FILTER (NOT EXISTS {?a <http://fjiewojfiwejfioewhgurh8924y.com/f289h8fhn> ?c}) \n";
+			query = "" + "?a <http://fjiewojfiwejfioewhgurh8924y.com/f289h8fhn> ?c. \n"
+					+ "FILTER (NOT EXISTS {?a <http://fjiewojfiwejfioewhgurh8924y.com/f289h8fhn> ?c}) \n";
 		}
 		sorted = orderBy != null;
 
@@ -84,16 +79,13 @@
 					return;
 				}
 
-				QueryParserFactory queryParserFactory = QueryParserRegistry.getInstance().get(QueryLanguage.SPARQL).get();
+				QueryParserFactory queryParserFactory = QueryParserRegistry.getInstance()
+						.get(QueryLanguage.SPARQL)
+						.get();
 
 				try {
-<<<<<<< HEAD
 					ParsedQuery parsedQuery = queryParserFactory.getParser().parseQuery(query, null, valueFactory);
-					bindingSet = connection.evaluate(parsedQuery.getTupleExpr(), parsedQuery.getDataset(), new MapBindingSet(), true);
-=======
-					ParsedQuery parsedQuery = queryParserFactory.getParser().parseQuery(query, null);
 					bindingSet = connection.evaluate(parsedQuery.getTupleExpr(), dataset, new MapBindingSet(), true);
->>>>>>> 9f4ff695
 				} catch (MalformedQueryException e) {
 					logger.error("Malformed query: \n{}", query);
 					throw e;
@@ -133,12 +125,15 @@
 			return;
 		}
 		printed = true;
-		stringBuilder.append(getId() + " [label=\"" + StringEscapeUtils.escapeJava(this.toString()) + "\"];").append("\n");
+		stringBuilder.append(getId() + " [label=\"" + StringEscapeUtils.escapeJava(this.toString()) + "\"];")
+				.append("\n");
 
 		// added/removed connections are always newly minted per plan node, so we instead need to compare the underlying
 		// sail
 		if (connection instanceof MemoryStoreConnection) {
-			stringBuilder.append(System.identityHashCode(((MemoryStoreConnection) connection).getSail()) + " -> " + getId()).append("\n");
+			stringBuilder
+					.append(System.identityHashCode(((MemoryStoreConnection) connection).getSail()) + " -> " + getId())
+					.append("\n");
 		} else {
 			stringBuilder.append(System.identityHashCode(connection) + " -> " + getId()).append("\n");
 		}
@@ -182,15 +177,13 @@
 		// added/removed connections are always newly minted per plan node, so we instead need to compare the underlying
 		// sail
 		if (connection instanceof MemoryStoreConnection && select.connection instanceof MemoryStoreConnection) {
-<<<<<<< HEAD
-			return sorted == select.sorted && ((MemoryStoreConnection) connection).getSail().equals(((MemoryStoreConnection) select.connection).getSail()) && mapper.equals(select.mapper) && query.equals(select.query);
+			return sorted == select.sorted
+					&& ((MemoryStoreConnection) connection).getSail()
+							.equals(((MemoryStoreConnection) select.connection).getSail())
+					&& mapper.equals(select.mapper) && dataset.equals(select.dataset) && query.equals(select.query);
 		} else {
-			return sorted == select.sorted && connection.equals(select.connection) && mapper.equals(select.mapper) && query.equals(select.query);
-=======
-			return sorted == select.sorted && ((MemoryStoreConnection) connection).getSail().equals(((MemoryStoreConnection) select.connection).getSail()) && mapper.equals(select.mapper) && dataset.equals(select.dataset) && query.equals(select.query);
-		} else {
-			return sorted == select.sorted && connection.equals(select.connection) && mapper.equals(select.mapper) && dataset.equals(select.dataset) && query.equals(select.query);
->>>>>>> 9f4ff695
+			return sorted == select.sorted && connection.equals(select.connection) && mapper.equals(select.mapper)
+					&& dataset.equals(select.dataset) && query.equals(select.query);
 		}
 	}
 
