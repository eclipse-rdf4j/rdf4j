--- conflicted
+++ resolved
@@ -49,11 +49,7 @@
 	private ValidationExecutionLogger validationExecutionLogger;
 	private final ValueFactory valueFactory;
 
-<<<<<<< HEAD
-	public Select(SailConnection connection, ValueFactory valueFactory, String query, String orderBy,
-=======
-	public Select(SailConnection connection, String queryFregment, String orderBy,
->>>>>>> 2b8b702f
+	public Select(SailConnection connection, ValueFactory valueFactory, String queryFregment, String orderBy,
 			Function<BindingSet, ValidationTuple> mapper, Resource[] dataGraph) {
 		this.connection = connection;
 		this.valueFactory = valueFactory;
@@ -62,14 +58,8 @@
 			logger.error("Query is empty", new Throwable("This throwable is just to log the stack trace"));
 
 			// empty set
-<<<<<<< HEAD
-			query = "" + "?a <http://fjiewojfiwejfioewhgurh8924y.com/f289h8fhn> ?c. \n"
+			queryFregment = "" + "?a <http://fjiewojfiwejfioewhgurh8924y.com/f289h8fhn> ?c. \n"
 					+ "FILTER (NOT EXISTS {?a <http://fjiewojfiwejfioewhgurh8924y.com/f289h8fhn> ?c}) \n";
-=======
-			queryFregment = "" +
-					"?a <http://fjiewojfiwejfioewhgurh8924y.com/f289h8fhn> ?c. \n" +
-					"FILTER (NOT EXISTS {?a <http://fjiewojfiwejfioewhgurh8924y.com/f289h8fhn> ?c}) \n";
->>>>>>> 2b8b702f
 		}
 		sorted = orderBy != null;
 
@@ -83,14 +73,16 @@
 
 	}
 
-	public Select(SailConnection connection, String query, Function<BindingSet, ValidationTuple> mapper,
+	public Select(SailConnection connection, ValueFactory valueFactory, String query,
+			Function<BindingSet, ValidationTuple> mapper,
 			Resource[] dataGraph) {
 		assert !query.toLowerCase().contains("order by") : "Queries with order by are not supported.";
 		assert query.trim().toLowerCase().startsWith("select") : "Expected query to start with select.";
 
 		this.connection = connection;
+		this.valueFactory = valueFactory;
+		this.query = query;
 		this.mapper = mapper;
-		this.query = query;
 		this.dataset = PlanNodeHelper.asDefaultGraphDataset(dataGraph);
 
 		this.sorted = false;
@@ -113,14 +105,9 @@
 						.get();
 
 				try {
-<<<<<<< HEAD
 					ParsedQuery parsedQuery = queryParserFactory.getParser().parseQuery(query, null, valueFactory);
-					bindingSet = connection.evaluate(parsedQuery.getTupleExpr(), dataset, new MapBindingSet(), true);
-=======
-					ParsedQuery parsedQuery = queryParserFactory.getParser().parseQuery(query, null);
-					bindingSet = connection.evaluate(parsedQuery.getTupleExpr(), dataset,
-							EmptyBindingSet.getInstance(), true);
->>>>>>> 2b8b702f
+					bindingSet = connection.evaluate(parsedQuery.getTupleExpr(), dataset, EmptyBindingSet.getInstance(),
+							true);
 				} catch (MalformedQueryException e) {
 					logger.error("Malformed query: \n{}", query);
 					throw e;
