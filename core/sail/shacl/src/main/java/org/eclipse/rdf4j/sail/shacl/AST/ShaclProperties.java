package org.eclipse.rdf4j.sail.shacl.AST;

import java.util.ArrayList;
import java.util.HashSet;
import java.util.List;
import java.util.Set;
import java.util.TreeSet;
import java.util.stream.Stream;

import org.eclipse.rdf4j.model.IRI;
import org.eclipse.rdf4j.model.Literal;
import org.eclipse.rdf4j.model.Resource;
import org.eclipse.rdf4j.model.Statement;
import org.eclipse.rdf4j.model.Value;
import org.eclipse.rdf4j.model.vocabulary.SHACL;
import org.eclipse.rdf4j.query.algebra.evaluation.util.ValueComparator;
import org.eclipse.rdf4j.repository.RepositoryConnection;
import org.slf4j.Logger;
import org.slf4j.LoggerFactory;

public class ShaclProperties {

	private static final Logger logger = LoggerFactory.getLogger(ShaclProperties.class);

	// every shape is either a sh:NodeShape or a sh:PropertyShape, we default to NodeShape since sh:path has domain
	// sh:PropertyShape so the reasoner will figure that out
	private IRI type = SHACL.NODE_SHAPE;

	private final List<Resource> clazz = new ArrayList<>();
	private final List<Resource> or = new ArrayList<>();
	private final List<Resource> xone = new ArrayList<>();
	private final List<Resource> and = new ArrayList<>();
	private final List<Resource> not = new ArrayList<>();
	private final List<Resource> node = new ArrayList<>();
	private final List<Resource> property = new ArrayList<>();

	private final List<IRI> equals = new ArrayList<>();
	private final List<IRI> disjoint = new ArrayList<>();
	private final List<IRI> lessThan = new ArrayList<>();
	private final List<IRI> lessThanOrEquals = new ArrayList<>();

	private Long minCount;
	private Long maxCount;

	private Resource datatype;
	private Resource in;
<<<<<<< HEAD
	private final List<Value> hasValue = new ArrayList<>();
	private Resource valueIn;
=======
	private Value hasValue;
	private Resource hasValueIn;
>>>>>>> 7261fbea

	private Long minLength;
	private Long maxLength;

	private Resource languageIn;
	private Resource nodeKind;

	private Resource path;

	private Literal minExclusive;
	private Literal maxExclusive;
	private Literal minInclusive;
	private Literal maxInclusive;

	private final List<String> pattern = new ArrayList<>();
	private String flags = "";

	private final Set<Resource> targetClass = new HashSet<>();
	private final TreeSet<Value> targetNode = new TreeSet<>(new ValueComparator());
	private final Set<IRI> targetSubjectsOf = new HashSet<>();
	private final Set<IRI> targetObjectsOf = new HashSet<>();
	private final List<Resource> targetShape = new ArrayList<>();

	private final List<Resource> target = new ArrayList<>();

	private boolean deactivated = false;

	private boolean uniqueLang = false;

	boolean closed = false;
	private Resource ignoredProperties;

	private Resource id;

	private final List<Literal> message = new ArrayList<>();

	public ShaclProperties() {
	}

	public ShaclProperties(Resource id, RepositoryConnection connection) {
		this.id = id;
		try (Stream<Statement> stream = connection.getStatements(id, null, null, true).stream()) {
			stream.forEach(statement -> {
				String predicate = statement.getPredicate().toString();
				Value object = statement.getObject();
				switch (predicate) {
				case "http://www.w3.org/1999/02/22-rdf-syntax-ns#type":
					if (object.stringValue().equals("http://www.w3.org/ns/shacl#NodeShape")) {
						this.type = SHACL.NODE_SHAPE;
					} else if (object.stringValue().equals("http://www.w3.org/ns/shacl#PropertyShape")) {
						this.type = SHACL.PROPERTY_SHAPE;
					}
					break;
				case "http://www.w3.org/ns/shacl#or":
					or.add((Resource) object);
					break;
				case "http://www.w3.org/ns/shacl#xone":
					xone.add((Resource) object);
					break;
				case "http://www.w3.org/ns/shacl#and":
					and.add((Resource) object);
					break;
				case "http://www.w3.org/ns/shacl#not":
					not.add((Resource) object);
					break;
				case "http://www.w3.org/ns/shacl#property":
					property.add((Resource) object);
					break;
				case "http://www.w3.org/ns/shacl#node":
					node.add((Resource) object);
					break;
				case "http://www.w3.org/ns/shacl#message":
					message.add((Literal) object);
					break;
				case "http://www.w3.org/ns/shacl#languageIn":
					if (languageIn != null) {
						throw new IllegalStateException(predicate + " already populated");
					}
					languageIn = (Resource) object;
					break;
				case "http://www.w3.org/ns/shacl#nodeKind":
					if (nodeKind != null) {
						throw new IllegalStateException(predicate + " already populated");
					}
					nodeKind = (Resource) object;
					break;
				case "http://www.w3.org/ns/shacl#datatype":
					if (datatype != null) {
						throw new IllegalStateException(predicate + " already populated");
					}
					datatype = (Resource) object;
					break;
				case "http://www.w3.org/ns/shacl#minCount":
					if (minCount != null) {
						throw new IllegalStateException(predicate + " already populated");
					}
					minCount = ((Literal) object).longValue();
					break;
				case "http://www.w3.org/ns/shacl#maxCount":
					if (maxCount != null) {
						throw new IllegalStateException(predicate + " already populated");
					}
					maxCount = ((Literal) object).longValue();
					break;
				case "http://www.w3.org/ns/shacl#minLength":
					if (minLength != null) {
						throw new IllegalStateException(predicate + " already populated");
					}
					minLength = ((Literal) object).longValue();
					break;
				case "http://www.w3.org/ns/shacl#maxLength":
					if (maxLength != null) {
						throw new IllegalStateException(predicate + " already populated");
					}
					maxLength = ((Literal) object).longValue();
					break;
				case "http://www.w3.org/ns/shacl#minExclusive":
					if (minExclusive != null) {
						throw new IllegalStateException(predicate + " already populated");
					}
					minExclusive = (Literal) object;
					break;
				case "http://www.w3.org/ns/shacl#maxExclusive":
					if (maxExclusive != null) {
						throw new IllegalStateException(predicate + " already populated");
					}
					maxExclusive = (Literal) object;
					break;
				case "http://www.w3.org/ns/shacl#minInclusive":
					if (minInclusive != null) {
						throw new IllegalStateException(predicate + " already populated");
					}
					minInclusive = (Literal) object;
					break;
				case "http://www.w3.org/ns/shacl#maxInclusive":
					if (maxInclusive != null) {
						throw new IllegalStateException(predicate + " already populated");
					}
					maxInclusive = (Literal) object;
					break;
				case "http://www.w3.org/ns/shacl#pattern":
					pattern.add(object.stringValue());
					break;
				case "http://www.w3.org/ns/shacl#class":
					clazz.add((Resource) object);
					break;
				case "http://www.w3.org/ns/shacl#targetNode":
					targetNode.add(object);
					break;
				case "http://www.w3.org/ns/shacl#targetClass":
					targetClass.add((Resource) object);
					break;
				case "http://www.w3.org/ns/shacl#targetSubjectsOf":
					targetSubjectsOf.add((IRI) object);
					break;
				case "http://www.w3.org/ns/shacl#targetObjectsOf":
					targetObjectsOf.add((IRI) object);
					break;
				case "http://www.w3.org/ns/shacl#deactivated":
					deactivated = ((Literal) object).booleanValue();
					break;
				case "http://www.w3.org/ns/shacl#uniqueLang":
					uniqueLang = ((Literal) object).booleanValue();
					break;
				case "http://www.w3.org/ns/shacl#closed":
					closed = ((Literal) object).booleanValue();
					break;
				case "http://www.w3.org/ns/shacl#ignoredProperties":
					if (ignoredProperties != null) {
						throw new IllegalStateException(predicate + " already populated");
					}
					ignoredProperties = ((Resource) object);
					break;
				case "http://www.w3.org/ns/shacl#flags":
					if (flags != null) {
						throw new IllegalStateException(predicate + " already populated");
					}
					flags = object.stringValue();
					break;
				case "http://www.w3.org/ns/shacl#path":
					if (path != null) {
						throw new IllegalStateException(predicate + " already populated");
					}
					path = (Resource) object;
					break;
				case "http://www.w3.org/ns/shacl#in":
					if (in != null) {
						throw new IllegalStateException(predicate + " already populated");
					}
					in = (Resource) object;
					break;
				case "http://www.w3.org/ns/shacl#equals":
					equals.add((IRI) object);
					break;
				case "http://www.w3.org/ns/shacl#disjoint":
					disjoint.add((IRI) object);
					break;
				case "http://www.w3.org/ns/shacl#lessThan":
					lessThan.add((IRI) object);
					break;
				case "http://www.w3.org/ns/shacl#lessThanOrEquals":
					lessThanOrEquals.add((IRI) object);
					break;
				case "http://www.w3.org/ns/shacl#target":
					target.add((Resource) object);
					break;
				case "http://www.w3.org/ns/shacl#hasValue":
					hasValue.add(object);
					break;
				case "http://datashapes.org/dash#hasValueIn":
					if (hasValueIn != null) {
						throw new IllegalStateException(predicate + " already populated");
					}
					hasValueIn = (Resource) object;
					break;
				case "http://rdf4j.org/shacl-extensions#targetShape":
					targetShape.add((Resource) object);
					break;
				default:
					if (predicate.startsWith(SHACL.NAMESPACE)) {
						logger.warn("Unsupported SHACL feature detected {} in statement {}",
								predicate.replace("http://www.w3.org/ns/shacl#", "sh:"),
								statement);
					}
				}

			});
		}

	}

	public List<Resource> getClazz() {
		return clazz;
	}

	public List<Resource> getOr() {
		return or;
	}

	public List<Resource> getAnd() {
		return and;
	}

	public List<Resource> getNot() {
		return not;
	}

	public Long getMinCount() {
		return minCount;
	}

	public Long getMaxCount() {
		return maxCount;
	}

	public Resource getDatatype() {
		return datatype;
	}

	public Resource getIn() {
		return in;
	}

	public Long getMinLength() {
		return minLength;
	}

	public Long getMaxLength() {
		return maxLength;
	}

	public Resource getLanguageIn() {
		return languageIn;
	}

	public Resource getNodeKind() {
		return nodeKind;
	}

	public Resource getPath() {
		return path;
	}

	public Literal getMinExclusive() {
		return minExclusive;
	}

	public Literal getMaxExclusive() {
		return maxExclusive;
	}

	public Literal getMinInclusive() {
		return minInclusive;
	}

	public Literal getMaxInclusive() {
		return maxInclusive;
	}

	public List<String> getPattern() {
		return pattern;
	}

	public String getFlags() {
		return flags;
	}

	public Set<Resource> getTargetClass() {
		return targetClass;
	}

	public TreeSet<Value> getTargetNode() {
		return targetNode;
	}

	public Set<IRI> getTargetSubjectsOf() {
		return targetSubjectsOf;
	}

	public Set<IRI> getTargetObjectsOf() {
		return targetObjectsOf;
	}

	public boolean isDeactivated() {
		return deactivated;
	}

	public boolean isUniqueLang() {
		return uniqueLang;
	}

	public Resource getId() {
		return id;
	}

	public IRI getType() {
		return type;
	}

	public List<Literal> getMessage() {
		return message;
	}

	public List<Resource> getProperty() {
		return property;
	}

	public List<Resource> getNode() {
		return node;
	}

	public boolean isClosed() {
		return closed;
	}

	public Resource getIgnoredProperties() {
		return ignoredProperties;
	}

	public List<Resource> getXone() {
		return xone;
	}

	public List<Value> getHasValue() {
		return hasValue;
	}

	public List<IRI> getEquals() {
		return equals;
	}

	public List<IRI> getDisjoint() {
		return disjoint;
	}

	public List<IRI> getLessThan() {
		return lessThan;
	}

	public List<IRI> getLessThanOrEquals() {
		return lessThanOrEquals;
	}

	public List<Resource> getTarget() {
		return target;
	}

	public List<Resource> getTargetShape() {
		return targetShape;
	}

	public Resource getHasValueIn() {
		return hasValueIn;
	}
}<|MERGE_RESOLUTION|>--- conflicted
+++ resolved
@@ -44,13 +44,8 @@
 
 	private Resource datatype;
 	private Resource in;
-<<<<<<< HEAD
 	private final List<Value> hasValue = new ArrayList<>();
-	private Resource valueIn;
-=======
-	private Value hasValue;
 	private Resource hasValueIn;
->>>>>>> 7261fbea
 
 	private Long minLength;
 	private Long maxLength;
