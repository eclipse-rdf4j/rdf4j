--- conflicted
+++ resolved
@@ -7,6 +7,11 @@
  *******************************************************************************/
 
 package org.eclipse.rdf4j.sail.shacl.ast.constraintcomponents;
+
+import java.util.Collections;
+import java.util.List;
+import java.util.Set;
+import java.util.stream.Collectors;
 
 import org.eclipse.rdf4j.model.IRI;
 import org.eclipse.rdf4j.model.Model;
@@ -23,39 +28,23 @@
 import org.eclipse.rdf4j.sail.shacl.ast.targets.TargetChain;
 import org.eclipse.rdf4j.sail.shacl.wrapper.shape.ShapeSource;
 
-import java.util.Collections;
-import java.util.List;
-import java.util.Set;
-import java.util.stream.Collectors;
-
-import java.util.Collections;
-import java.util.List;
-import java.util.Set;
-import java.util.stream.Collectors;
-
 public class XoneConstraintComponent extends AbstractConstraintComponent {
 	List<Shape> xone;
 
-<<<<<<< HEAD
-	public XoneConstraintComponent(Resource id, RepositoryConnection connection, Cache cache, ShaclSail shaclSail) {
-		super(id);
-		xone = ShaclAstLists.toList(connection, id, Resource.class).stream().map(r -> new ShaclProperties(r, connection)).map(p -> {
-			if (p.getType() == SHACL.NODE_SHAPE) {
-				return NodeShape.getInstance(p, connection, cache, false, shaclSail);
-			} else if (p.getType() == SHACL.PROPERTY_SHAPE) {
-				return PropertyShape.getInstance(p, connection, cache, shaclSail);
-=======
 	public XoneConstraintComponent(Resource id, ShapeSource shapeSource, Cache cache, ShaclSail shaclSail) {
 		super(id);
-		xone = ShaclAstLists.toList(shapeSource, id, Resource.class).stream().map(r -> new ShaclProperties(r, shapeSource)).map(p -> {
-			if (p.getType() == SHACL.NODE_SHAPE) {
-				return NodeShape.getInstance(p, shapeSource, cache, false, shaclSail);
-			} else if (p.getType() == SHACL.PROPERTY_SHAPE) {
-				return PropertyShape.getInstance(p, shapeSource, cache, shaclSail);
->>>>>>> 9f4ff695
-			}
-			throw new IllegalStateException("Unknown shape type for " + p.getId());
-		}).collect(Collectors.toList());
+		xone = ShaclAstLists.toList(shapeSource, id, Resource.class)
+				.stream()
+				.map(r -> new ShaclProperties(r, shapeSource))
+				.map(p -> {
+					if (p.getType() == SHACL.NODE_SHAPE) {
+						return NodeShape.getInstance(p, shapeSource, cache, false, shaclSail);
+					} else if (p.getType() == SHACL.PROPERTY_SHAPE) {
+						return PropertyShape.getInstance(p, shapeSource, cache, shaclSail);
+					}
+					throw new IllegalStateException("Unknown shape type for " + p.getId());
+				})
+				.collect(Collectors.toList());
 
 	}
 
@@ -98,7 +87,10 @@
 	public ConstraintComponent deepClone() {
 
 		XoneConstraintComponent constraintComponent = new XoneConstraintComponent(this);
-		constraintComponent.xone = xone.stream().map(ConstraintComponent::deepClone).map(a -> ((Shape) a)).collect(Collectors.toList());
+		constraintComponent.xone = xone.stream()
+				.map(ConstraintComponent::deepClone)
+				.map(a -> ((Shape) a))
+				.collect(Collectors.toList());
 		return constraintComponent;
 	}
 }