/*******************************************************************************
 * Copyright (c) 2020 Eclipse RDF4J contributors.
 * All rights reserved. This program and the accompanying materials
 * are made available under the terms of the Eclipse Distribution License v1.0
 * which accompanies this distribution, and is available at
 * http://www.eclipse.org/org/documents/edl-v10.php.
 *******************************************************************************/

package org.eclipse.rdf4j.sail.shacl.ast.constraintcomponents;

import org.eclipse.rdf4j.model.IRI;
import org.eclipse.rdf4j.model.Model;
import org.eclipse.rdf4j.model.Resource;
import org.eclipse.rdf4j.model.Value;
import org.eclipse.rdf4j.model.util.Values;
import org.eclipse.rdf4j.model.vocabulary.SHACL;
import org.eclipse.rdf4j.sail.shacl.SourceConstraintComponent;
import org.eclipse.rdf4j.sail.shacl.ast.ShaclAstLists;
import org.eclipse.rdf4j.sail.shacl.ast.planNodes.FilterPlanNode;
import org.eclipse.rdf4j.sail.shacl.ast.planNodes.LanguageInFilter;
import org.eclipse.rdf4j.sail.shacl.ast.planNodes.PlanNode;
import org.eclipse.rdf4j.sail.shacl.wrapper.shape.ShapeSource;

import java.util.ArrayList;
import java.util.Arrays;
import java.util.HashSet;
import java.util.List;
import java.util.Objects;
import java.util.Set;
import java.util.function.Function;
import java.util.stream.Collectors;

import java.util.ArrayList;
import java.util.Arrays;
import java.util.HashSet;
import java.util.List;
import java.util.Objects;
import java.util.Set;
import java.util.function.Function;
import java.util.stream.Collectors;

public class LanguageInConstraintComponent extends SimpleAbstractConstraintComponent {

	private final List<String> languageIn;
	private final ArrayList<String> languageRanges;
	private final Set<String> lowerCaseLanguageIn;

<<<<<<< HEAD
	public LanguageInConstraintComponent(RepositoryConnection connection, Resource languageIn) {
		super(languageIn);
		this.languageIn = ShaclAstLists.toList(connection, languageIn, Value.class).stream().map(Value::stringValue).collect(Collectors.toList());
=======
	public LanguageInConstraintComponent(ShapeSource shapeSource, Resource languageIn) {
		super(languageIn);
		this.languageIn = ShaclAstLists.toList(shapeSource, languageIn, Value.class).stream().map(Value::stringValue).collect(Collectors.toList());
>>>>>>> 9f4ff695

		this.languageRanges = new ArrayList<>(new HashSet<>(this.languageIn));

		this.lowerCaseLanguageIn = this.languageIn.stream().filter(l -> !l.contains("*")).map(String::toLowerCase).collect(Collectors.toSet());
	}

	private LanguageInConstraintComponent(LanguageInConstraintComponent languageInConstraintComponent) {
		super(languageInConstraintComponent.getId());
		this.languageIn = languageInConstraintComponent.languageIn;
		this.languageRanges = languageInConstraintComponent.languageRanges;
		this.lowerCaseLanguageIn = languageInConstraintComponent.lowerCaseLanguageIn;
	}

	@Override
	public void toModel(Resource subject, IRI predicate, Model model, Set<Resource> cycleDetection) {
		model.add(subject, SHACL.LANGUAGE_IN, getId());

		if (!model.contains(getId(), null, null)) {
			ShaclAstLists.listToRdf(languageIn.stream().map(Values::literal).collect(Collectors.toList()), getId(), model);
		}
	}

	@Override
	String getSparqlFilterExpression(String varName, boolean negated) {
		if (languageRanges.isEmpty()) {
			return "true";
		}

		String filter = languageRanges.stream().map(lang -> "langMatches(lang(?" + varName + "), \"" + lang + "\")").reduce((a, b) -> a + " || " + b).orElseThrow(IllegalStateException::new);

		if (negated) {
			return "(" + filter + ")";
		} else {
			return "!(" + filter + ")";
		}
	}

	@Override
	public SourceConstraintComponent getConstraintComponent() {
		return SourceConstraintComponent.LanguageInConstraintComponent;
	}

	@Override
	public ConstraintComponent deepClone() {
		return new LanguageInConstraintComponent(this);
	}

	@Override
	Function<PlanNode, FilterPlanNode> getFilterAttacher() {
		return (parent) -> new LanguageInFilter(parent, lowerCaseLanguageIn, languageRanges);
	}

	@Override
	public boolean equals(Object o) {
		if (this == o) {
			return true;
		}
		if (o == null || getClass() != o.getClass()) {
			return false;
		}
		if (!super.equals(o)) {
			return false;
		}
		LanguageInConstraintComponent that = (LanguageInConstraintComponent) o;
		return lowerCaseLanguageIn.equals(that.lowerCaseLanguageIn);
	}

	@Override
	public int hashCode() {
		return Objects.hash(super.hashCode(), lowerCaseLanguageIn);
	}

	@Override
	public String toString() {
		return "LanguageInPropertyShape{" + "languageIn=" + Arrays.toString(languageIn.toArray()) + ", lowerCaseLanguageIn=" + Arrays.toString(lowerCaseLanguageIn.toArray()) + ", id=" + getId() + '}';
	}

}<|MERGE_RESOLUTION|>--- conflicted
+++ resolved
@@ -7,6 +7,15 @@
  *******************************************************************************/
 
 package org.eclipse.rdf4j.sail.shacl.ast.constraintcomponents;
+
+import java.util.ArrayList;
+import java.util.Arrays;
+import java.util.HashSet;
+import java.util.List;
+import java.util.Objects;
+import java.util.Set;
+import java.util.function.Function;
+import java.util.stream.Collectors;
 
 import org.eclipse.rdf4j.model.IRI;
 import org.eclipse.rdf4j.model.Model;
@@ -21,43 +30,25 @@
 import org.eclipse.rdf4j.sail.shacl.ast.planNodes.PlanNode;
 import org.eclipse.rdf4j.sail.shacl.wrapper.shape.ShapeSource;
 
-import java.util.ArrayList;
-import java.util.Arrays;
-import java.util.HashSet;
-import java.util.List;
-import java.util.Objects;
-import java.util.Set;
-import java.util.function.Function;
-import java.util.stream.Collectors;
-
-import java.util.ArrayList;
-import java.util.Arrays;
-import java.util.HashSet;
-import java.util.List;
-import java.util.Objects;
-import java.util.Set;
-import java.util.function.Function;
-import java.util.stream.Collectors;
-
 public class LanguageInConstraintComponent extends SimpleAbstractConstraintComponent {
 
 	private final List<String> languageIn;
 	private final ArrayList<String> languageRanges;
 	private final Set<String> lowerCaseLanguageIn;
 
-<<<<<<< HEAD
-	public LanguageInConstraintComponent(RepositoryConnection connection, Resource languageIn) {
-		super(languageIn);
-		this.languageIn = ShaclAstLists.toList(connection, languageIn, Value.class).stream().map(Value::stringValue).collect(Collectors.toList());
-=======
 	public LanguageInConstraintComponent(ShapeSource shapeSource, Resource languageIn) {
 		super(languageIn);
-		this.languageIn = ShaclAstLists.toList(shapeSource, languageIn, Value.class).stream().map(Value::stringValue).collect(Collectors.toList());
->>>>>>> 9f4ff695
+		this.languageIn = ShaclAstLists.toList(shapeSource, languageIn, Value.class)
+				.stream()
+				.map(Value::stringValue)
+				.collect(Collectors.toList());
 
 		this.languageRanges = new ArrayList<>(new HashSet<>(this.languageIn));
 
-		this.lowerCaseLanguageIn = this.languageIn.stream().filter(l -> !l.contains("*")).map(String::toLowerCase).collect(Collectors.toSet());
+		this.lowerCaseLanguageIn = this.languageIn.stream()
+				.filter(l -> !l.contains("*"))
+				.map(String::toLowerCase)
+				.collect(Collectors.toSet());
 	}
 
 	private LanguageInConstraintComponent(LanguageInConstraintComponent languageInConstraintComponent) {
@@ -72,7 +63,8 @@
 		model.add(subject, SHACL.LANGUAGE_IN, getId());
 
 		if (!model.contains(getId(), null, null)) {
-			ShaclAstLists.listToRdf(languageIn.stream().map(Values::literal).collect(Collectors.toList()), getId(), model);
+			ShaclAstLists.listToRdf(languageIn.stream().map(Values::literal).collect(Collectors.toList()), getId(),
+					model);
 		}
 	}
 
@@ -82,7 +74,10 @@
 			return "true";
 		}
 
-		String filter = languageRanges.stream().map(lang -> "langMatches(lang(?" + varName + "), \"" + lang + "\")").reduce((a, b) -> a + " || " + b).orElseThrow(IllegalStateException::new);
+		String filter = languageRanges.stream()
+				.map(lang -> "langMatches(lang(?" + varName + "), \"" + lang + "\")")
+				.reduce((a, b) -> a + " || " + b)
+				.orElseThrow(IllegalStateException::new);
 
 		if (negated) {
 			return "(" + filter + ")";
@@ -128,7 +123,8 @@
 
 	@Override
 	public String toString() {
-		return "LanguageInPropertyShape{" + "languageIn=" + Arrays.toString(languageIn.toArray()) + ", lowerCaseLanguageIn=" + Arrays.toString(lowerCaseLanguageIn.toArray()) + ", id=" + getId() + '}';
+		return "LanguageInPropertyShape{" + "languageIn=" + Arrays.toString(languageIn.toArray())
+				+ ", lowerCaseLanguageIn=" + Arrays.toString(lowerCaseLanguageIn.toArray()) + ", id=" + getId() + '}';
 	}
 
 }