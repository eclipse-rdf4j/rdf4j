/*******************************************************************************
 * Copyright (c) 2019 Eclipse RDF4J contributors.
 * All rights reserved. This program and the accompanying materials
 * are made available under the terms of the Eclipse Distribution License v1.0
 * which accompanies this distribution, and is available at
 * http://www.eclipse.org/org/documents/edl-v10.php.
 *******************************************************************************/

package org.eclipse.rdf4j.sail.shacl.results;

import java.util.ArrayList;
import java.util.HashSet;
import java.util.List;
import java.util.UUID;

import org.eclipse.rdf4j.model.Model;
import org.eclipse.rdf4j.model.Resource;
import org.eclipse.rdf4j.model.Value;
import org.eclipse.rdf4j.model.impl.SimpleValueFactory;
import org.eclipse.rdf4j.model.vocabulary.RDF;
import org.eclipse.rdf4j.model.vocabulary.SHACL;
import org.eclipse.rdf4j.sail.shacl.SourceConstraintComponent;
import org.eclipse.rdf4j.sail.shacl.abstractsyntaxtree.PropertyShape;
import org.eclipse.rdf4j.sail.shacl.abstractsyntaxtree.Severity;
import org.eclipse.rdf4j.sail.shacl.abstractsyntaxtree.Shape;
import org.eclipse.rdf4j.sail.shacl.abstractsyntaxtree.paths.Path;

/**
 * The ValidationResult represents the results from a SHACL validation in an easy-to-use Java API.
 *
 * @deprecated The ValidationResult is deprecated because it is planned moved to a new package to allow it to be used
 *             with remote validation results.
 */
@Deprecated
public class ValidationResult {

	private final Resource id = SimpleValueFactory.getInstance().createBNode(UUID.randomUUID() + "");
	private final Value value;
	private final Shape shape;

	private final SourceConstraintComponent sourceConstraintComponent;
	private final Severity severity;
	private final Value focusNode;
	private Path path;
	private ValidationResult detail;

<<<<<<< HEAD
	public ValidationResult(Value focusNode, Value anyValue, Shape shape,
			SourceConstraintComponent sourceConstraintComponent, Severity severity) {
=======
	public ValidationResult(PropertyShape sourceShape, Value focusNode, Value value) {
		this.sourceShape = sourceShape;
>>>>>>> abcb895c
		this.focusNode = focusNode;
		this.sourceConstraintComponent = sourceConstraintComponent;
		this.value = anyValue;
		this.shape = shape;
		if (shape instanceof PropertyShape) {
			this.path = ((PropertyShape) shape).getPath();
		}
<<<<<<< HEAD
		this.severity = severity;
=======

		if (sourceConstraintComponent.producesValidationResultValue() &&
		// WE DON'T SUPPORT sh:value FOR LOGICAL OPERATORS YET
				sourceConstraintComponent.getConstraintType() != SourceConstraintComponent.ConstraintType.Logical) {
			this.value = Optional.of(value);
		} else {
			this.value = Optional.empty();
		}

	}

	public void setDetail(ValidationResult detail) {
		this.detail = detail;
>>>>>>> abcb895c
	}

	/**
	 * @return ValidationResult with more information as to what failed. Usually for nested Shapes in eg. sh:or.
	 */
	public ValidationResult getDetail() {
		return detail;
	}

	public void setDetail(ValidationResult detail) {
		this.detail = detail;
	}

	/**
	 * @return all ValidationResult(s) with more information as to what failed. Usually for nested Shapes in eg. sh:or.
	 */
	public List<ValidationResult> getDetails() {

		ArrayList<ValidationResult> validationResults = new ArrayList<>();

		ValidationResult temp = detail;
		while (temp != null) {
			validationResults.add(temp);
			temp = temp.detail;
		}

		return validationResults;

	}

	public Model asModel(Model model) {

		model.add(getId(), RDF.TYPE, SHACL.VALIDATION_RESULT);

		model.add(getId(), SHACL.FOCUS_NODE, focusNode);

		if (value != null) {
			model.add(getId(), SHACL.VALUE, value);
		}

		if (this.path != null) {
			path.toModel(path.getId(), null, model, new HashSet<>());
			model.add(getId(), SHACL.RESULT_PATH, path.getId());
		}

		model.add(getId(), SHACL.SOURCE_CONSTRAINT_COMPONENT, getSourceConstraintComponent().getIri());
		model.add(getId(), SHACL.RESULT_SEVERITY, severity.getIri());

		if (detail != null) {
			model.add(getId(), SHACL.DETAIL, detail.getId());
			detail.asModel(model);
		}

		shape.toModel(getId(), SHACL.SOURCE_SHAPE, model, new HashSet<>());

		return model;
	}

	/**
	 * @return the path, as specified in the Shape, that caused the violation
	 */
	private Path getPath() {
		return path;
	}

	/**
	 * @return the focus node, aka. the subject, that caused the violation
	 */
	private Value getFocusNode() {
		return focusNode;
	}

	public Resource getId() {
		return id;
	}

	/**
	 * @return the type of the source constraint that caused the violation
	 */
	public SourceConstraintComponent getSourceConstraintComponent() {
		return sourceConstraintComponent;
	}

	@Override
	public String toString() {
		return "ValidationResult{" +
				"sourceConstraintComponent=" + sourceConstraintComponent +
				", path=" + path +
				", detail=" + detail +
				", focusNode=" + focusNode +
				'}';
	}
}<|MERGE_RESOLUTION|>--- conflicted
+++ resolved
@@ -11,6 +11,7 @@
 import java.util.ArrayList;
 import java.util.HashSet;
 import java.util.List;
+import java.util.Optional;
 import java.util.UUID;
 
 import org.eclipse.rdf4j.model.Model;
@@ -35,7 +36,7 @@
 public class ValidationResult {
 
 	private final Resource id = SimpleValueFactory.getInstance().createBNode(UUID.randomUUID() + "");
-	private final Value value;
+	private final Optional<Value> value;
 	private final Shape shape;
 
 	private final SourceConstraintComponent sourceConstraintComponent;
@@ -44,37 +45,24 @@
 	private Path path;
 	private ValidationResult detail;
 
-<<<<<<< HEAD
-	public ValidationResult(Value focusNode, Value anyValue, Shape shape,
+	public ValidationResult(Value focusNode, Value value, Shape shape,
 			SourceConstraintComponent sourceConstraintComponent, Severity severity) {
-=======
-	public ValidationResult(PropertyShape sourceShape, Value focusNode, Value value) {
-		this.sourceShape = sourceShape;
->>>>>>> abcb895c
 		this.focusNode = focusNode;
 		this.sourceConstraintComponent = sourceConstraintComponent;
-		this.value = anyValue;
 		this.shape = shape;
+
+		if (sourceConstraintComponent.producesValidationResultValue()) {
+			assert value != null;
+			this.value = Optional.of(value);
+		} else {
+			assert value == null;
+			this.value = Optional.empty();
+		}
+
 		if (shape instanceof PropertyShape) {
 			this.path = ((PropertyShape) shape).getPath();
 		}
-<<<<<<< HEAD
 		this.severity = severity;
-=======
-
-		if (sourceConstraintComponent.producesValidationResultValue() &&
-		// WE DON'T SUPPORT sh:value FOR LOGICAL OPERATORS YET
-				sourceConstraintComponent.getConstraintType() != SourceConstraintComponent.ConstraintType.Logical) {
-			this.value = Optional.of(value);
-		} else {
-			this.value = Optional.empty();
-		}
-
-	}
-
-	public void setDetail(ValidationResult detail) {
-		this.detail = detail;
->>>>>>> abcb895c
 	}
 
 	/**
@@ -111,9 +99,7 @@
 
 		model.add(getId(), SHACL.FOCUS_NODE, focusNode);
 
-		if (value != null) {
-			model.add(getId(), SHACL.VALUE, value);
-		}
+		value.ifPresent(v -> model.add(getId(), SHACL.VALUE, v));
 
 		if (this.path != null) {
 			path.toModel(path.getId(), null, model, new HashSet<>());
