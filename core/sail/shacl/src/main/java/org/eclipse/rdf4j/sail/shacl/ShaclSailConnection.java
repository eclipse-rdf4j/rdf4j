/*******************************************************************************
 * Copyright (c) 2018 Eclipse RDF4J contributors.
 * All rights reserved. This program and the accompanying materials
 * are made available under the terms of the Eclipse Distribution License v1.0
 * which accompanies this distribution, and is available at
 * http://www.eclipse.org/org/documents/edl-v10.php.
 *******************************************************************************/

package org.eclipse.rdf4j.sail.shacl;

import org.eclipse.rdf4j.common.concurrent.locks.Lock;
import org.eclipse.rdf4j.common.concurrent.locks.StampedLockManager;
import org.eclipse.rdf4j.common.iteration.CloseableIteration;
import org.eclipse.rdf4j.common.transaction.IsolationLevel;
import org.eclipse.rdf4j.common.transaction.IsolationLevels;
import org.eclipse.rdf4j.common.transaction.TransactionSetting;
import org.eclipse.rdf4j.model.IRI;
import org.eclipse.rdf4j.model.Resource;
import org.eclipse.rdf4j.model.Statement;
import org.eclipse.rdf4j.model.Value;
import org.eclipse.rdf4j.model.vocabulary.RDF4J;
import org.eclipse.rdf4j.repository.sail.SailRepositoryConnection;
import org.eclipse.rdf4j.sail.NotifyingSailConnection;
import org.eclipse.rdf4j.sail.Sail;
import org.eclipse.rdf4j.sail.SailConnection;
import org.eclipse.rdf4j.sail.SailConnectionListener;
import org.eclipse.rdf4j.sail.SailException;
import org.eclipse.rdf4j.sail.UpdateContext;
import org.eclipse.rdf4j.sail.helpers.NotifyingSailConnectionWrapper;
import org.eclipse.rdf4j.sail.memory.MemoryStore;
import org.eclipse.rdf4j.sail.shacl.ShaclSail.TransactionSettings.ValidationApproach;
import org.eclipse.rdf4j.sail.shacl.ast.ContextWithShapes;
import org.eclipse.rdf4j.sail.shacl.ast.Shape;
import org.eclipse.rdf4j.sail.shacl.ast.planNodes.EmptyNode;
import org.eclipse.rdf4j.sail.shacl.ast.planNodes.PlanNode;
import org.eclipse.rdf4j.sail.shacl.ast.planNodes.SingleCloseablePlanNode;
import org.eclipse.rdf4j.sail.shacl.ast.planNodes.ValidationExecutionLogger;
import org.eclipse.rdf4j.sail.shacl.ast.planNodes.ValidationTuple;
import org.eclipse.rdf4j.sail.shacl.results.ValidationReport;
import org.eclipse.rdf4j.sail.shacl.results.lazy.LazyValidationReport;
import org.eclipse.rdf4j.sail.shacl.results.lazy.ValidationResultIterator;
import org.eclipse.rdf4j.sail.shacl.wrapper.data.ConnectionsGroup;
import org.eclipse.rdf4j.sail.shacl.wrapper.data.RdfsSubClassOfReasoner;
import org.eclipse.rdf4j.sail.shacl.wrapper.data.VerySimpleRdfsBackwardsChainingConnection;
import org.slf4j.Logger;
import org.slf4j.LoggerFactory;

import java.util.Arrays;
<<<<<<< HEAD
import java.util.HashSet;
import java.util.List;
=======
import java.util.Collections;
import java.util.HashSet;
import java.util.List;
import java.util.Objects;
>>>>>>> 9f4ff695
import java.util.Set;
import java.util.concurrent.Callable;
import java.util.concurrent.ExecutionException;
import java.util.concurrent.Future;
<<<<<<< HEAD
=======
import java.util.concurrent.FutureTask;
>>>>>>> 9f4ff695
import java.util.stream.Collectors;
import java.util.stream.Stream;

/**
 * @author Heshan Jayasinghe
 * @author Håvard Ottestad
 */
public class ShaclSailConnection extends NotifyingSailConnectionWrapper implements SailConnectionListener {

	private static final Logger logger = LoggerFactory.getLogger(ShaclSailConnection.class);

	private final SailConnection previousStateConnection;
	private final SailConnection serializableConnection;
	private final SailConnection previousStateSerializableConnection;

	private final boolean useDefaultShapesGraph;
	private IRI[] shapesGraphs;

	Sail addedStatements;
	Sail removedStatements;

	private final HashSet<Statement> addedStatementsSet = new HashSet<>();
	private final HashSet<Statement> removedStatementsSet = new HashSet<>();

	private boolean shapeRefreshNeeded = false;
	private boolean shapesModifiedInCurrentTransaction = false;

	public final ShaclSail sail;

	private Stats stats;

	RdfsSubClassOfReasoner rdfsSubClassOfReasoner;

	private boolean prepareHasBeenCalled = false;

	private Lock exclusiveSerializableValidationLock;
	private Lock nonExclusiveSerializableValidationLock;

	private StampedLockManager.Cache<List<ContextWithShapes>>.WritableState writableShapesCache;
	private StampedLockManager.Cache<List<ContextWithShapes>>.ReadableState readableShapesCache;

	private final SailRepositoryConnection shapesRepoConnection;

	// used to determine if we are currently registered as a connection listener (getting added/removed notifications)
	private boolean connectionListenerActive = false;

	private IsolationLevel currentIsolationLevel = null;

	private Settings transactionSettings;
	private TransactionSetting[] transactionSettingsRaw = new TransactionSetting[0];
	private volatile boolean closed;

	ShaclSailConnection(ShaclSail sail, NotifyingSailConnection connection, SailConnection previousStateConnection,
			SailConnection serializableConnection, SailConnection previousStateSerializableConnection,
			SailRepositoryConnection shapesRepoConnection) {
		super(connection);
		this.previousStateConnection = previousStateConnection;
		this.serializableConnection = serializableConnection;
		this.previousStateSerializableConnection = previousStateSerializableConnection;
		this.shapesRepoConnection = shapesRepoConnection;
		this.sail = sail;
		this.transactionSettings = getDefaultSettings(sail);
		this.useDefaultShapesGraph = sail.getShapesGraphs().contains(RDF4J.SHACL_SHAPE_GRAPH);
	}

	private Settings getDefaultSettings(ShaclSail sail) {
		return new Settings(sail.isCacheSelectNodes(), sail.isValidationEnabled(), sail.isParallelValidation(),
				currentIsolationLevel);
	}

	@Override
	public void setTransactionSettings(TransactionSetting... settings) {
		super.setTransactionSettings(settings);
		this.transactionSettingsRaw = settings;
	}

	@Override
	public void begin() throws SailException {
		begin(sail.getDefaultIsolationLevel());
	}

	@Override
	public void begin(IsolationLevel level) throws SailException {
		if (closed) {
			throw new SailException("Connection is closed");
		}

		currentIsolationLevel = level;

		assert addedStatements == null;
		assert removedStatements == null;
		assert readableShapesCache == null;
		assert writableShapesCache == null;
		assert nonExclusiveSerializableValidationLock == null;
		assert exclusiveSerializableValidationLock == null;
		assert shapesGraphs == null;

		shapesGraphs = sail.getShapesGraphs().stream().map(g -> {
			if (g.equals(RDF4J.NIL)) {
				return null;
			}
			return g;
		}).toArray(IRI[]::new);

		stats = new Stats();

		// start two transactions, synchronize on underlying sail so that we get two transactions immediately
		// successively
		synchronized (sail) {
			super.begin(level);
			hasStatement(null, null, null, false); // actually force a transaction to start
			shapesRepoConnection.begin(currentIsolationLevel);
			previousStateConnection.begin(currentIsolationLevel);
			previousStateConnection.hasStatement(null, null, null, false); // actually force a transaction to start
		}

		stats.setEmptyBeforeTransaction(ConnectionHelper.isEmpty(this));

		transactionSettings = getDefaultSettings(sail);

		if (stats.wasEmptyBeforeTransaction() && !shouldUseSerializableValidation()) {
			transactionSettings.switchToBulkValidation();
		}

		transactionSettings.applyTransactionSettings(getLocalTransactionSettings());

		assert transactionSettings.parallelValidation != null;
		assert transactionSettings.cacheSelectedNodes != null;
		assert transactionSettings.validationApproach != null;

		if (isBulkValidation() || !isValidationEnabled()) {
			removeConnectionListener(this);
		} else {
			addConnectionListener(this);
		}

	}

	/**
	 *
	 * @return the transaction settings that are based purely on the settings based down through the begin(...) method
	 *         without considering any sail level settings for things like caching or parallel validation.
	 */
	private Settings getLocalTransactionSettings() {
		return new Settings(this);
	}

	@Override
	public void addConnectionListener(SailConnectionListener listener) {
		if (!connectionListenerActive && isValidationEnabled()) {
			super.addConnectionListener(this);
			connectionListenerActive = true;
		}
	}

	boolean isValidationEnabled() {
		return transactionSettings.getValidationApproach() != ValidationApproach.Disabled;
	}

	@Override
	public void removeConnectionListener(SailConnectionListener listener) {
		super.removeConnectionListener(listener);
		connectionListenerActive = false;

	}

	private Sail getNewMemorySail() {
		MemoryStore sail = new MemoryStore();
		sail.setDefaultIsolationLevel(IsolationLevels.NONE);
		sail.init();
		return sail;
	}

	@Override
	public void commit() throws SailException {
		if (closed) {
			throw new SailException("Connection is closed");
		}

		if (!prepareHasBeenCalled) {
			prepare();
		}

		try {
			long before = getTimeStamp();
			previousStateConnection.commit();
			super.commit();
			shapesRepoConnection.commit();

			if (sail.isPerformanceLogging()) {
				logger.info("commit() excluding validation and cleanup took {} ms", getTimeStamp() - before);
			}
		} finally {
			cleanup();
		}
	}

	@Override
	public void addStatement(UpdateContext modify, Resource subj, IRI pred, Value obj, Resource... contexts)
			throws SailException {
		if (useDefaultShapesGraph && contexts.length == 1 && RDF4J.SHACL_SHAPE_GRAPH.equals(contexts[0])) {
			shapesRepoConnection.add(subj, pred, obj, contexts);
			shapeRefreshNeeded = true;
		} else {
			super.addStatement(modify, subj, pred, obj, contexts);
		}
	}

	@Override
	public void removeStatement(UpdateContext modify, Resource subj, IRI pred, Value obj, Resource... contexts)
			throws SailException {
		if (useDefaultShapesGraph && contexts.length == 1 && RDF4J.SHACL_SHAPE_GRAPH.equals(contexts[0])) {
			shapesRepoConnection.remove(subj, pred, obj, contexts);
			shapeRefreshNeeded = true;
		} else {
			super.removeStatement(modify, subj, pred, obj, contexts);
		}
	}

	@Override
	public void addStatement(Resource subj, IRI pred, Value obj, Resource... contexts) throws SailException {
		if (useDefaultShapesGraph && contexts.length == 1 && RDF4J.SHACL_SHAPE_GRAPH.equals(contexts[0])) {
			shapesRepoConnection.add(subj, pred, obj, contexts);
			shapeRefreshNeeded = true;
		} else {
			super.addStatement(subj, pred, obj, contexts);
		}
	}

	@Override
	public void removeStatements(Resource subj, IRI pred, Value obj, Resource... contexts) throws SailException {
		if (useDefaultShapesGraph && contexts.length == 1 && RDF4J.SHACL_SHAPE_GRAPH.equals(contexts[0])) {
			shapesRepoConnection.remove(subj, pred, obj, contexts);
			shapeRefreshNeeded = true;
		} else {
			super.removeStatements(subj, pred, obj, contexts);
		}
	}

	@Override
	public void clear(Resource... contexts) throws SailException {
		if (Arrays.asList(contexts).contains(RDF4J.SHACL_SHAPE_GRAPH)) {
			shapesRepoConnection.clear();
			shapeRefreshNeeded = true;
		}
		super.clear(contexts);
	}

	@Override
	public void rollback() throws SailException {
		if (closed) {
			throw new SailException("Connection is closed");
		}

		try {

			if (readableShapesCache != null) {
				readableShapesCache.close();
				readableShapesCache = null;
			}

			if (writableShapesCache != null) {
				writableShapesCache.purge();
				writableShapesCache.close();
				writableShapesCache = null;
			}

			if (previousStateConnection.isActive()) {
				previousStateConnection.rollback();
			}
		} finally {
			try {
				if (shapesRepoConnection.isActive()) {
					shapesRepoConnection.rollback();
				}

			} finally {

				try {
					if (isActive()) {
						super.rollback();
					}

				} finally {
					cleanup();
				}
			}
		}

	}

	private void cleanup() {
		long before = 0;

		try {
			if (sail.isPerformanceLogging()) {
				before = System.currentTimeMillis();
			}

			logger.debug("Cleanup");

			if (addedStatements != null) {
				if (addedStatements != sail.getBaseSail()) {
					addedStatements.shutDown();
				}
				addedStatements = null;
			}

			if (removedStatements != null) {
				removedStatements.shutDown();
				removedStatements = null;
			}

			addedStatementsSet.clear();
			removedStatementsSet.clear();
			stats = null;
			prepareHasBeenCalled = false;
			shapeRefreshNeeded = false;
			shapesModifiedInCurrentTransaction = false;

			currentIsolationLevel = null;

			shapesGraphs = null;

		} finally {
			try {
				cleanupShapesReadWriteLock();
			} finally {
				cleanupReadWriteLock();
			}

			if (sail.isPerformanceLogging()) {
				logger.info("cleanup() took {} ms", System.currentTimeMillis() - before);
			}
		}

	}

	private void cleanupShapesReadWriteLock() {
		try {
			if (writableShapesCache != null) {
				try {
					// we need to refresh the shapes cache!
					writableShapesCache.purge();
				} finally {
					writableShapesCache.close();
				}
			}
		} finally {
			if (readableShapesCache != null) {
				readableShapesCache.close();
			}
		}

		writableShapesCache = null;
		readableShapesCache = null;

	}

	private void cleanupReadWriteLock() {
		try {
			if (exclusiveSerializableValidationLock != null) {
				exclusiveSerializableValidationLock.release();
			}
		} finally {
			if (nonExclusiveSerializableValidationLock != null) {
				nonExclusiveSerializableValidationLock.release();
			}
		}

		exclusiveSerializableValidationLock = null;
		nonExclusiveSerializableValidationLock = null;

	}

	private ValidationReport validate(List<ContextWithShapes> shapes, boolean validateEntireBaseSail)
			throws InterruptedException {

		assert isValidationEnabled();

		try {
			try (ConnectionsGroup connectionsGroup = getConnectionsGroup()) {
				return performValidation(shapes, validateEntireBaseSail, connectionsGroup);
			}
		} finally {
			rdfsSubClassOfReasoner = null;
		}

	}

	void prepareValidation() throws InterruptedException {

		assert isValidationEnabled();

		if (sail.isRdfsSubClassReasoning()) {
			rdfsSubClassOfReasoner = RdfsSubClassOfReasoner.createReasoner(this);
		}

		if (!isBulkValidation()) {
			fillAddedAndRemovedStatementRepositories();
		}

	}

	ConnectionsGroup getConnectionsGroup() {

		return new ConnectionsGroup(new VerySimpleRdfsBackwardsChainingConnection(this, rdfsSubClassOfReasoner),
				sail.getValueFactory(), previousStateConnection, addedStatements, removedStatements, stats,
				this::getRdfsSubClassOfReasoner, transactionSettings, sail.sparqlValidation);
	}

	private ValidationReport performValidation(List<ContextWithShapes> shapes, boolean validateEntireBaseSail,
			ConnectionsGroup connectionsGroup) throws InterruptedException {
		long beforeValidation = 0;

		if (sail.isPerformanceLogging()) {
			beforeValidation = System.currentTimeMillis();
		}

		try {
<<<<<<< HEAD
			Stream<Callable<ValidationResultIterator>> callableStream = shapes.stream()
					.map(shape -> new ShapePlanNodeTuple(shape,
							shape.generatePlans(connectionsGroup, sail.isLogValidationPlans(), validateEntireBaseSail)))
					.filter(ShapePlanNodeTuple::hasPlanNode)
					.map(shapePlanNodeTuple -> {
						shapePlanNodeTuple.setPlanNode(new SingleCloseablePlanNode(shapePlanNodeTuple.getPlanNode()));
						return shapePlanNodeTuple;
					})
					.collect(Collectors.toList())
					.stream()
					.map(shapePlanNodeTuple -> () -> {

						PlanNode planNode = shapePlanNodeTuple.getPlanNode();
						ValidationExecutionLogger validationExecutionLogger = ValidationExecutionLogger
								.getInstance(sail.isLogValidationViolations());

						planNode.receiveLogger(validationExecutionLogger);

						// Important to start measuring time before we call .iterator() since the initialisation of the
						// iterator will already do a lot of work if there is for instance a Sort in the pipeline
						// because Sort (among others) will consume its parent iterator and sort the results on
						// initialization!
						long before = 0;
						if (sail.isPerformanceLogging()) {
							before = System.currentTimeMillis();
						}

						if (validationExecutionLogger.isEnabled()) {
							logger.info("Start execution of plan:\n{}\n", shapePlanNodeTuple.getShape().toString());
						}
=======
			Stream<Callable<ValidationResultIterator>> callableStream = shapes
					.stream()
					.flatMap(contextWithShapes -> contextWithShapes.getShapes()
							.stream()
							.map(shape -> new ValidationContainer(
									shape,
									shape.generatePlans(connectionsGroup,
											new ValidationSettings(contextWithShapes.getDataGraph(),
													sail.isLogValidationPlans(), validateEntireBaseSail,
													sail.isPerformanceLogging()))
							))
					)
					.filter(ValidationContainer::hasPlanNode)
					.map(validationContainer -> validationContainer::performValidation);
>>>>>>> 9f4ff695

			List<ValidationResultIterator> validationResultIterators;

			List<Future<ValidationResultIterator>> futures = Collections.emptyList();

			try {
				futures = callableStream
						.map(callable -> {
							if (Thread.currentThread().isInterrupted()) {
								return null;
							}

							if (isParallelValidation()) {
								return sail.submitToExecutorService(callable);
							} else {
								FutureTask<ValidationResultIterator> futureTask = new FutureTask<>(callable);
								futureTask.run();
								return futureTask;
							}
						})
						.collect(Collectors.toList());

<<<<<<< HEAD
							return validationResults;
						}
					});

			List<ValidationResultIterator> validationResultIterators;

			if (isParallelValidation()) {

				List<Future<ValidationResultIterator>> futures = callableStream
						.map(this.sail::submitRunnableToExecutorService)
						// Creating a list is needed to actually make things run multi-threaded, without this the
						// laziness of java streams will make this run serially
						.collect(Collectors.toList());
				try {
					validationResultIterators = futures.stream().map(f -> {
						try {
							return f.get();
						} catch (InterruptedException | ExecutionException e) {
							throw new SailException(e);
						}
					}).collect(Collectors.toList());
				} catch (Throwable t) {
					for (Future<ValidationResultIterator> future : futures) {
						future.cancel(true);
					}
					try {
						Thread.sleep(100);
					} catch (InterruptedException e) {
						Thread.currentThread().interrupt();
					}

					throw t;
				}
			} else {
				validationResultIterators = callableStream.map(c -> {
					try {
						return c.call();
					} catch (RuntimeException e) {
						throw e;
					} catch (Exception e) {
						throw new RuntimeException(e);
					}
				}).collect(Collectors.toList());

=======
				validationResultIterators = futures.stream()
						.map(future -> {
							assert future != null;
							try {
								if (!Thread.currentThread().isInterrupted()) {
									return future.get();
								}
							} catch (InterruptedException e) {
								Thread.currentThread().interrupt();
							} catch (ExecutionException e) {
								Throwable cause = e.getCause();
								if (cause instanceof InterruptedException) {
									Thread.currentThread().interrupt();
								} else if (cause instanceof RuntimeException) {
									throw ((RuntimeException) cause);
								} else if (cause instanceof Error) {
									throw ((Error) cause);
								} else {
									// this should only happen if we throw a checked exception from the Callable that
									// isn't handled in the if/elseif above
									throw new IllegalStateException(cause);
								}
							}
							return null;
						})
						.collect(Collectors.toList());
				if (Thread.currentThread().isInterrupted()) {
					throw new InterruptedException();
				}
			} finally {
				for (Future<ValidationResultIterator> future : futures) {
					future.cancel(true);
				}
			}

			if (Thread.currentThread().isInterrupted()) {
				throw new InterruptedException();
>>>>>>> 9f4ff695
			}

			return new LazyValidationReport(validationResultIterators, sail.getValidationResultsLimitTotal());

		} finally {
			if (sail.isPerformanceLogging()) {
				logger.info("Actual validation and generating plans took {} ms",
						System.currentTimeMillis() - beforeValidation);
			}
		}
	}

	private boolean isParallelValidation() {
		assert !(transactionSettings.isParallelValidation() && !supportsConcurrentReads());
		assert !(getIsolationLevel() == IsolationLevels.SERIALIZABLE && transactionSettings
				.isParallelValidation()) : "Concurrent reads is buggy for SERIALIZABLE transactions.";

		return transactionSettings.isParallelValidation();
	}

	void fillAddedAndRemovedStatementRepositories() throws InterruptedException {

		assert !isBulkValidation();
		assert isValidationEnabled();

		long before = 0;
		if (sail.isPerformanceLogging()) {
			before = System.currentTimeMillis();
		}

<<<<<<< HEAD
		Stream.of(addedStatementsSet, removedStatementsSet).parallel().forEach(set -> {
			Set<Statement> otherSet;
			Sail repository;
			if (set == addedStatementsSet) {
				otherSet = removedStatementsSet;

				if (addedStatements != null && addedStatements != sail.getBaseSail()) {
					addedStatements.shutDown();
				}

				addedStatements = getNewMemorySail();
				repository = addedStatements;

				set.forEach(stats::added);

			} else {
				otherSet = addedStatementsSet;

				if (removedStatements != null) {
					removedStatements.shutDown();
					removedStatements = null;
				}

				removedStatements = getNewMemorySail();
				repository = removedStatements;

				set.forEach(stats::removed);
			}

			try (SailConnection connection = repository.getConnection()) {
				connection.begin(IsolationLevels.NONE);
				set.stream().filter(statement -> !otherSet.contains(statement)).forEach(statement -> {
					connection.addStatement(statement.getSubject(), statement.getPredicate(), statement.getObject(),
							statement.getContext());

					if (rdfsSubClassOfReasoner != null) {
						List<Statement> forwardChained = rdfsSubClassOfReasoner.forwardChain(statement);
						if (forwardChained != null) {
							forwardChained.forEach(s -> {
								connection.addStatement(s.getSubject(), s.getPredicate(), s.getObject(),
										s.getContext());
							});
						}
					}
				});
				connection.commit();
			}

		});
=======
		List<Future<Object>> futures = Collections.emptyList();

		try {
			futures = Stream.of(addedStatementsSet, removedStatementsSet)
					.map(set -> (Callable<Object>) () -> {

						Set<Statement> otherSet;
						Sail repository;
						if (set == addedStatementsSet) {
							otherSet = removedStatementsSet;

							if (addedStatements != null && addedStatements != sail.getBaseSail()) {
								addedStatements.shutDown();
							}

							addedStatements = getNewMemorySail();
							repository = addedStatements;

							set.forEach(stats::added);

						} else {
							otherSet = addedStatementsSet;

							if (removedStatements != null) {
								removedStatements.shutDown();
								removedStatements = null;
							}

							removedStatements = getNewMemorySail();
							repository = removedStatements;

							set.forEach(stats::removed);
						}

						try (SailConnection connection = repository.getConnection()) {
							connection.begin(IsolationLevels.NONE);
							set.stream()
									.filter(statement -> !otherSet.contains(statement))
									.flatMap(statement -> rdfsSubClassOfReasoner == null ? Stream.of(statement)
											: rdfsSubClassOfReasoner.forwardChain(statement))
									.forEach(statement -> {
										if (!Thread.currentThread().isInterrupted()) {
											connection.addStatement(statement.getSubject(),
													statement.getPredicate(), statement.getObject(),
													statement.getContext());
										}

									});
							if (Thread.interrupted()) {
								throw new InterruptedException();
							}

							connection.commit();
						}

						return null;

					})
					.map(callable -> {
						if (Thread.currentThread().isInterrupted()) {
							return null;
						}
						if (isParallelValidation()) {
							return sail.submitToExecutorService(callable);
						} else {
							FutureTask<Object> objectFutureTask = new FutureTask<>(callable);
							objectFutureTask.run();
							return objectFutureTask;
						}
					})
					.collect(Collectors.toList());

			for (Future<Object> future : futures) {
				try {
					if (!Thread.currentThread().isInterrupted()) {
						future.get();
					}
				} catch (ExecutionException e) {
					Throwable cause = e.getCause();
					if (cause instanceof InterruptedException) {
						throw ((InterruptedException) cause);
					} else if (cause instanceof RuntimeException) {
						throw ((RuntimeException) cause);
					} else if (cause instanceof Error) {
						throw ((Error) cause);
					} else {
						// this should only happen if we throw a checked exception from the Callable that isn't handled
						// in the if/elseif above
						throw new IllegalStateException(cause);
					}
				}
			}

		} finally {
			for (Future<Object> future : futures) {
				future.cancel(true);
			}
		}
>>>>>>> 9f4ff695

		if (sail.isPerformanceLogging()) {
			logger.info("fillAddedAndRemovedStatementRepositories() took {} ms", System.currentTimeMillis() - before);
		}

	}

	private IsolationLevel getIsolationLevel() {
		return currentIsolationLevel;
	}

	@Override
	synchronized public void close() throws SailException {
		if (closed) {
			return;
		}

		try {
			if (isActive()) {
				rollback();
			}
		} finally {
			try {
				shapesRepoConnection.close();

			} finally {
				try {
					previousStateConnection.close();

				} finally {
					try {
						serializableConnection.close();

					} finally {
						try {
							previousStateSerializableConnection.close();
						} finally {
							try {
								super.close();
							} finally {
								try {
									sail.closeConnection();
								} finally {
									try {
										cleanupShapesReadWriteLock();
									} finally {
										try {
											cleanupReadWriteLock();
										} finally {
											closed = true;
										}
									}
								}
							}
						}
					}
				}
			}
		}
	}

	@Override
	public void prepare() throws SailException {
		if (closed) {
			throw new SailException("Connection is closed");
		}

		prepareHasBeenCalled = true;

		long before = 0;
		flush();

		try {

			if (sail.isPerformanceLogging()) {
				before = System.currentTimeMillis();
			}

			boolean useSerializableValidation = shouldUseSerializableValidation() && !isBulkValidation();

			if (sail.isSerializableValidation()) {
				if (useSerializableValidation) {
					exclusiveSerializableValidationLock = sail.serializableValidationLock.getWriteLock();
				} else {
					nonExclusiveSerializableValidationLock = sail.serializableValidationLock.getReadLock();
				}
			} else {
				assert !useSerializableValidation : "ShaclSail does not have serializable validation enabled but ShaclSailConnection still attempted to use serializable validation!";
			}

			if (!isValidationEnabled()) {
				logger.debug("Validation skipped because validation was disabled");
				if (shapeRefreshNeeded || !connectionListenerActive) {
					// getting the shapes write lock will ensure that the shapes cache is refreshed when cleanup() is
					// called after commit/rollback
					writableShapesCache = sail.getCachedShapesForWriting();
				}
				return;
			}

			assert !shapeRefreshNeeded
					|| !shapesModifiedInCurrentTransaction : "isShapeRefreshNeeded should trigger shapesModifiedInCurrentTransaction once we have loaded the modified shapes, but shapesModifiedInCurrentTransaction should be null until then";

			if (!shapeRefreshNeeded && !isBulkValidation() && addedStatementsSet.isEmpty()
					&& removedStatementsSet.isEmpty()) {
				logger.debug("Nothing has changed, nothing to validate.");
				return;
			}

			List<ContextWithShapes> currentShapes = null;
			List<ContextWithShapes> shapesAfterRefresh = null;

			if (shapeRefreshNeeded || !connectionListenerActive || isBulkValidation()) {
				if (writableShapesCache == null) {
					writableShapesCache = sail.getCachedShapesForWriting();
				}

				shapesModifiedInCurrentTransaction = shapeRefreshNeeded;
				shapeRefreshNeeded = false;
				shapesAfterRefresh = sail.getShapes(shapesRepoConnection, this, shapesGraphs);
			} else {
				if (readableShapesCache == null) {
					readableShapesCache = sail.getCachedShapes();
				}
			}

			if (readableShapesCache != null) {
				currentShapes = readableShapesCache.getData();
			}

			assert currentShapes != null || shapesAfterRefresh != null;
			assert !(currentShapes != null && shapesAfterRefresh != null);

			if (isEmpty(currentShapes) && isEmpty(shapesAfterRefresh)) {
				logger.debug("Validation skipped because there are no shapes to validate");
				return;
			}

			stats.setEmptyIncludingCurrentTransaction(ConnectionHelper.isEmpty(this));

			prepareValidation();

			ValidationReport invalidTuples = null;
			if (useSerializableValidation) {
				synchronized (sail.singleConnectionMonitor) {
					if (!sail.usesSingleConnection()) {
						invalidTuples = serializableValidation(
								shapesAfterRefresh != null ? shapesAfterRefresh : currentShapes);
					}
				}
			}

			if (invalidTuples == null) {
<<<<<<< HEAD
//				if (writeLock != null && writeLock.isActive()) {
// also check if write lock was acquired in prepare() because if it was acquire in one of the other places then we shouldn't downgrade now.
				// also - are there actually any cases that would execute this code while using multiple threads?
//					assert readLock == null;
//					readLock = sail.convertToReadLock(writeLock);
//					writeLock = null;
//				}

				invalidTuples = validate(shapesAfterRefresh, shapesModifiedInCurrentTransaction || isBulkValidation());
=======
				invalidTuples = validate(
						shapesAfterRefresh != null ? shapesAfterRefresh : currentShapes,
						shapesModifiedInCurrentTransaction || isBulkValidation());
>>>>>>> 9f4ff695
			}

			boolean valid = invalidTuples.conforms();

			if (!valid) {
				throw new ShaclSailValidationException(invalidTuples);
			}

		} catch (InterruptedException e) {
			throw ShaclSail.convertToSailException(e);
		} finally {

			if (sail.isPerformanceLogging()) {
				logger.info("prepare() including validation (excluding flushing and super.prepare()) took {} ms",
						System.currentTimeMillis() - before);
			}

			// if the thread has been interrupted we should try to return quickly
			if (!Thread.currentThread().isInterrupted()) {
				shapesRepoConnection.prepare();
				previousStateConnection.prepare();
				super.prepare();
			}

		}

	}

	private boolean isEmpty(List<ContextWithShapes> shapesList) {
		if (shapesList == null) {
			return true;
		}
		for (ContextWithShapes shapesWithContext : shapesList) {
			if (!shapesWithContext.getShapes().isEmpty()) {
				return false;
			}
		}
		return true;
	}

	private boolean shouldUseSerializableValidation() {
		return sail.isSerializableValidation() && currentIsolationLevel == IsolationLevels.SNAPSHOT;
	}

	private boolean isBulkValidation() {
		return transactionSettings.getValidationApproach() == ValidationApproach.Bulk;
	}

	private ValidationReport serializableValidation(List<ContextWithShapes> shapesAfterRefresh)
			throws InterruptedException {
		try {
			try {
				try (ConnectionsGroup connectionsGroup = new ConnectionsGroup(
						new VerySimpleRdfsBackwardsChainingConnection(serializableConnection, rdfsSubClassOfReasoner),
						sail.getValueFactory(), previousStateSerializableConnection, addedStatements, removedStatements,
						stats, this::getRdfsSubClassOfReasoner, transactionSettings, sail.sparqlValidation)) {

					connectionsGroup.getBaseConnection().begin(IsolationLevels.SNAPSHOT);
					// actually force a transaction to start
					connectionsGroup.getBaseConnection().hasStatement(null, null, null, false);

					connectionsGroup.getPreviousStateConnection().begin(IsolationLevels.SNAPSHOT);
					// actually force a transaction to start
					connectionsGroup.getPreviousStateConnection().hasStatement(null, null, null, false);

					stats.setEmptyBeforeTransaction(ConnectionHelper.isEmpty(connectionsGroup.getBaseConnection()));

					try (SailConnection connection = addedStatements.getConnection()) {
						SailConnection baseConnection = connectionsGroup.getBaseConnection();
						ConnectionHelper.transferStatements(connection, baseConnection::addStatement);
					}

					try (SailConnection connection = removedStatements.getConnection()) {
						SailConnection baseConnection = connectionsGroup.getBaseConnection();
						ConnectionHelper.transferStatements(connection, baseConnection::removeStatements);
					}

					serializableConnection.flush();

					return performValidation(shapesAfterRefresh,
							shapesModifiedInCurrentTransaction || isBulkValidation(), connectionsGroup);

				} finally {
					serializableConnection.rollback();
				}
			} finally {
				previousStateSerializableConnection.rollback();
			}
		} finally {
			rdfsSubClassOfReasoner = null;

		}
	}

	@Override
	public void statementAdded(Statement statement) {
		if (prepareHasBeenCalled) {
			throw new IllegalStateException("Detected changes after prepare() has been called.");
		}
		checkIfShapesRefreshIsNeeded(statement);
		boolean add = addedStatementsSet.add(statement);
		if (!add) {
			removedStatementsSet.remove(statement);
		}

		checkTransactionalValidationLimit();

	}

	@Override
	public void statementRemoved(Statement statement) {
		if (prepareHasBeenCalled) {
			throw new IllegalStateException("Detected changes after prepare() has been called.");
		}
		checkIfShapesRefreshIsNeeded(statement);

		boolean add = removedStatementsSet.add(statement);
		if (!add) {
			addedStatementsSet.remove(statement);
		}

		checkTransactionalValidationLimit();
	}

	private void checkIfShapesRefreshIsNeeded(Statement statement) {

		if (!shapeRefreshNeeded) {
			for (IRI shapesGraph : shapesGraphs) {
				if (Objects.equals(statement.getContext(), shapesGraph)) {
					shapeRefreshNeeded = true;
					break;
				}
			}
		}
	}

	private void checkTransactionalValidationLimit() {
		if ((addedStatementsSet.size() + removedStatementsSet.size()) > sail.getTransactionalValidationLimit()) {
			if (shouldUseSerializableValidation()) {
				logger.debug(
						"Transaction size limit exceeded, could not switch to bulk validation because serializable validation is enabled.");
			} else {
				logger.debug("Transaction size limit exceeded, reverting to bulk validation.");
				removeConnectionListener(this);
				Settings bulkValidation = getLocalTransactionSettings();
				bulkValidation.setValidationApproach(ShaclSail.TransactionSettings.ValidationApproach.Bulk);
				getTransactionSettings().applyTransactionSettings(bulkValidation);
				removedStatementsSet.clear();
				addedStatementsSet.clear();
			}
		}
	}

	public RdfsSubClassOfReasoner getRdfsSubClassOfReasoner() {
		return rdfsSubClassOfReasoner;
	}

	@Override
	public CloseableIteration<? extends Statement, SailException> getStatements(Resource subj, IRI pred, Value obj,
			boolean includeInferred, Resource... contexts) throws SailException {
		if (useDefaultShapesGraph && contexts.length == 1 && RDF4J.SHACL_SHAPE_GRAPH.equals(contexts[0])) {
			return ConnectionHelper
					.getCloseableIteration(shapesRepoConnection.getStatements(subj, pred, obj, includeInferred));
		}

		return super.getStatements(subj, pred, obj, includeInferred, contexts);

	}

	@Override
	public boolean hasStatement(Resource subj, IRI pred, Value obj, boolean includeInferred, Resource... contexts)
			throws SailException {

		if (useDefaultShapesGraph && contexts.length == 1 && RDF4J.SHACL_SHAPE_GRAPH.equals(contexts[0])) {
			return shapesRepoConnection.hasStatement(subj, pred, obj, includeInferred);
		}

		return super.hasStatement(subj, pred, obj, includeInferred, contexts);

	}

	public ValidationReport revalidate() {

		if (!isActive()) {
			throw new IllegalStateException("No active transaction!");
		}
		try {
			return validate(sail.getShapes(shapesRepoConnection, this, shapesGraphs), true);
		} catch (InterruptedException e) {
			throw ShaclSail.convertToSailException(e);
		}
	}

	Settings getTransactionSettings() {
		return transactionSettings;
	}

	private long getTimeStamp() {
		if (sail.isPerformanceLogging()) {
			return System.currentTimeMillis();
		}
		return 0;
	}

	private class ValidationContainer {
		private final Shape shape;
		private final PlanNode planNode;
		private final ValidationExecutionLogger validationExecutionLogger;

		public ValidationContainer(Shape shape, PlanNode planNode) {
			this.shape = shape;
			this.validationExecutionLogger = ValidationExecutionLogger
					.getInstance(sail.isGlobalLogValidationExecution());
			if (!(planNode instanceof EmptyNode)) {
				this.planNode = new SingleCloseablePlanNode(planNode);
				this.planNode.receiveLogger(validationExecutionLogger);

			} else {
				this.planNode = planNode;
			}
		}

		public Shape getShape() {
			return shape;
		}

		public PlanNode getPlanNode() {
			return planNode;
		}

		public boolean hasPlanNode() {
			return !(planNode instanceof EmptyNode);
		}

		public ValidationResultIterator performValidation() {
			long before = getTimeStamp();

			handlePreLogging();

			ValidationResultIterator validationResults = null;

			try (CloseableIteration<? extends ValidationTuple, SailException> iterator = planNode.iterator()) {
				validationResults = new ValidationResultIterator(iterator,
						sail.getEffectiveValidationResultsLimitPerConstraint());
				return validationResults;
			} finally {
				handlePostLogging(before, validationResults);
			}
		}

		private void handlePreLogging() {
			if (validationExecutionLogger.isEnabled()) {
				logger.info("Start execution of plan:\n{}\n", getShape().toString());
			}
		}

		private void handlePostLogging(long before, ValidationResultIterator validationResults) {
			if (validationExecutionLogger.isEnabled()) {
				validationExecutionLogger.flush();
			}

			if (validationResults != null) {

				if (sail.isPerformanceLogging()) {
					long after = System.currentTimeMillis();
					logger.info("Execution of plan took {} ms for:\n{}\n",
							(after - before),
							getShape().toString());
				}

				if (validationExecutionLogger.isEnabled()) {
					logger.info("Finished execution of plan:\n{}\n",
							getShape().toString());
				}

				if (sail.isLogValidationViolations()) {
					if (!validationResults.conforms()) {
						List<ValidationTuple> tuples = validationResults.getTuples();

						logger.info(
								"SHACL not valid. The following experimental debug results were produced:  \n\t\t{}\n\n{}\n",
								tuples.stream()
										.map(ValidationTuple::toString)
										.collect(Collectors.joining("\n\t\t")),
								getShape().toString()

						);
					}
				}

			}

		}

	}

	public static class Settings {

		private ValidationApproach validationApproach;
		private Boolean cacheSelectedNodes;
		private Boolean parallelValidation;
		private IsolationLevel isolationLevel;
		transient private Settings previous = null;

		@Deprecated(since = "4.0.0", forRemoval = true)
		public Settings() {
		}

		public Settings(boolean cacheSelectNodes, boolean validationEnabled, boolean parallelValidation,
				IsolationLevel isolationLevel) {
			this.cacheSelectedNodes = cacheSelectNodes;
			if (!validationEnabled) {
				validationApproach = ValidationApproach.Disabled;
			} else {
				this.validationApproach = ValidationApproach.Auto;
			}
			this.parallelValidation = parallelValidation;
			this.isolationLevel = isolationLevel;
		}

		public Settings(ShaclSailConnection connection) {

			TransactionSetting[] transactionSettingsRaw = connection.transactionSettingsRaw;
			assert transactionSettingsRaw != null;

			ValidationApproach validationApproach = null;
			Boolean cacheSelectedNodes = null;
			Boolean parallelValidation = null;

			for (TransactionSetting transactionSetting : transactionSettingsRaw) {
				if (transactionSetting instanceof ValidationApproach) {
					validationApproach = (ValidationApproach) transactionSetting;
				} else if (transactionSetting instanceof ShaclSail.TransactionSettings.PerformanceHint) {
					switch (((ShaclSail.TransactionSettings.PerformanceHint) transactionSetting)) {
					case ParallelValidation:
						parallelValidation = true;
						break;
					case SerialValidation:
						parallelValidation = false;
						break;
					case CacheDisabled:
						cacheSelectedNodes = false;
						break;
					case CacheEnabled:
						cacheSelectedNodes = true;
						break;
					}

				}
			}

			this.validationApproach = validationApproach;
			this.cacheSelectedNodes = cacheSelectedNodes;

			if (!connection.supportsConcurrentReads()) {
				this.parallelValidation = false;
			} else {
				this.parallelValidation = parallelValidation;
			}
		}

		private Settings(Settings settings) {
			this.validationApproach = settings.validationApproach;
			this.cacheSelectedNodes = settings.cacheSelectedNodes;
			this.parallelValidation = settings.parallelValidation;
			this.isolationLevel = settings.isolationLevel;
			this.previous = settings.previous;
		}

		public ValidationApproach getValidationApproach() {
			return validationApproach;
		}

		public boolean isCacheSelectNodes() {
			return cacheSelectedNodes;
		}

		public boolean isParallelValidation() {
			return parallelValidation;
		}

		public IsolationLevel getIsolationLevel() {
			return isolationLevel;
		}

		static ValidationApproach getMostSignificantValidationApproach(ValidationApproach base,
				ValidationApproach overriding) {
			if (base == null && overriding == null) {
				return ValidationApproach.Auto;
			}

			return ValidationApproach.getHighestPriority(base, overriding);

		}

		void applyTransactionSettings(Settings transactionSettingsLocal) {

			previous = new Settings(this);

			// get the most significant validation approach first (eg. if validation is disabled on the sail level, then
			// validation can not be enabled on the transaction level
			validationApproach = getMostSignificantValidationApproach(validationApproach,
					transactionSettingsLocal.validationApproach);

			// apply restrictions first
			if (validationApproach == ValidationApproach.Bulk) {
				cacheSelectedNodes = false;
				parallelValidation = false;
			}

			// override settings
			if (transactionSettingsLocal.parallelValidation != null) {
				parallelValidation = transactionSettingsLocal.parallelValidation;
			}

			if (transactionSettingsLocal.cacheSelectedNodes != null) {
				cacheSelectedNodes = transactionSettingsLocal.cacheSelectedNodes;
			}

			assert transactionSettingsLocal.isolationLevel == null;

		}

		@Override
		public String toString() {
			return "Settings{" + "validationApproach=" + validationApproach + ", cacheSelectedNodes="
					+ cacheSelectedNodes + ", parallelValidation=" + parallelValidation + ", isolationLevel="
					+ isolationLevel + '}';
		}

		public void switchToBulkValidation() {
			ValidationApproach newValidationApproach = getMostSignificantValidationApproach(validationApproach,
					ValidationApproach.Bulk);

			if (newValidationApproach != this.validationApproach) {
				this.validationApproach = newValidationApproach;
				parallelValidation = false;
				cacheSelectedNodes = false;
			}
		}

		private void setValidationApproach(ValidationApproach validationApproach) {
			this.validationApproach = validationApproach;
		}

		private void setCacheSelectedNodes(Boolean cacheSelectedNodes) {
			this.cacheSelectedNodes = cacheSelectedNodes;
		}

		private void setParallelValidation(Boolean parallelValidation) {
			this.parallelValidation = parallelValidation;
		}

		private void setIsolationLevel(IsolationLevel isolationLevel) {
			this.isolationLevel = isolationLevel;
		}
	}

}<|MERGE_RESOLUTION|>--- conflicted
+++ resolved
@@ -7,6 +7,19 @@
  *******************************************************************************/
 
 package org.eclipse.rdf4j.sail.shacl;
+
+import java.util.Arrays;
+import java.util.Collections;
+import java.util.HashSet;
+import java.util.List;
+import java.util.Objects;
+import java.util.Set;
+import java.util.concurrent.Callable;
+import java.util.concurrent.ExecutionException;
+import java.util.concurrent.Future;
+import java.util.concurrent.FutureTask;
+import java.util.stream.Collectors;
+import java.util.stream.Stream;
 
 import org.eclipse.rdf4j.common.concurrent.locks.Lock;
 import org.eclipse.rdf4j.common.concurrent.locks.StampedLockManager;
@@ -45,27 +58,6 @@
 import org.slf4j.Logger;
 import org.slf4j.LoggerFactory;
 
-import java.util.Arrays;
-<<<<<<< HEAD
-import java.util.HashSet;
-import java.util.List;
-=======
-import java.util.Collections;
-import java.util.HashSet;
-import java.util.List;
-import java.util.Objects;
->>>>>>> 9f4ff695
-import java.util.Set;
-import java.util.concurrent.Callable;
-import java.util.concurrent.ExecutionException;
-import java.util.concurrent.Future;
-<<<<<<< HEAD
-=======
-import java.util.concurrent.FutureTask;
->>>>>>> 9f4ff695
-import java.util.stream.Collectors;
-import java.util.stream.Stream;
-
 /**
  * @author Heshan Jayasinghe
  * @author Håvard Ottestad
@@ -483,147 +475,60 @@
 		}
 
 		try {
-<<<<<<< HEAD
 			Stream<Callable<ValidationResultIterator>> callableStream = shapes.stream()
-					.map(shape -> new ShapePlanNodeTuple(shape,
-							shape.generatePlans(connectionsGroup, sail.isLogValidationPlans(), validateEntireBaseSail)))
-					.filter(ShapePlanNodeTuple::hasPlanNode)
-					.map(shapePlanNodeTuple -> {
-						shapePlanNodeTuple.setPlanNode(new SingleCloseablePlanNode(shapePlanNodeTuple.getPlanNode()));
-						return shapePlanNodeTuple;
-					})
-					.collect(Collectors.toList())
-					.stream()
-					.map(shapePlanNodeTuple -> () -> {
-
-						PlanNode planNode = shapePlanNodeTuple.getPlanNode();
-						ValidationExecutionLogger validationExecutionLogger = ValidationExecutionLogger
-								.getInstance(sail.isLogValidationViolations());
-
-						planNode.receiveLogger(validationExecutionLogger);
-
-						// Important to start measuring time before we call .iterator() since the initialisation of the
-						// iterator will already do a lot of work if there is for instance a Sort in the pipeline
-						// because Sort (among others) will consume its parent iterator and sort the results on
-						// initialization!
-						long before = 0;
-						if (sail.isPerformanceLogging()) {
-							before = System.currentTimeMillis();
-						}
-
-						if (validationExecutionLogger.isEnabled()) {
-							logger.info("Start execution of plan:\n{}\n", shapePlanNodeTuple.getShape().toString());
-						}
-=======
-			Stream<Callable<ValidationResultIterator>> callableStream = shapes
-					.stream()
 					.flatMap(contextWithShapes -> contextWithShapes.getShapes()
 							.stream()
-							.map(shape -> new ValidationContainer(
-									shape,
+							.map(shape -> new ValidationContainer(shape,
 									shape.generatePlans(connectionsGroup,
 											new ValidationSettings(contextWithShapes.getDataGraph(),
 													sail.isLogValidationPlans(), validateEntireBaseSail,
-													sail.isPerformanceLogging()))
-							))
-					)
+													sail.isPerformanceLogging())))))
 					.filter(ValidationContainer::hasPlanNode)
 					.map(validationContainer -> validationContainer::performValidation);
->>>>>>> 9f4ff695
 
 			List<ValidationResultIterator> validationResultIterators;
 
 			List<Future<ValidationResultIterator>> futures = Collections.emptyList();
 
 			try {
-				futures = callableStream
-						.map(callable -> {
-							if (Thread.currentThread().isInterrupted()) {
-								return null;
-							}
-
-							if (isParallelValidation()) {
-								return sail.submitToExecutorService(callable);
-							} else {
-								FutureTask<ValidationResultIterator> futureTask = new FutureTask<>(callable);
-								futureTask.run();
-								return futureTask;
-							}
-						})
-						.collect(Collectors.toList());
-
-<<<<<<< HEAD
-							return validationResults;
+				futures = callableStream.map(callable -> {
+					if (Thread.currentThread().isInterrupted()) {
+						return null;
+					}
+
+					if (isParallelValidation()) {
+						return sail.submitToExecutorService(callable);
+					} else {
+						FutureTask<ValidationResultIterator> futureTask = new FutureTask<>(callable);
+						futureTask.run();
+						return futureTask;
+					}
+				}).collect(Collectors.toList());
+
+				validationResultIterators = futures.stream().map(future -> {
+					assert future != null;
+					try {
+						if (!Thread.currentThread().isInterrupted()) {
+							return future.get();
 						}
-					});
-
-			List<ValidationResultIterator> validationResultIterators;
-
-			if (isParallelValidation()) {
-
-				List<Future<ValidationResultIterator>> futures = callableStream
-						.map(this.sail::submitRunnableToExecutorService)
-						// Creating a list is needed to actually make things run multi-threaded, without this the
-						// laziness of java streams will make this run serially
-						.collect(Collectors.toList());
-				try {
-					validationResultIterators = futures.stream().map(f -> {
-						try {
-							return f.get();
-						} catch (InterruptedException | ExecutionException e) {
-							throw new SailException(e);
-						}
-					}).collect(Collectors.toList());
-				} catch (Throwable t) {
-					for (Future<ValidationResultIterator> future : futures) {
-						future.cancel(true);
-					}
-					try {
-						Thread.sleep(100);
 					} catch (InterruptedException e) {
 						Thread.currentThread().interrupt();
-					}
-
-					throw t;
-				}
-			} else {
-				validationResultIterators = callableStream.map(c -> {
-					try {
-						return c.call();
-					} catch (RuntimeException e) {
-						throw e;
-					} catch (Exception e) {
-						throw new RuntimeException(e);
-					}
+					} catch (ExecutionException e) {
+						Throwable cause = e.getCause();
+						if (cause instanceof InterruptedException) {
+							Thread.currentThread().interrupt();
+						} else if (cause instanceof RuntimeException) {
+							throw ((RuntimeException) cause);
+						} else if (cause instanceof Error) {
+							throw ((Error) cause);
+						} else {
+							// this should only happen if we throw a checked exception from the Callable that
+							// isn't handled in the if/elseif above
+							throw new IllegalStateException(cause);
+						}
+					}
+					return null;
 				}).collect(Collectors.toList());
-
-=======
-				validationResultIterators = futures.stream()
-						.map(future -> {
-							assert future != null;
-							try {
-								if (!Thread.currentThread().isInterrupted()) {
-									return future.get();
-								}
-							} catch (InterruptedException e) {
-								Thread.currentThread().interrupt();
-							} catch (ExecutionException e) {
-								Throwable cause = e.getCause();
-								if (cause instanceof InterruptedException) {
-									Thread.currentThread().interrupt();
-								} else if (cause instanceof RuntimeException) {
-									throw ((RuntimeException) cause);
-								} else if (cause instanceof Error) {
-									throw ((Error) cause);
-								} else {
-									// this should only happen if we throw a checked exception from the Callable that
-									// isn't handled in the if/elseif above
-									throw new IllegalStateException(cause);
-								}
-							}
-							return null;
-						})
-						.collect(Collectors.toList());
 				if (Thread.currentThread().isInterrupted()) {
 					throw new InterruptedException();
 				}
@@ -635,7 +540,6 @@
 
 			if (Thread.currentThread().isInterrupted()) {
 				throw new InterruptedException();
->>>>>>> 9f4ff695
 			}
 
 			return new LazyValidationReport(validationResultIterators, sail.getValidationResultsLimitTotal());
@@ -666,128 +570,78 @@
 			before = System.currentTimeMillis();
 		}
 
-<<<<<<< HEAD
-		Stream.of(addedStatementsSet, removedStatementsSet).parallel().forEach(set -> {
-			Set<Statement> otherSet;
-			Sail repository;
-			if (set == addedStatementsSet) {
-				otherSet = removedStatementsSet;
-
-				if (addedStatements != null && addedStatements != sail.getBaseSail()) {
-					addedStatements.shutDown();
-				}
-
-				addedStatements = getNewMemorySail();
-				repository = addedStatements;
-
-				set.forEach(stats::added);
-
-			} else {
-				otherSet = addedStatementsSet;
-
-				if (removedStatements != null) {
-					removedStatements.shutDown();
-					removedStatements = null;
-				}
-
-				removedStatements = getNewMemorySail();
-				repository = removedStatements;
-
-				set.forEach(stats::removed);
-			}
-
-			try (SailConnection connection = repository.getConnection()) {
-				connection.begin(IsolationLevels.NONE);
-				set.stream().filter(statement -> !otherSet.contains(statement)).forEach(statement -> {
-					connection.addStatement(statement.getSubject(), statement.getPredicate(), statement.getObject(),
-							statement.getContext());
-
-					if (rdfsSubClassOfReasoner != null) {
-						List<Statement> forwardChained = rdfsSubClassOfReasoner.forwardChain(statement);
-						if (forwardChained != null) {
-							forwardChained.forEach(s -> {
-								connection.addStatement(s.getSubject(), s.getPredicate(), s.getObject(),
-										s.getContext());
-							});
+		List<Future<Object>> futures = Collections.emptyList();
+
+		try {
+			futures = Stream.of(addedStatementsSet, removedStatementsSet).map(set -> (Callable<Object>) () -> {
+				Set<Statement> otherSet;
+				Sail repository;
+				if (set == addedStatementsSet) {
+					otherSet = removedStatementsSet;
+
+					if (addedStatements != null && addedStatements != sail.getBaseSail()) {
+						addedStatements.shutDown();
+					}
+
+					addedStatements = getNewMemorySail();
+					repository = addedStatements;
+
+					set.forEach(stats::added);
+
+				} else {
+					otherSet = addedStatementsSet;
+
+					if (removedStatements != null) {
+						removedStatements.shutDown();
+						removedStatements = null;
+					}
+
+					removedStatements = getNewMemorySail();
+					repository = removedStatements;
+
+					set.forEach(stats::removed);
+				}
+
+				try (SailConnection connection = repository.getConnection()) {
+					connection.begin(IsolationLevels.NONE);
+					set.stream().filter(statement -> !otherSet.contains(statement)).forEach(statement -> {
+						connection.addStatement(statement.getSubject(), statement.getPredicate(), statement.getObject(),
+								statement.getContext());
+
+						if (rdfsSubClassOfReasoner != null) {
+							List<Statement> forwardChained = rdfsSubClassOfReasoner.forwardChain(statement);
+							if (forwardChained != null) {
+								forwardChained.forEach(s -> {
+									if (!Thread.currentThread().isInterrupted()) {
+										connection.addStatement(s.getSubject(), s.getPredicate(), s.getObject(),
+												s.getContext());
+									}
+								});
+							}
 						}
-					}
-				});
-				connection.commit();
-			}
-
-		});
-=======
-		List<Future<Object>> futures = Collections.emptyList();
-
-		try {
-			futures = Stream.of(addedStatementsSet, removedStatementsSet)
-					.map(set -> (Callable<Object>) () -> {
-
-						Set<Statement> otherSet;
-						Sail repository;
-						if (set == addedStatementsSet) {
-							otherSet = removedStatementsSet;
-
-							if (addedStatements != null && addedStatements != sail.getBaseSail()) {
-								addedStatements.shutDown();
-							}
-
-							addedStatements = getNewMemorySail();
-							repository = addedStatements;
-
-							set.forEach(stats::added);
-
-						} else {
-							otherSet = addedStatementsSet;
-
-							if (removedStatements != null) {
-								removedStatements.shutDown();
-								removedStatements = null;
-							}
-
-							removedStatements = getNewMemorySail();
-							repository = removedStatements;
-
-							set.forEach(stats::removed);
-						}
-
-						try (SailConnection connection = repository.getConnection()) {
-							connection.begin(IsolationLevels.NONE);
-							set.stream()
-									.filter(statement -> !otherSet.contains(statement))
-									.flatMap(statement -> rdfsSubClassOfReasoner == null ? Stream.of(statement)
-											: rdfsSubClassOfReasoner.forwardChain(statement))
-									.forEach(statement -> {
-										if (!Thread.currentThread().isInterrupted()) {
-											connection.addStatement(statement.getSubject(),
-													statement.getPredicate(), statement.getObject(),
-													statement.getContext());
-										}
-
-									});
-							if (Thread.interrupted()) {
-								throw new InterruptedException();
-							}
-
-							connection.commit();
-						}
-
-						return null;
-
-					})
-					.map(callable -> {
-						if (Thread.currentThread().isInterrupted()) {
-							return null;
-						}
-						if (isParallelValidation()) {
-							return sail.submitToExecutorService(callable);
-						} else {
-							FutureTask<Object> objectFutureTask = new FutureTask<>(callable);
-							objectFutureTask.run();
-							return objectFutureTask;
-						}
-					})
-					.collect(Collectors.toList());
+					});
+
+					if (Thread.interrupted()) {
+						throw new InterruptedException();
+					}
+
+					connection.commit();
+				}
+
+				return null;
+
+			}).map(callable -> {
+				if (Thread.currentThread().isInterrupted()) {
+					return null;
+				}
+				if (isParallelValidation()) {
+					return sail.submitToExecutorService(callable);
+				} else {
+					FutureTask<Object> objectFutureTask = new FutureTask<>(callable);
+					objectFutureTask.run();
+					return objectFutureTask;
+				}
+			}).collect(Collectors.toList());
 
 			for (Future<Object> future : futures) {
 				try {
@@ -815,7 +669,6 @@
 				future.cancel(true);
 			}
 		}
->>>>>>> 9f4ff695
 
 		if (sail.isPerformanceLogging()) {
 			logger.info("fillAddedAndRemovedStatementRepositories() took {} ms", System.currentTimeMillis() - before);
@@ -969,21 +822,8 @@
 			}
 
 			if (invalidTuples == null) {
-<<<<<<< HEAD
-//				if (writeLock != null && writeLock.isActive()) {
-// also check if write lock was acquired in prepare() because if it was acquire in one of the other places then we shouldn't downgrade now.
-				// also - are there actually any cases that would execute this code while using multiple threads?
-//					assert readLock == null;
-//					readLock = sail.convertToReadLock(writeLock);
-//					writeLock = null;
-//				}
-
-				invalidTuples = validate(shapesAfterRefresh, shapesModifiedInCurrentTransaction || isBulkValidation());
-=======
-				invalidTuples = validate(
-						shapesAfterRefresh != null ? shapesAfterRefresh : currentShapes,
+				invalidTuples = validate(shapesAfterRefresh != null ? shapesAfterRefresh : currentShapes,
 						shapesModifiedInCurrentTransaction || isBulkValidation());
->>>>>>> 9f4ff695
 			}
 
 			boolean valid = invalidTuples.conforms();
@@ -1218,7 +1058,7 @@
 			return !(planNode instanceof EmptyNode);
 		}
 
-		public ValidationResultIterator performValidation() {
+		public ValidationResultIterator performValidation() throws InterruptedException {
 			long before = getTimeStamp();
 
 			handlePreLogging();
@@ -1249,14 +1089,11 @@
 
 				if (sail.isPerformanceLogging()) {
 					long after = System.currentTimeMillis();
-					logger.info("Execution of plan took {} ms for:\n{}\n",
-							(after - before),
-							getShape().toString());
+					logger.info("Execution of plan took {} ms for:\n{}\n", (after - before), getShape().toString());
 				}
 
 				if (validationExecutionLogger.isEnabled()) {
-					logger.info("Finished execution of plan:\n{}\n",
-							getShape().toString());
+					logger.info("Finished execution of plan:\n{}\n", getShape().toString());
 				}
 
 				if (sail.isLogValidationViolations()) {
@@ -1265,9 +1102,7 @@
 
 						logger.info(
 								"SHACL not valid. The following experimental debug results were produced:  \n\t\t{}\n\n{}\n",
-								tuples.stream()
-										.map(ValidationTuple::toString)
-										.collect(Collectors.joining("\n\t\t")),
+								tuples.stream().map(ValidationTuple::toString).collect(Collectors.joining("\n\t\t")),
 								getShape().toString()
 
 						);
