/*******************************************************************************
 * Copyright (c) 2020 Eclipse RDF4J contributors.
 * All rights reserved. This program and the accompanying materials
 * are made available under the terms of the Eclipse Distribution License v1.0
 * which accompanies this distribution, and is available at
 * http://www.eclipse.org/org/documents/edl-v10.php.
 *******************************************************************************/

package org.eclipse.rdf4j.sail.shacl.ast.planNodes;

import java.util.Objects;
import java.util.function.Function;

import org.apache.commons.text.StringEscapeUtils;
import org.eclipse.rdf4j.common.iteration.CloseableIteration;
import org.eclipse.rdf4j.sail.SailException;
import org.eclipse.rdf4j.sail.shacl.results.ValidationResult;

public class ValidationReportNode implements PlanNode {

	private final Function<ValidationTuple, ValidationResult> validationResultFunction;
	PlanNode parent;
	private boolean printed = false;
	private ValidationExecutionLogger validationExecutionLogger;

	public ValidationReportNode(PlanNode parent, Function<ValidationTuple, ValidationResult> validationResultFunction) {
		this.parent = PlanNodeHelper.handleSorting(this, parent);
<<<<<<< HEAD
		;
=======
>>>>>>> e1c798f1
		this.validationResultFunction = validationResultFunction;
	}

	@Override
	public CloseableIteration<? extends ValidationTuple, SailException> iterator() {

		return new LoggingCloseableIteration(this, validationExecutionLogger) {

			private final CloseableIteration<? extends ValidationTuple, SailException> iterator = parent.iterator();

			@Override
			public void localClose() throws SailException {
				iterator.close();
			}

			@Override
			public boolean localHasNext() throws SailException {
				return iterator.hasNext();
			}

			@Override
			public ValidationTuple loggingNext() throws SailException {
				ValidationTuple next = iterator.next();
				return next.addValidationResult(validationResultFunction);
			}

		};
	}

	@Override
	public int depth() {
		return parent.depth() + 1;
	}

	@Override
	public void getPlanAsGraphvizDot(StringBuilder stringBuilder) {
		if (printed) {
			return;
		}
		printed = true;
		stringBuilder.append(getId())
				.append(" [label=\"")
				.append(StringEscapeUtils.escapeJava(this.toString()))
				.append("\"];")
				.append("\n");
	}

	@Override
	public String getId() {
		return System.identityHashCode(this) + "";
	}

	@Override
	public String toString() {
		return "ValidationReportNode";
	}

	@Override
	public void receiveLogger(ValidationExecutionLogger validationExecutionLogger) {
		this.validationExecutionLogger = validationExecutionLogger;
		parent.receiveLogger(validationExecutionLogger);
	}

	@Override
	public boolean producesSorted() {
		return parent.producesSorted();
	}

	@Override
	public boolean requiresSorted() {
		return false;
	}

	@Override
	public boolean equals(Object o) {
		if (this == o) {
			return true;
		}
		if (o == null || getClass() != o.getClass()) {
			return false;
		}
		ValidationReportNode that = (ValidationReportNode) o;
		return validationResultFunction.equals(that.validationResultFunction) && parent.equals(that.parent);
	}

	@Override
	public int hashCode() {
		return Objects.hash(validationResultFunction, parent);
	}
}<|MERGE_RESOLUTION|>--- conflicted
+++ resolved
@@ -25,10 +25,6 @@
 
 	public ValidationReportNode(PlanNode parent, Function<ValidationTuple, ValidationResult> validationResultFunction) {
 		this.parent = PlanNodeHelper.handleSorting(this, parent);
-<<<<<<< HEAD
-		;
-=======
->>>>>>> e1c798f1
 		this.validationResultFunction = validationResultFunction;
 	}
 
