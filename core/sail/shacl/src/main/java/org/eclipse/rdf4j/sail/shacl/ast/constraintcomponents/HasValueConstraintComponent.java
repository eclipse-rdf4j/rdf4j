package org.eclipse.rdf4j.sail.shacl.ast.constraintcomponents;

import java.util.Collections;
import java.util.HashSet;
import java.util.List;
<<<<<<< HEAD
import java.util.Set;
import java.util.stream.Collectors;
=======
import java.util.Optional;
import java.util.Set;
import java.util.UUID;
import java.util.stream.Stream;
>>>>>>> 0c1e51ae

import org.eclipse.rdf4j.model.IRI;
import org.eclipse.rdf4j.model.Literal;
import org.eclipse.rdf4j.model.Model;
import org.eclipse.rdf4j.model.Resource;
import org.eclipse.rdf4j.model.Value;
import org.eclipse.rdf4j.model.vocabulary.SHACL;
import org.eclipse.rdf4j.sail.shacl.ConnectionsGroup;
import org.eclipse.rdf4j.sail.shacl.RdfsSubClassOfReasoner;
import org.eclipse.rdf4j.sail.shacl.SourceConstraintComponent;
import org.eclipse.rdf4j.sail.shacl.ast.SparqlFragment;
import org.eclipse.rdf4j.sail.shacl.ast.StatementMatcher;
import org.eclipse.rdf4j.sail.shacl.ast.ValidationApproach;
import org.eclipse.rdf4j.sail.shacl.ast.ValidationQuery;
import org.eclipse.rdf4j.sail.shacl.ast.paths.Path;
import org.eclipse.rdf4j.sail.shacl.ast.planNodes.BulkedExternalLeftOuterJoin;
import org.eclipse.rdf4j.sail.shacl.ast.planNodes.EmptyNode;
import org.eclipse.rdf4j.sail.shacl.ast.planNodes.GroupByFilter;
import org.eclipse.rdf4j.sail.shacl.ast.planNodes.PlanNode;
import org.eclipse.rdf4j.sail.shacl.ast.planNodes.PlanNodeProvider;
import org.eclipse.rdf4j.sail.shacl.ast.planNodes.ShiftToPropertyShape;
import org.eclipse.rdf4j.sail.shacl.ast.planNodes.TrimToTarget;
import org.eclipse.rdf4j.sail.shacl.ast.planNodes.UnBufferedPlanNode;
import org.eclipse.rdf4j.sail.shacl.ast.planNodes.UnionNode;
import org.eclipse.rdf4j.sail.shacl.ast.planNodes.Unique;
import org.eclipse.rdf4j.sail.shacl.ast.planNodes.ValidationTuple;
import org.eclipse.rdf4j.sail.shacl.ast.planNodes.ValueInFilter;
import org.eclipse.rdf4j.sail.shacl.ast.targets.EffectiveTarget;

public class HasValueConstraintComponent extends AbstractConstraintComponent {

	Value hasValue;

	public HasValueConstraintComponent(Value hasValue) {
		this.hasValue = hasValue;
	}

	@Override
	public void toModel(Resource subject, IRI predicate, Model model, Set<Resource> cycleDetection) {
		model.add(subject, SHACL.HAS_VALUE, hasValue);
	}

	@Override
	public SourceConstraintComponent getConstraintComponent() {
		return SourceConstraintComponent.HasValueConstraintComponent;
	}

	@Override
	public ConstraintComponent deepClone() {
		return new HasValueConstraintComponent(hasValue);
	}

	@Override
	public PlanNode generateTransactionalValidationPlan(ConnectionsGroup connectionsGroup, boolean logValidationPlans,
			PlanNodeProvider overrideTargetNode, Scope scope) {

		EffectiveTarget target = getTargetChain().getEffectiveTarget("_target", scope,
				connectionsGroup.getRdfsSubClassOfReasoner());

		if (scope == Scope.propertyShape) {
			Path path = getTargetChain().getPath().get();

			PlanNode addedTargets;

			if (overrideTargetNode != null) {
				addedTargets = overrideTargetNode.getPlanNode();
				addedTargets = target.extend(addedTargets, connectionsGroup, scope, EffectiveTarget.Extend.right,
						false);

			} else {
				addedTargets = target.getPlanNode(connectionsGroup, scope, true);
				PlanNode addedByPath = path.getAdded(connectionsGroup, null);

				addedByPath = target.getTargetFilter(connectionsGroup,
						new Unique(new TrimToTarget(addedByPath), false));
				addedByPath = target.extend(addedByPath, connectionsGroup, scope, EffectiveTarget.Extend.left, false);

				addedTargets = new UnionNode(addedByPath, addedTargets);
				addedTargets = new Unique(addedTargets, false);
			}

			PlanNode joined = new BulkedExternalLeftOuterJoin(
					addedTargets,
					connectionsGroup.getBaseConnection(),
					path.getTargetQueryFragment(new StatementMatcher.Variable("a"), new StatementMatcher.Variable("c"),
							connectionsGroup.getRdfsSubClassOfReasoner()),
					false,
					null,
					(b) -> new ValidationTuple(b.getValue("a"), b.getValue("c"), scope, true)
			);

			PlanNode invalidTargets = new GroupByFilter(joined, group -> {
				return group.stream().map(ValidationTuple::getValue).noneMatch(v -> hasValue.equals(v));
			});

			return new Unique(new TrimToTarget(invalidTargets), false);

		} else if (scope == Scope.nodeShape) {

			PlanNode addedTargets;

			if (overrideTargetNode != null) {
				addedTargets = overrideTargetNode.getPlanNode();
				addedTargets = target.extend(addedTargets, connectionsGroup, scope, EffectiveTarget.Extend.right,
						false);
			} else {
				addedTargets = target.getPlanNode(connectionsGroup, scope, false);
			}

			PlanNode falseNode = new ValueInFilter(addedTargets, new HashSet<>(Collections.singletonList(hasValue)))
					.getFalseNode(UnBufferedPlanNode.class);

			return falseNode;

		} else {
			throw new UnsupportedOperationException("Unknown scope: " + scope);
		}

	}

	@Override
	public PlanNode getAllTargetsPlan(ConnectionsGroup connectionsGroup, Scope scope) {
		if (scope == Scope.propertyShape) {
			PlanNode allTargetsPlan = getTargetChain()
					.getEffectiveTarget("target_", Scope.nodeShape, connectionsGroup.getRdfsSubClassOfReasoner())
					.getPlanNode(connectionsGroup, Scope.nodeShape, true);

			return new Unique(new ShiftToPropertyShape(allTargetsPlan), true);
		}
		return new EmptyNode();
	}

	@Override
	public SparqlFragment buildSparqlValidNodes_rsx_targetShape(StatementMatcher.Variable subject,
			StatementMatcher.Variable object,
			RdfsSubClassOfReasoner rdfsSubClassOfReasoner, Scope scope) {

		List<StatementMatcher> statementMatchers = Collections.emptyList();

		if (getTargetChain().getPath().isPresent()) {
			Path path = getTargetChain().getPath().get();

			statementMatchers = path
					.getStatementMatcher(subject, new StatementMatcher.Variable(hasValue), rdfsSubClassOfReasoner)
					.collect(Collectors.toList());
		}

		if (scope == Scope.propertyShape) {
			Path path = getTargetChain().getPath().get();

<<<<<<< HEAD
			if (hasValue.isIRI()) {
				return SparqlFragment.bgp("BIND(<" + hasValue + "> as ?" + object.getName() + ")\n"
						+ path.getTargetQueryFragment(subject, object, rdfsSubClassOfReasoner), statementMatchers);
			}
			if (hasValue.isLiteral()) {
				return SparqlFragment.bgp("BIND(" + hasValue.toString() + " as ?" + object.getName() + ")\n"
						+ path.getTargetQueryFragment(subject, object, rdfsSubClassOfReasoner), statementMatchers);
			}
=======
			return SparqlFragment
					.bgp("BIND(" + stringRepresentationOfValue(hasValue) + " as ?" + object.getName() + ")\n"
							+ path.getTargetQueryFragment(subject, object, rdfsSubClassOfReasoner));

		} else {
			return SparqlFragment
					.filterCondition("?" + object.getName() + " = " + stringRepresentationOfValue(hasValue));
		}
	}

	@Override
	public ValidationQuery generateSparqlValidationQuery(ConnectionsGroup connectionsGroup,
			boolean logValidationPlans, boolean negatePlan, boolean negateChildren, Scope scope) {

		String targetVarPrefix = "target_";

		EffectiveTarget effectiveTarget = getTargetChain().getEffectiveTarget(targetVarPrefix, scope,
				connectionsGroup.getRdfsSubClassOfReasoner());
		String query = effectiveTarget.getQuery(false);
>>>>>>> 0c1e51ae

		if (scope == Scope.nodeShape) {

			query += "FILTER(?" + effectiveTarget.getTargetVar().getName() + " != "
					+ stringRepresentationOfValue(hasValue) + ")\n";

		} else {
<<<<<<< HEAD
			if (hasValue.isIRI()) {
				return SparqlFragment.filterCondition("?" + object.getName() + " = <" + hasValue + ">",
						statementMatchers);
			} else if (hasValue.isLiteral()) {
				return SparqlFragment.filterCondition("?" + object.getName() + " = " + hasValue, statementMatchers);
			}
			throw new UnsupportedOperationException(
					"value was unsupported type: " + hasValue.getClass().getSimpleName());
=======
			StatementMatcher.Variable value = new StatementMatcher.Variable("value");

			String pathQuery = getTargetChain().getPath()
					.map(p -> p.getTargetQueryFragment(effectiveTarget.getTargetVar(), value,
							connectionsGroup.getRdfsSubClassOfReasoner()))
					.orElseThrow(IllegalStateException::new);

			query += "FILTER( " +
					"NOT EXISTS{" +
					"	BIND(" + stringRepresentationOfValue(hasValue) + " as ?" + value.getName() + ")\n" +
					pathQuery +
					"})";
>>>>>>> 0c1e51ae

		}

		List<StatementMatcher.Variable> allTargetVariables = effectiveTarget.getAllTargetVariables();

		return new ValidationQuery(query, allTargetVariables, null, scope, getConstraintComponent(), null, null);

	}

	private String stringRepresentationOfValue(Value value) {
		if (value.isIRI()) {
			return "<" + value + ">";
		}
		if (value.isLiteral()) {
			IRI datatype = ((Literal) value).getDatatype();
			if (datatype == null) {
				return "\"" + value.stringValue() + "\"";
			}
			if (((Literal) value).getLanguage().isPresent()) {
				return "\"" + value.stringValue() + "\"@" + ((Literal) value).getLanguage().get();
			}
			return "\"" + value.stringValue() + "\"^^<" + datatype.stringValue() + ">";
		}

		throw new IllegalStateException(value.getClass().getSimpleName());
	}

	@Override
	public ValidationApproach getOptimalBulkValidationApproach() {
		return ValidationApproach.SPARQL;
	}
}<|MERGE_RESOLUTION|>--- conflicted
+++ resolved
@@ -3,15 +3,10 @@
 import java.util.Collections;
 import java.util.HashSet;
 import java.util.List;
-<<<<<<< HEAD
-import java.util.Set;
-import java.util.stream.Collectors;
-=======
 import java.util.Optional;
 import java.util.Set;
 import java.util.UUID;
-import java.util.stream.Stream;
->>>>>>> 0c1e51ae
+import java.util.stream.Collectors;
 
 import org.eclipse.rdf4j.model.IRI;
 import org.eclipse.rdf4j.model.Literal;
@@ -162,7 +157,6 @@
 		if (scope == Scope.propertyShape) {
 			Path path = getTargetChain().getPath().get();
 
-<<<<<<< HEAD
 			if (hasValue.isIRI()) {
 				return SparqlFragment.bgp("BIND(<" + hasValue + "> as ?" + object.getName() + ")\n"
 						+ path.getTargetQueryFragment(subject, object, rdfsSubClassOfReasoner), statementMatchers);
@@ -171,35 +165,11 @@
 				return SparqlFragment.bgp("BIND(" + hasValue.toString() + " as ?" + object.getName() + ")\n"
 						+ path.getTargetQueryFragment(subject, object, rdfsSubClassOfReasoner), statementMatchers);
 			}
-=======
-			return SparqlFragment
-					.bgp("BIND(" + stringRepresentationOfValue(hasValue) + " as ?" + object.getName() + ")\n"
-							+ path.getTargetQueryFragment(subject, object, rdfsSubClassOfReasoner));
+
+			throw new UnsupportedOperationException(
+					"value was unsupported type: " + hasValue.getClass().getSimpleName());
 
 		} else {
-			return SparqlFragment
-					.filterCondition("?" + object.getName() + " = " + stringRepresentationOfValue(hasValue));
-		}
-	}
-
-	@Override
-	public ValidationQuery generateSparqlValidationQuery(ConnectionsGroup connectionsGroup,
-			boolean logValidationPlans, boolean negatePlan, boolean negateChildren, Scope scope) {
-
-		String targetVarPrefix = "target_";
-
-		EffectiveTarget effectiveTarget = getTargetChain().getEffectiveTarget(targetVarPrefix, scope,
-				connectionsGroup.getRdfsSubClassOfReasoner());
-		String query = effectiveTarget.getQuery(false);
->>>>>>> 0c1e51ae
-
-		if (scope == Scope.nodeShape) {
-
-			query += "FILTER(?" + effectiveTarget.getTargetVar().getName() + " != "
-					+ stringRepresentationOfValue(hasValue) + ")\n";
-
-		} else {
-<<<<<<< HEAD
 			if (hasValue.isIRI()) {
 				return SparqlFragment.filterCondition("?" + object.getName() + " = <" + hasValue + ">",
 						statementMatchers);
@@ -208,7 +178,26 @@
 			}
 			throw new UnsupportedOperationException(
 					"value was unsupported type: " + hasValue.getClass().getSimpleName());
-=======
+
+		}
+	}
+
+	@Override
+	public ValidationQuery generateSparqlValidationQuery(ConnectionsGroup connectionsGroup,
+			boolean logValidationPlans, boolean negatePlan, boolean negateChildren, Scope scope) {
+
+		String targetVarPrefix = "target_";
+
+		EffectiveTarget effectiveTarget = getTargetChain().getEffectiveTarget(targetVarPrefix, scope,
+				connectionsGroup.getRdfsSubClassOfReasoner());
+		String query = effectiveTarget.getQuery(false);
+
+		if (scope == Scope.nodeShape) {
+
+			query += "FILTER(?" + effectiveTarget.getTargetVar().getName() + " != "
+					+ stringRepresentationOfValue(hasValue) + ")\n";
+
+		} else {
 			StatementMatcher.Variable value = new StatementMatcher.Variable("value");
 
 			String pathQuery = getTargetChain().getPath()
@@ -221,7 +210,6 @@
 					"	BIND(" + stringRepresentationOfValue(hasValue) + " as ?" + value.getName() + ")\n" +
 					pathQuery +
 					"})";
->>>>>>> 0c1e51ae
 
 		}
 
