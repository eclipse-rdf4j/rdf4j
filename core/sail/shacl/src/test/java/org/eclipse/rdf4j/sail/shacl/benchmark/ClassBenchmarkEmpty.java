--- conflicted
+++ resolved
@@ -46,11 +46,7 @@
 @State(Scope.Benchmark)
 @Warmup(iterations = 20)
 @BenchmarkMode({ Mode.AverageTime })
-<<<<<<< HEAD
-@Fork(value = 1, jvmArgs = { "-Xms8G", "-Xmx8G", "-XX:+UseSerialGC" })
-=======
 @Fork(value = 1, jvmArgs = { "-Xmx64M", "-XX:+UseSerialGC" })
->>>>>>> 2f74953a
 @Measurement(iterations = 10)
 @OutputTimeUnit(TimeUnit.MILLISECONDS)
 public class ClassBenchmarkEmpty {
