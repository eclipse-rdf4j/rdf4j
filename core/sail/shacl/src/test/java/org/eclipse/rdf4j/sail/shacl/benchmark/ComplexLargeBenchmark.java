--- conflicted
+++ resolved
@@ -299,19 +299,7 @@
 	}
 
 	@Benchmark
-<<<<<<< HEAD
 	public void bulkParallel() {
-=======
-	public void noPreloadingRevalidate() {
-
-		try {
-			SailRepository repository = new SailRepository(
-					Utils.getInitializedShaclSail("complexBenchmark/shacl.trig"));
-
-			((ShaclSail) repository.getSail()).setParallelValidation(true);
-			((ShaclSail) repository.getSail()).setCacheSelectNodes(true);
-			((ShaclSail) repository.getSail()).setTransactionalValidationLimit(1000000);
->>>>>>> 9f4ff695
 
 		((ShaclSail) repository.getSail()).setParallelValidation(true);
 		((ShaclSail) repository.getSail()).setCacheSelectNodes(true);
