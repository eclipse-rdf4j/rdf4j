--- conflicted
+++ resolved
@@ -301,7 +301,6 @@
 		((ShaclSail) repository.getSail()).setParallelValidation(true);
 		((ShaclSail) repository.getSail()).setCacheSelectNodes(true);
 
-<<<<<<< HEAD
 		try (SailRepositoryConnection connection = repository.getConnection()) {
 			connection.begin(IsolationLevels.NONE, Bulk, ParallelValidation, CacheDisabled);
 			connection.commit();
@@ -311,23 +310,6 @@
 
 	@Benchmark
 	public void bulkSerial() {
-=======
-			((ShaclSail) repository.getSail()).setParallelValidation(true);
-			((ShaclSail) repository.getSail()).setCacheSelectNodes(true);
-			((ShaclSail) repository.getSail()).setTransactionalValidationLimit(1000000);
-
-			try (SailRepositoryConnection connection = repository.getConnection()) {
-				connection.begin(IsolationLevels.NONE, ShaclSail.TransactionSettings.ValidationApproach.Disabled);
-				connection.add(realData);
-				connection.commit();
-			}
-
-			try (SailRepositoryConnection connection = repository.getConnection()) {
-				connection.begin(IsolationLevels.NONE);
-				((ShaclSailConnection) connection.getSailConnection()).revalidate();
-				connection.commit();
-			}
->>>>>>> 605dacbb
 
 		((ShaclSail) repository.getSail()).setParallelValidation(true);
 		((ShaclSail) repository.getSail()).setCacheSelectNodes(true);
