/*******************************************************************************
 * Copyright (c) 2018 Eclipse RDF4J contributors.
 * All rights reserved. This program and the accompanying materials
 * are made available under the terms of the Eclipse Distribution License v1.0
 * which accompanies this distribution, and is available at
 * http://www.eclipse.org/org/documents/edl-v10.php.
 *******************************************************************************/

package org.eclipse.rdf4j.sail.shacl;

import static junit.framework.TestCase.assertTrue;
import static org.junit.Assert.assertFalse;

import java.io.File;
import java.io.IOException;
import java.io.InputStream;
import java.net.URI;
import java.net.URISyntaxException;
import java.net.URL;
import java.nio.charset.StandardCharsets;
import java.nio.file.Files;
import java.nio.file.Paths;
import java.util.ArrayList;
import java.util.Arrays;
import java.util.Collection;
import java.util.List;
import java.util.Objects;
import java.util.stream.Collectors;
import java.util.stream.Stream;

import org.apache.commons.io.FileUtils;
import org.apache.commons.io.IOUtils;
import org.eclipse.rdf4j.IsolationLevel;
import org.eclipse.rdf4j.IsolationLevels;
import org.eclipse.rdf4j.model.Model;
import org.eclipse.rdf4j.model.Statement;
import org.eclipse.rdf4j.model.ValueFactory;
import org.eclipse.rdf4j.model.impl.LinkedHashModel;
import org.eclipse.rdf4j.model.vocabulary.FOAF;
import org.eclipse.rdf4j.model.vocabulary.RDF;
import org.eclipse.rdf4j.model.vocabulary.RDFS;
import org.eclipse.rdf4j.model.vocabulary.XSD;
import org.eclipse.rdf4j.repository.RepositoryException;
import org.eclipse.rdf4j.repository.sail.SailRepository;
import org.eclipse.rdf4j.repository.sail.SailRepositoryConnection;
import org.eclipse.rdf4j.rio.RDFFormat;
import org.eclipse.rdf4j.rio.Rio;
import org.eclipse.rdf4j.rio.WriterConfig;
import org.eclipse.rdf4j.rio.helpers.BasicWriterSettings;
import org.eclipse.rdf4j.sail.memory.MemoryStore;
import org.eclipse.rdf4j.sail.shacl.ShaclSail.TransactionSettings.ValidationApproach;
import org.eclipse.rdf4j.sail.shacl.results.ValidationReport;
import org.junit.AfterClass;
import org.junit.runner.RunWith;
import org.junit.runners.Parameterized;
import org.slf4j.Logger;
import org.slf4j.LoggerFactory;

/**
 * @author Håvard Ottestad
 */
@RunWith(Parameterized.class)
abstract public class AbstractShaclTest {

	private static final Logger logger = LoggerFactory.getLogger(AbstractShaclTest.class);

	private static final String[] FILENAME_EXTENSION = { "rq" };

	// @formatter:off
	// formatter doesn't understand that the trailing ) needs to be on a new line.
	private static final List<String> testCasePaths = Stream.of(
		"test-cases/and-or/datatypeNodeShape",
		"test-cases/class/allObjects",
		"test-cases/class/allSubjects",
		"test-cases/class/and",
		"test-cases/class/and2",
		"test-cases/class/complexTargetShape",
		"test-cases/class/complexTargetShape2",
		"test-cases/class/multipleClass",
		"test-cases/class/not",
		"test-cases/class/not2",
		"test-cases/class/notAnd",
		"test-cases/class/notNotSimple",
		"test-cases/class/simple",
		"test-cases/class/simpleTargetShape",
//		"test-cases/class/sparqlTarget", // NOT CURRENTLY SUPPORTED
//		"test-cases/class/sparqlTargetNot", // NOT CURRENTLY SUPPORTED
		"test-cases/class/subclass",
		"test-cases/class/targetNode",
		"test-cases/class/validateTarget",
		"test-cases/class/validateTargetNot",
		"test-cases/complex/dcat",
		"test-cases/complex/foaf",
//		"test-cases/complex/sparqlTarget", // NOT CURRENTLY SUPPORTED
		"test-cases/datatype/allObjects",
		"test-cases/datatype/not",
		"test-cases/datatype/notNodeShape",
		"test-cases/datatype/notNodeShapeTargetShape",
		"test-cases/datatype/notTargetShape",
		"test-cases/datatype/notNodeShapeAnd",
		"test-cases/datatype/notNot",
		"test-cases/datatype/notTargetNode",
		"test-cases/datatype/simple",
//		"test-cases/datatype/sparqlTarget", // NOT CURRENTLY SUPPORTED
		"test-cases/datatype/targetNode",
		"test-cases/datatype/targetNode2",
		"test-cases/datatype/targetNodeLang",
		"test-cases/datatype/targetObjectsOf",
		"test-cases/datatype/targetSubjectsOf",
		"test-cases/datatype/targetSubjectsOfSingle",
		"test-cases/deactivated/nodeshape",
		"test-cases/deactivated/or",
		"test-cases/deactivated/propertyshape",
		"test-cases/functionalProperty/multipleFunctional",
		"test-cases/functionalProperty/multipleFunctionalOr",
		"test-cases/functionalProperty/singleFunctional",
		"test-cases/implicitTargetClass/simple",
		"test-cases/in/notAnd",
		"test-cases/in/notOr",
		"test-cases/in/simple",
		"test-cases/languageIn/simple",
		"test-cases/maxCount/not",
		"test-cases/maxCount/not2",
		"test-cases/maxCount/notNot",
		"test-cases/maxCount/simple",
		"test-cases/maxCount/simpleInversePath",
//		"test-cases/maxCount/sparqlTarget", // NOT CURRENTLY SUPPORTED
		"test-cases/maxCount/targetNode",
		"test-cases/maxExclusive/simple",
		"test-cases/maxExclusiveMinLength/not",
		"test-cases/maxExclusiveMinLength/simple",
		"test-cases/maxInclusive/simple",
		"test-cases/maxLength/simple",
		"test-cases/minCount/not",
		"test-cases/minCount/simple",
		"test-cases/minCount/targetNode",
		"test-cases/minExclusive/dateVsTime",
		"test-cases/minExclusive/simple",
		"test-cases/minInclusive/simple",
		"test-cases/minLength/simple",
		"test-cases/nodeKind/not",
		"test-cases/nodeKind/simple",
		"test-cases/nodeKind/simpleInversePath",
		"test-cases/nodeKind/validateTarget",
		"test-cases/or/class",
		"test-cases/or/class2",
		"test-cases/or/class2InversePath",
		"test-cases/or/classValidateTarget",
		"test-cases/or/datatype",
		"test-cases/or/datatype2",
		"test-cases/or/datatypeDifferentPaths",
		"test-cases/or/datatypeNodeShape",
		"test-cases/or/datatypeTargetNode",
		"test-cases/or/implicitAnd",
//		"test-cases/or/implicitAndSparqlTarget",
		"test-cases/or/inheritance",
		"test-cases/or/inheritance-deep",
		"test-cases/or/inheritanceNodeShape",
		"test-cases/or/maxCount",
		"test-cases/or/minCount",
		"test-cases/or/minCountDifferentPath",
		"test-cases/or/minCountMaxCount",
		"test-cases/or/multiple",
		"test-cases/or/nodeKindMinLength",
		"test-cases/or/nodeKindValidateTarget",
		"test-cases/pattern/multiple",
		"test-cases/pattern/simple",
		"test-cases/propertyShapeWithTarget/simple",
		"test-cases/uniqueLang/not",
		"test-cases/uniqueLang/simple",
		"test-cases/hasValue/simple",
		"test-cases/hasValue/and",
		"test-cases/hasValue/and2",
		"test-cases/hasValue/not",
		"test-cases/hasValue/not2",
		"test-cases/hasValue/not2",
		"test-cases/hasValue/targetNode",
		"test-cases/hasValue/targetNode2",
		"test-cases/hasValueIn/simple",
		"test-cases/hasValueIn/and",
		"test-cases/hasValueIn/not",
		"test-cases/hasValueIn/not2",
		"test-cases/hasValueIn/targetNode",
		"test-cases/hasValueIn/targetNode2",
<<<<<<< HEAD
		"test-cases/languageIn/subtags",
		"test-cases/languageIn/subtags2"
	)
=======
		"test-cases/hasValue/or",
		"test-cases/hasValue/targetShapeOr",
		"test-cases/hasValue/targetShapeAnd",
		"test-cases/hasValue/targetShapeAnd2",
		"test-cases/hasValue/targetShapeAndOr",
		"test-cases/hasValue/targetShapeAndOr2",
		"test-cases/hasValueIn/targetShapeOr",
		"test-cases/hasValueIn/or"
		)
>>>>>>> 4d5f6ea4
		.distinct()
		.sorted()
		.collect(Collectors.toList());

	// @formatter:on

	final String testCasePath;
	final String path;
	final ExpectedResult expectedResult;
	final IsolationLevel isolationLevel;

	public AbstractShaclTest(String testCasePath, String path, ExpectedResult expectedResult,
			IsolationLevel isolationLevel) {
		this.testCasePath = testCasePath;
		this.path = path;
		this.expectedResult = expectedResult;
		this.isolationLevel = isolationLevel;
	}

	@Parameterized.Parameters(name = "{2} - {1} - {3}")
	public static Collection<Object[]> data() {

		return getTestsToRun();
	}

	private static List<String> findTestCases(String testCase, String baseCase) {

		try {
			URL resource = AbstractShaclTest.class.getClassLoader().getResource(testCase + "/shacl.ttl");
			assert Objects.nonNull(resource) : "Could not find: " + testCase + "/shacl.ttl";
			URI uri = resource.toURI();
			assert Files.exists(Paths.get(uri)) : uri;

		} catch (URISyntaxException e) {
			throw new RuntimeException(e);
		}

		List<String> ret = new ArrayList<>();

		URL resource = AbstractShaclTest.class.getClassLoader().getResource(testCase + "/" + baseCase + "/");
		if (resource == null) {
			return ret;
		}

		String[] list = new File(resource.getFile()).list();
		Arrays.sort(list);

		for (String caseName : list) {
			if (caseName.startsWith(".")) {
				continue;
			}
			String path = testCase + "/" + baseCase + "/" + caseName;
			InputStream resourceAsStream = AbstractShaclTest.class.getClassLoader().getResourceAsStream(path);
			if (resourceAsStream != null) {
				ret.add(path);
				try {
					resourceAsStream.close();
				} catch (IOException e) {
					throw new RuntimeException(e);
				}
			}

		}

		return ret;

	}

	@AfterClass
	public static void afterClass() {
		GlobalValidationExecutionLogging.loggingEnabled = false;
	}

	private static Collection<Object[]> getTestsToRun() {
		List<Object[]> ret = new ArrayList<>();

		for (String testCasePath : testCasePaths) {
			List<Object[]> temp = new ArrayList<>();

			for (ExpectedResult baseCase : ExpectedResult.values()) {
				List<Object[]> collect = findTestCases(testCasePath, baseCase.name())
						.stream()
						.flatMap(path -> Stream
								.of(IsolationLevels.NONE, IsolationLevels.SNAPSHOT, IsolationLevels.SERIALIZABLE)
								.map(isolationLevel -> new Object[] { testCasePath, path, baseCase, isolationLevel }))
						.collect(Collectors.toList());

				temp.addAll(collect);
			}
			assert !temp.isEmpty() : "There were no test cases for: " + testCasePath;
			ret.addAll(temp);

		}

		return ret;
	}

	static void runTestCase(String shaclPath, String dataPath, ExpectedResult expectedResult,
			IsolationLevel isolationLevel, boolean preloadWithDummyData) {

		if (!dataPath.endsWith("/")) {
			dataPath = dataPath + "/";
		}

		if (!shaclPath.endsWith("/")) {
			shaclPath = shaclPath + "/";
		}

		String shaclFile = shaclPath + "shacl.ttl";
		logger.debug(shaclFile);

		printFile(shaclFile);

		SailRepository shaclRepository = getShaclSail();

		try {
			Utils.loadShapeData(shaclRepository, shaclFile);
			Utils.loadInitialData(shaclRepository, dataPath + "initialData.ttl");
		} catch (IOException e) {
			throw new RuntimeException(e);
		}

		boolean exception = false;
		boolean ran = false;

		if (preloadWithDummyData) {
			try (SailRepositoryConnection connection = shaclRepository.getConnection()) {
				connection.begin(isolationLevel);
				ValueFactory vf = connection.getValueFactory();
				connection.add(vf.createIRI("http://example.com/fewfkj9832ur8fh8whiu32hu"),
						vf.createIRI("http://example.com/jkhsdfiu3r2y9fjr3u0"),
						vf.createLiteral("123", XSD.INTEGER), vf.createBNode());
				try {
					connection.commit();
				} catch (RepositoryException sailException) {
					if (!(sailException.getCause() instanceof ShaclSailValidationException)) {
						throw sailException;
					}
					exception = true;
					logger.debug(sailException.getMessage());

					printResults(sailException);
				}
			}

		}

		URL resource = AbstractShaclTest.class.getClassLoader().getResource(dataPath);
		List<File> queries = FileUtils.listFiles(new File(resource.getFile()), FILENAME_EXTENSION, false)
				.stream()
				.sorted()
				.collect(Collectors.toList());

		for (File queryFile : queries) {
			try {
				String query = FileUtils.readFileToString(queryFile, StandardCharsets.UTF_8);

				printCurrentState(shaclRepository);

				ran = true;
				printFile(dataPath + queryFile.getName());

				try (SailRepositoryConnection connection = shaclRepository.getConnection()) {
					connection.begin(isolationLevel);
					connection.prepareUpdate(query).execute();
					connection.commit();
				} catch (RepositoryException sailException) {
					if (!(sailException.getCause() instanceof ShaclSailValidationException)) {
						throw sailException;
					}
					exception = true;
					logger.debug(sailException.getMessage());

					printResults(sailException);
				}
			} catch (IOException e) {
				e.printStackTrace();
			}

		}

		shaclRepository.shutDown();

		if (ran) {
			if (expectedResult == ExpectedResult.valid) {
				assertFalse("Expected transaction to succeed", exception);
			} else {
				assertTrue("Expected transaction to fail", exception);
			}
		}

	}

	private static void printCurrentState(SailRepository shaclRepository) {
		if (!fullLogging) {
			return;
		}

		try (SailRepositoryConnection connection = shaclRepository.getConnection()) {

			if (connection.isEmpty()) {
				System.out.println("### CURRENT REPOSITORY STATE ###");
				System.out.println("   EMPTY!");
				System.out.println("################################################\n");
			} else {

				try (Stream<Statement> stream = connection.getStatements(null, null, null, false).stream()) {
					LinkedHashModel model = stream.collect(Collectors.toCollection(LinkedHashModel::new));
					model.setNamespace("ex", "http://example.com/ns#");
					model.setNamespace(FOAF.PREFIX, FOAF.NAMESPACE);
					model.setNamespace(XSD.PREFIX, XSD.NAMESPACE);
					model.setNamespace(RDF.PREFIX, RDF.NAMESPACE);
					model.setNamespace(RDFS.PREFIX, RDFS.NAMESPACE);

					WriterConfig writerConfig = new WriterConfig();
					writerConfig.set(BasicWriterSettings.PRETTY_PRINT, true);
					writerConfig.set(BasicWriterSettings.INLINE_BLANK_NODES, true);
					System.out.println("### CURRENT REPOSITORY STATE ###");
					Rio.write(model, System.out, RDFFormat.TURTLE, writerConfig);
					System.out.println("################################################\n");

				}
			}

		}
	}

	private static void printFile(String filename) {
		if (!fullLogging) {
			return;
		}

		try {
			System.out.println("### " + filename + " ###");
			String s = IOUtils.toString(AbstractShaclTest.class.getClassLoader().getResourceAsStream(filename),
					StandardCharsets.UTF_8);

			s = removeLeadingPrefixStatements(s);

			System.out.println(s);
			System.out.println("################################################\n");
		} catch (IOException e) {
			throw new RuntimeException(e);
		}
	}

	private static String removeLeadingPrefixStatements(String s) {
		String[] split = s.split("\n");
		s = "";
		boolean skippingPrefixes = true;

		for (String s1 : split) {
			if (skippingPrefixes) {
				if (!(s1.trim().equals("") ||
						s1.trim().toLowerCase().startsWith("@prefix") ||
						s1.trim().toLowerCase().startsWith("@base") ||
						s1.trim().toLowerCase().startsWith("prefix"))) {
					skippingPrefixes = false;
				}
			}

			if (!skippingPrefixes) {
				s += s1 + "\n";
			}

		}
		return s;
	}

	static void runTestCaseSingleTransaction(String shaclPath, String dataPath, ExpectedResult expectedResult,
			IsolationLevel isolationLevel) {

		if (!dataPath.endsWith("/")) {
			dataPath = dataPath + "/";
		}

		if (!shaclPath.endsWith("/")) {
			shaclPath = shaclPath + "/";
		}

		SailRepository shaclRepository = getShaclSail();
		try {
			Utils.loadShapeData(shaclRepository, shaclPath + "shacl.ttl");
			Utils.loadInitialData(shaclRepository, dataPath + "initialData.ttl");
		} catch (IOException e) {
			throw new RuntimeException(e);
		}

		boolean exception = false;
		boolean ran = false;

		try (SailRepositoryConnection shaclSailConnection = shaclRepository.getConnection()) {
			shaclSailConnection.begin(isolationLevel);

			URL resource = AbstractShaclTest.class.getClassLoader().getResource(dataPath);
			List<File> queries = FileUtils.listFiles(new File(resource.getFile()), FILENAME_EXTENSION, false)
					.stream()
					.sorted()
					.collect(Collectors.toList());

			for (File queryFile : queries) {
				try {
					String query = FileUtils.readFileToString(queryFile, StandardCharsets.UTF_8);

					ran = true;
					logger.debug(queryFile.getName());

					shaclSailConnection.prepareUpdate(query).execute();

				} catch (IOException e) {
					e.printStackTrace();
				}
			}

			try {
				shaclSailConnection.commit();

			} catch (RepositoryException sailException) {
				if (!(sailException.getCause() instanceof ShaclSailValidationException)) {
					throw sailException;
				}
				exception = true;
				logger.debug(sailException.getMessage());

				printResults(sailException);
			}
		}

		shaclRepository.shutDown();

		if (ran) {
			if (expectedResult == ExpectedResult.valid) {
				assertFalse(exception);
			} else {
				assertTrue(exception);
			}
		}

	}

	static void runTestCaseRevalidate(String shaclPath, String dataPath, ExpectedResult expectedResult,
			IsolationLevel isolationLevel) {

		if (!dataPath.endsWith("/")) {
			dataPath = dataPath + "/";
		}

		if (!shaclPath.endsWith("/")) {
			shaclPath = shaclPath + "/";
		}

		SailRepository shaclRepository = getShaclSail();
		try {
			Utils.loadShapeData(shaclRepository, shaclPath + "shacl.ttl");
			Utils.loadInitialData(shaclRepository, dataPath + "initialData.ttl");
		} catch (IOException e) {
			throw new RuntimeException(e);
		}

		ValidationReport report = new ValidationReport(true);

		try (SailRepositoryConnection shaclSailConnection = shaclRepository.getConnection()) {
			shaclSailConnection.begin(isolationLevel, ValidationApproach.Disabled);

			URL resource = AbstractShaclTest.class.getClassLoader().getResource(dataPath);
			List<File> queries = FileUtils.listFiles(new File(resource.getFile()), FILENAME_EXTENSION, false)
					.stream()
					.sorted()
					.collect(Collectors.toList());

			for (File queryFile : queries) {
				try {
					String query = FileUtils.readFileToString(queryFile, StandardCharsets.UTF_8);
					shaclSailConnection.prepareUpdate(query).execute();

				} catch (IOException e) {
					e.printStackTrace();
				}
			}

			shaclSailConnection.commit();

			shaclSailConnection.begin(ValidationApproach.Bulk);

			try {
				shaclSailConnection.commit();
			} catch (RepositoryException e) {
				if (e.getCause() instanceof ShaclSailValidationException) {
					report = ((ShaclSailValidationException) e.getCause()).getValidationReport();
				}
			}
		}

		shaclRepository.shutDown();

		printResults(report);

		if (expectedResult == ExpectedResult.valid) {
			assertTrue(report.conforms());
		} else {
			assertFalse(report.conforms());
		}

	}

	private static void printResults(ValidationReport report) {
		if (!fullLogging) {
			return;
		}
		System.out.println("\n############################################");
		System.out.println("\tValidation Report\n");
		Model validationReport = report.asModel();

		WriterConfig writerConfig = new WriterConfig();
		writerConfig.set(BasicWriterSettings.PRETTY_PRINT, true);
		writerConfig.set(BasicWriterSettings.INLINE_BLANK_NODES, true);

		Rio.write(validationReport, System.out, RDFFormat.TURTLE, writerConfig);
		System.out.println("\n############################################");
	}

	private static void printResults(RepositoryException sailException) {
		ValidationReport validationReport = ((ShaclSailValidationException) sailException.getCause())
				.getValidationReport();
		printResults(validationReport);
	}

	String getShaclPath() {
		String shaclPath = testCasePath;

		if (!shaclPath.endsWith("/")) {
			shaclPath = shaclPath + "/";
		}

		return shaclPath + "shacl.ttl";
	}

	enum ExpectedResult {
		valid,
		invalid
	}

	static boolean fullLogging = false;

	private static SailRepository getShaclSail() {

		ShaclSail shaclSail = new ShaclSail(new MemoryStore());
		SailRepository repository = new SailRepository(shaclSail);

		shaclSail.setLogValidationPlans(fullLogging);
		shaclSail.setCacheSelectNodes(true);
		shaclSail.setParallelValidation(true);
		shaclSail.setLogValidationViolations(fullLogging);
		shaclSail.setGlobalLogValidationExecution(fullLogging);
		shaclSail.setEclipseRdf4jShaclExtensions(true);
		shaclSail.setDashDataShapes(true);

		repository.init();

		return repository;
	}

	/**
	 * Sort and output testCasePaths
	 *
	 * @param args
	 */
	public static void main(String[] args) {

		System.out.println("\n\tprivate static final List<String> testCasePaths = Stream.of(");
		String testCasesString = testCasePaths
				.stream()
				.map(a -> "\t\t\"" + a + "\"")
				.reduce((a, b) -> a + ",\n" + b)
				.orElse("");

		System.out.println(testCasesString);
		System.out.println("\t)\n" +
				"\t\t.distinct()\n" +
				"\t\t.sorted()\n" +
				"\t\t.collect(Collectors.toList());");
	}

}<|MERGE_RESOLUTION|>--- conflicted
+++ resolved
@@ -182,11 +182,9 @@
 		"test-cases/hasValueIn/not2",
 		"test-cases/hasValueIn/targetNode",
 		"test-cases/hasValueIn/targetNode2",
-<<<<<<< HEAD
 		"test-cases/languageIn/subtags",
-		"test-cases/languageIn/subtags2"
-	)
-=======
+		"test-cases/languageIn/subtags2",
+		"test-cases/hasValueIn/targetNode2",
 		"test-cases/hasValue/or",
 		"test-cases/hasValue/targetShapeOr",
 		"test-cases/hasValue/targetShapeAnd",
@@ -196,7 +194,6 @@
 		"test-cases/hasValueIn/targetShapeOr",
 		"test-cases/hasValueIn/or"
 		)
->>>>>>> 4d5f6ea4
 		.distinct()
 		.sorted()
 		.collect(Collectors.toList());
