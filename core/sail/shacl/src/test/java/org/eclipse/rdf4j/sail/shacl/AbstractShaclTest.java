--- conflicted
+++ resolved
@@ -361,12 +361,8 @@
 						if (!(sailException.getCause() instanceof ShaclSailValidationException)) {
 							throw sailException;
 						}
-						exception = true;
-						logger.debug(sailException.getMessage());
-
-						printResults(sailException);
+
 					}
-<<<<<<< HEAD
 				}
 
 			}
@@ -408,8 +404,6 @@
 					}
 				} catch (IOException e) {
 					e.printStackTrace();
-=======
->>>>>>> a4101dba
 				}
 
 			}
