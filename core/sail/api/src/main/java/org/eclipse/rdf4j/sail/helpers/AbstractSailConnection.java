/*******************************************************************************
 * Copyright (c) 2015 Eclipse RDF4J contributors, Aduna, and others.
 *
 * All rights reserved. This program and the accompanying materials
 * are made available under the terms of the Eclipse Distribution License v1.0
 * which accompanies this distribution, and is available at
 * http://www.eclipse.org/org/documents/edl-v10.php.
 *
 * SPDX-License-Identifier: BSD-3-Clause
 *******************************************************************************/
package org.eclipse.rdf4j.sail.helpers;

import java.lang.invoke.MethodHandles;
import java.lang.invoke.VarHandle;
import java.time.Duration;
import java.util.Collection;
import java.util.Collections;
import java.util.IdentityHashMap;
import java.util.LinkedList;
import java.util.Map;
import java.util.concurrent.ConcurrentHashMap;
import java.util.concurrent.atomic.LongAdder;
import java.util.concurrent.locks.LockSupport;
import java.util.concurrent.locks.ReentrantLock;
import java.util.concurrent.locks.ReentrantReadWriteLock;

import org.eclipse.rdf4j.common.annotation.InternalUseOnly;
import org.eclipse.rdf4j.common.concurrent.locks.Lock;
import org.eclipse.rdf4j.common.concurrent.locks.diagnostics.ConcurrentCleaner;
import org.eclipse.rdf4j.common.iteration.CloseableIteration;
import org.eclipse.rdf4j.common.iteration.EmptyIteration;
import org.eclipse.rdf4j.common.transaction.IsolationLevel;
import org.eclipse.rdf4j.common.transaction.IsolationLevels;
import org.eclipse.rdf4j.model.BNode;
import org.eclipse.rdf4j.model.IRI;
import org.eclipse.rdf4j.model.Namespace;
import org.eclipse.rdf4j.model.Resource;
import org.eclipse.rdf4j.model.Statement;
import org.eclipse.rdf4j.model.Value;
import org.eclipse.rdf4j.model.impl.SimpleValueFactory;
import org.eclipse.rdf4j.query.BindingSet;
import org.eclipse.rdf4j.query.Dataset;
import org.eclipse.rdf4j.query.algebra.TupleExpr;
import org.eclipse.rdf4j.sail.SailConnection;
import org.eclipse.rdf4j.sail.SailException;
import org.eclipse.rdf4j.sail.UnknownSailTransactionStateException;
import org.eclipse.rdf4j.sail.UpdateContext;
import org.slf4j.Logger;
import org.slf4j.LoggerFactory;

/**
 * Abstract Class offering base functionality for SailConnection implementations.
 *
 * @author Arjohn Kampman
 * @author Jeen Broekstra
 */
public abstract class AbstractSailConnection implements SailConnection {

	private static boolean assertsEnabled = false;

	static {
		// noinspection AssertWithSideEffects
		assert assertsEnabled = true;
	}

	private static final ConcurrentCleaner cleaner = new ConcurrentCleaner();

	/**
	 * Size of write queue before auto flushing changes within write operation
	 */
	private static final int BLOCK_SIZE = 1000;

	private static final Logger logger = LoggerFactory.getLogger(AbstractSailConnection.class);

	/*-----------*
	 * Variables *
	 *-----------*/

	// System.getProperty maybe too expensive to call every time
	private final boolean debugEnabled = AbstractSail.debugEnabled();

	private final AbstractSail sailBase;

	private volatile boolean txnActive;

	private volatile boolean txnPrepared;

	/**
	 * Lock used to give the {@link #close()} method exclusive access to a connection.
	 * <ul>
	 * <li>write lock: close()
	 * <li>read lock: all other (public) methods
	 * </ul>
	 */
	private final LongAdder blockClose = new LongAdder();
	private final LongAdder unblockClose = new LongAdder();

	@SuppressWarnings("FieldMayBeFinal")
	private boolean isOpen = true;
	private static final VarHandle IS_OPEN;

	private Thread owner;

	/**
	 * Lock used to prevent concurrent calls to update methods like addStatement, clear, commit, etc. within a
	 * transaction.
	 *
	 */
	private final ReentrantLock updateLock = new ReentrantLock();

	private final LongAdder iterationsOpened = new LongAdder();
	private final LongAdder iterationsClosed = new LongAdder();

	private final Map<SailBaseIteration<?, ?>, Throwable> activeIterationsDebug;

	/**
	 * Statements that are currently being removed, but not yet realized, by an active operation.
	 */
	private final Map<UpdateContext, Collection<Statement>> removed = new IdentityHashMap<>(0);

	/**
	 * Statements that are currently being added, but not yet realized, by an active operation.
	 */
	private final Map<UpdateContext, Collection<Statement>> added = new IdentityHashMap<>(0);

	/**
	 * Used to indicate a removed statement from all contexts.
	 */
	private static final BNode wildContext = SimpleValueFactory.getInstance().createBNode();

	private IsolationLevel transactionIsolationLevel;

	// used to decide if we need to call flush()
	private volatile boolean statementsAdded;
	private volatile boolean statementsRemoved;

	/*--------------*
	 * Constructors *
	 *--------------*/

	public AbstractSailConnection(AbstractSail sailBase) {
		this.sailBase = sailBase;
		txnActive = false;
		if (debugEnabled) {
			activeIterationsDebug = new ConcurrentHashMap<>();
		} else {
			activeIterationsDebug = Collections.emptyMap();
		}
		owner = Thread.currentThread();
	}

	/*---------*
	 * Methods *
	 *---------*/

	@Override
	public final boolean isOpen() throws SailException {
		return ((boolean) IS_OPEN.getAcquire(this));
	}

	protected void verifyIsOpen() throws SailException {
		if (!((boolean) IS_OPEN.getAcquire(this))) {
			throw new IllegalStateException("Connection has been closed");
		}
	}

	/**
	 * Verifies if a transaction is currently active. Throws a {@link SailException} if no transaction is active.
	 *
	 * @throws SailException if no transaction is active.
	 */
	protected void verifyIsActive() throws SailException {
		if (!isActive()) {
			throw new SailException("No active transaction");
		}
	}

	@Override
	public void begin() throws SailException {
		begin(sailBase.getDefaultIsolationLevel());
	}

	@Override
	public void begin(IsolationLevel isolationLevel) throws SailException {
		if (isolationLevel == null) {
			isolationLevel = sailBase.getDefaultIsolationLevel();
		}

		IsolationLevel compatibleLevel = IsolationLevels.getCompatibleIsolationLevel(isolationLevel,
				sailBase.getSupportedIsolationLevels());
		if (compatibleLevel == null) {
			throw new UnknownSailTransactionStateException(
					"Isolation level " + isolationLevel + " not compatible with this Sail");
		}
		this.transactionIsolationLevel = compatibleLevel;

		blockClose.increment();
		try {
			verifyIsOpen();

			updateLock.lock();
			try {
				if (isActive()) {
					throw new SailException("a transaction is already active on this connection.");
				}

				startTransactionInternal();
				txnActive = true;
			} finally {
				updateLock.unlock();
			}
		} finally {
			unblockClose.increment();
		}
		startUpdate(null);
	}

	/**
	 * Retrieve the currently set {@link IsolationLevel}.
	 *
	 * @return the current {@link IsolationLevel}. If no transaction is active, this may be <code>null</code>.
	 */
	protected IsolationLevel getTransactionIsolation() {
		return this.transactionIsolationLevel;
	}

	@Override
	public boolean isActive() throws UnknownSailTransactionStateException {
		return transactionActive();
	}

	@Override
	public final void close() throws SailException {
		Thread deadlockPreventionThread = startDeadlockPreventionThread();

		// obtain an exclusive lock so that any further operations on this
		// connection (including those from any concurrent threads) are blocked.
		if (!IS_OPEN.compareAndSet(this, true, false)) {
			return;
		}
		try {

			while (true) {
				long sumDone = unblockClose.sum();
				long sumBlocking = blockClose.sum();
				if (sumDone == sumBlocking) {
					break;
				} else {
					if (Thread.currentThread().isInterrupted()) {
						throw new SailException(
								"Connection was interrupted while waiting on active operations before it could be closed.");
					} else {
						LockSupport.parkNanos(Duration.ofMillis(10).toNanos());
					}
				}
			}

			try {
				forceCloseActiveOperations();

				if (txnActive) {
					logger.warn("Rolling back transaction due to connection close",
							debugEnabled ? new Throwable() : null);
					try {
						// Use internal method to avoid deadlock: the public
						// rollback method will try to obtain a connection lock
						rollbackInternal();
					} finally {
						txnActive = false;
						txnPrepared = false;
					}
				}

				closeInternal();

				if (isActiveOperation()) {
					throw new SailException("Connection closed before all iterations were closed.");
				}
			} finally {
				sailBase.connectionClosed(this);
			}
		} finally {
<<<<<<< HEAD
=======
			try {
				if (deadlockPreventionThread != null) {
					deadlockPreventionThread.interrupt();
				}
			} finally {
				if (useConnectionLock) {
					connectionLock.writeLock().unlock();
				}
			}

>>>>>>> c0ab946d
		}

	}

	/**
	 * If the current thread is not the owner, starts a thread to handle potential deadlocks by interrupting the owner.
	 *
	 * @return The started deadlock prevention thread or null if the current thread is the owner.
	 */
	private Thread startDeadlockPreventionThread() {
		Thread deadlockPreventionThread = null;

		if (Thread.currentThread() != owner) {

			if (logger.isInfoEnabled()) {
				// use info level for this because FedX prevalently closes connections from different threads
				logger.info(
						"Closing connection from a different thread than the one that opened it. Connections should not be shared between threads. Opened by {} closed by {}",
						owner, Thread.currentThread(), new Throwable("Throwable used for stacktrace"));
			}

			deadlockPreventionThread = new Thread(() -> {
				try {
					// This thread should sleep for a while so that the callee has a chance to finish.
					// The callee will interrupt this thread when it is finished, which means that there were no
					// deadlocks and we can exit.
					Thread.sleep(sailBase.connectionTimeOut / 2);

					owner.interrupt();
					// wait for up to 1 second for the owner thread to die
					owner.join(1000);
					if (owner.isAlive()) {
						logger.error("Interrupted thread {} but thread is still alive after 1000 ms!", owner);
					}

				} catch (InterruptedException ignored) {
					// this thread is interrupted as a signal that there were no deadlocks, so the exception can be
					// ignored and we can simply exit
				}

			});

			deadlockPreventionThread.setDaemon(true);
			deadlockPreventionThread.start();

		}
		return deadlockPreventionThread;
	}

	@Override
	public final CloseableIteration<? extends BindingSet> evaluate(TupleExpr tupleExpr,
			Dataset dataset, BindingSet bindings, boolean includeInferred) throws SailException {
		flushPendingUpdates();

		blockClose.increment();
		try {
			verifyIsOpen();
			CloseableIteration<? extends BindingSet> iteration = null;
			try {
				iteration = evaluateInternal(tupleExpr, dataset, bindings, includeInferred);
				if (assertsEnabled) {
					iteration = new TupleExprWrapperIteration<>(iteration, tupleExpr);
				}
				return registerIteration(iteration);
			} catch (Throwable t) {
				if (iteration != null) {
					iteration.close();
				}
				throw t;
			}
		} finally {
			unblockClose.increment();
		}
	}

	@Override
	public final CloseableIteration<? extends Resource> getContextIDs() throws SailException {
		flushPendingUpdates();

		blockClose.increment();
		try {
			verifyIsOpen();
			return registerIteration(getContextIDsInternal());
		} finally {
			unblockClose.increment();
		}
	}

	@Override
	public final CloseableIteration<? extends Statement> getStatements(Resource subj, IRI pred,
			Value obj, boolean includeInferred, Resource... contexts) throws SailException {
		flushPendingUpdates();

		blockClose.increment();
		try {
			verifyIsOpen();
			CloseableIteration<? extends Statement> iteration = null;
			try {
				iteration = getStatementsInternal(subj, pred, obj, includeInferred, contexts);
				return registerIteration(iteration);
			} catch (Throwable t) {
				if (iteration != null) {
					iteration.close();
				}
				throw t;
			}
		} finally {
			unblockClose.increment();
		}
	}

	@Override
	public final boolean hasStatement(Resource subj, IRI pred, Value obj, boolean includeInferred, Resource... contexts)
			throws SailException {
		flushPendingUpdates();

		blockClose.increment();
		try {
			verifyIsOpen();
			return hasStatementInternal(subj, pred, obj, includeInferred, contexts);
		} finally {
			unblockClose.increment();
		}

	}

	protected boolean hasStatementInternal(Resource subj, IRI pred, Value obj, boolean includeInferred,
			Resource[] contexts) {
		try (var iteration = getStatementsInternal(subj, pred, obj, includeInferred, contexts)) {
			return iteration.hasNext();
		}
	}

	@Override
	public final long size(Resource... contexts) throws SailException {
		flushPendingUpdates();

		blockClose.increment();
		try {
			verifyIsOpen();
			return sizeInternal(contexts);
		} finally {
			unblockClose.increment();
		}
	}

	protected final boolean transactionActive() {
		return txnActive;
	}

	/**
	 * <B>IMPORTANT</B> Since Sesame 2.7.0. this method no longer automatically starts a transaction, but instead
	 * verifies if a transaction is active and if not throws an exception. The method is left in for transitional
	 * purposes only. Sail implementors are advised that by contract, any update operation on the Sail should check if a
	 * transaction has been started via {@link SailConnection#isActive} and throw a SailException if not. Implementors
	 * can use {@link AbstractSailConnection#verifyIsActive()} as a convenience method for this check.
	 *
	 * @throws SailException if no transaction is active.
	 * @deprecated Use {@link #verifyIsActive()} instead. We should not automatically start a transaction at the sail
	 *             level. Instead, an exception should be thrown when an update is executed without first starting a
	 *             transaction.
	 */
	@Deprecated(since = "2.7.0")
	protected void autoStartTransaction() throws SailException {
		verifyIsActive();
	}

	@Override
	public void flush() throws SailException {
		if (isActive()) {
			endUpdate(null);
			startUpdate(null);
		}
	}

	@Override
	public final void prepare() throws SailException {
		if (isActive()) {
			endUpdate(null);
		}

		blockClose.increment();
		try {
			verifyIsOpen();

			updateLock.lock();
			try {
				if (txnActive) {
					prepareInternal();
					txnPrepared = true;
				}
			} finally {
				updateLock.unlock();
			}
		} finally {
			unblockClose.increment();
		}
	}

	@Override
	public final void commit() throws SailException {
		if (isActive()) {
			endUpdate(null);
		}

		blockClose.increment();
		try {
			verifyIsOpen();

			updateLock.lock();
			try {
				if (txnActive) {
					if (!txnPrepared) {
						prepareInternal();
					}
					commitInternal();
					txnActive = false;
					txnPrepared = false;
				}
			} finally {
				updateLock.unlock();
			}
		} finally {
			unblockClose.increment();
		}
	}

	@Override
	public final void rollback() throws SailException {
		synchronized (added) {
			added.clear();
		}
		synchronized (removed) {
			removed.clear();
		}

		blockClose.increment();
		try {
			verifyIsOpen();

			updateLock.lock();
			try {
				if (txnActive) {
					try {
						rollbackInternal();
					} finally {
						txnActive = false;
						txnPrepared = false;
					}
				} else {
					logger.warn("Cannot rollback transaction on connection because transaction is not active",
							debugEnabled ? new Throwable() : null);
				}
			} finally {
				updateLock.unlock();
			}
		} finally {
			unblockClose.increment();
		}
	}

	@Override
	public final void addStatement(Resource subj, IRI pred, Value obj, Resource... contexts) throws SailException {
		if (pendingRemovals()) {
			flushPendingUpdates();
		}
		addStatement(null, subj, pred, obj, contexts);
		statementsAdded = true;
	}

	@Override
	public final void removeStatements(Resource subj, IRI pred, Value obj, Resource... contexts) throws SailException {
		if (pendingAdds()) {
			flushPendingUpdates();
		}
		removeStatement(null, subj, pred, obj, contexts);
		statementsRemoved = true;
	}

	@Override
	public void startUpdate(UpdateContext op) throws SailException {
		if (op != null) {
			flushPendingUpdates();
		}
		synchronized (removed) {
			assert !removed.containsKey(op);
			removed.put(op, new LinkedList<>());
		}

		synchronized (added) {
			assert !added.containsKey(op);
			added.put(op, new LinkedList<>());
		}
	}

	/**
	 * The default implementation buffers added statements until the update operation is complete.
	 */
	@Override
	public void addStatement(UpdateContext op, Resource subj, IRI pred, Value obj, Resource... contexts)
			throws SailException {
		verifyIsOpen();
		verifyIsActive();
		synchronized (added) {
			assert added.containsKey(op);
			Collection<Statement> pending = added.get(op);
			if (contexts == null || contexts.length == 0) {
				pending.add(sailBase.getValueFactory().createStatement(subj, pred, obj));
			} else {
				for (Resource ctx : contexts) {
					pending.add(sailBase.getValueFactory().createStatement(subj, pred, obj, ctx));
				}
			}
			if (pending.size() % BLOCK_SIZE == 0 && !isActiveOperation()) {
				endUpdate(op);
				startUpdate(op);
			}
		}
		statementsAdded = true;
	}

	/**
	 * The default implementation buffers removed statements until the update operation is complete.
	 */
	@Override
	public void removeStatement(UpdateContext op, Resource subj, IRI pred, Value obj, Resource... contexts)
			throws SailException {
		verifyIsOpen();
		verifyIsActive();
		synchronized (removed) {
			assert removed.containsKey(op);
			Collection<Statement> pending = removed.get(op);
			if (contexts == null) {
				pending.add(new WildStatement(subj, pred, obj));
			} else if (contexts.length == 0) {
				pending.add(new WildStatement(subj, pred, obj, wildContext));
			} else {
				for (Resource ctx : contexts) {
					pending.add(new WildStatement(subj, pred, obj, ctx));
				}
			}
			if (pending.size() % BLOCK_SIZE == 0 && !isActiveOperation()) {
				endUpdate(op);
				startUpdate(op);
			}
		}
		statementsRemoved = true;
	}

	@Override
	public final void endUpdate(UpdateContext op) throws SailException {

		blockClose.increment();
		try {
			verifyIsOpen();

			updateLock.lock();
			try {
				verifyIsActive();
				endUpdateInternal(op);
			} finally {
				updateLock.unlock();
			}
		} finally {
			unblockClose.increment();

			if (op != null) {
				flush();
			}
		}
	}

	protected void endUpdateInternal(UpdateContext op) throws SailException {
		Collection<Statement> model;
		// realize DELETE
		synchronized (removed) {
			model = removed.remove(op);
		}
		if (model != null) {
			for (Statement st : model) {
				Resource ctx = st.getContext();
				if (wildContext.equals(ctx)) {
					removeStatementsInternal(st.getSubject(), st.getPredicate(), st.getObject());
				} else {
					removeStatementsInternal(st.getSubject(), st.getPredicate(), st.getObject(), ctx);
				}
			}
		}
		// realize INSERT
		synchronized (added) {
			model = added.remove(op);
		}
		if (model != null) {
			for (Statement st : model) {
				addStatementInternal(st.getSubject(), st.getPredicate(), st.getObject(), st.getContext());
			}
		}
	}

	@Override
	public final void clear(Resource... contexts) throws SailException {
		flushPendingUpdates();

		blockClose.increment();
		try {
			verifyIsOpen();

			updateLock.lock();
			try {
				verifyIsActive();
				clearInternal(contexts);
				statementsRemoved = true;
			} finally {
				updateLock.unlock();
			}
		} finally {
			unblockClose.increment();
		}
	}

	@Override
	public final CloseableIteration<? extends Namespace> getNamespaces() throws SailException {

		blockClose.increment();
		try {
			verifyIsOpen();
			return registerIteration(getNamespacesInternal());
		} finally {
			unblockClose.increment();
		}
	}

	@Override
	public final String getNamespace(String prefix) throws SailException {
		if (prefix == null) {
			throw new NullPointerException("prefix must not be null");
		}

		blockClose.increment();
		try {
			verifyIsOpen();
			return getNamespaceInternal(prefix);
		} finally {
			unblockClose.increment();
		}
	}

	@Override
	public final void setNamespace(String prefix, String name) throws SailException {
		if (prefix == null) {
			throw new NullPointerException("prefix must not be null");
		}
		if (name == null) {
			throw new NullPointerException("name must not be null");
		}

		blockClose.increment();
		try {
			verifyIsOpen();

			updateLock.lock();
			try {
				verifyIsActive();
				setNamespaceInternal(prefix, name);
			} finally {
				updateLock.unlock();
			}
		} finally {
			unblockClose.increment();
		}
	}

	@Override
	public final void removeNamespace(String prefix) throws SailException {
		if (prefix == null) {
			throw new NullPointerException("prefix must not be null");
		}

		blockClose.increment();
		try {
			verifyIsOpen();

			updateLock.lock();
			try {
				verifyIsActive();
				removeNamespaceInternal(prefix);
			} finally {
				updateLock.unlock();
			}
		} finally {
			unblockClose.increment();
		}
	}

	@Override
	public final void clearNamespaces() throws SailException {

		blockClose.increment();
		try {
			verifyIsOpen();

			updateLock.lock();
			try {
				verifyIsActive();
				clearNamespacesInternal();
			} finally {
				updateLock.unlock();
			}
		} finally {
			unblockClose.increment();

		}
	}

	@Override
	public boolean pendingRemovals() {
		return statementsRemoved;
	}

	protected boolean pendingAdds() {
		return statementsAdded;
	}

	protected void setStatementsAdded() {
		statementsAdded = true;
	}

	protected void setStatementsRemoved() {
		statementsRemoved = true;
	}

	/**
	 * This is for internal use only. It returns the thread that opened this connection.
	 *
	 * @return the thread that opened this connection.
	 */
	@InternalUseOnly
	public Thread getOwner() {
		return owner;
	}

	/**
	 * Registers an iteration as active by wrapping it in a {@link SailBaseIteration} object and adding it to the list
	 * of active iterations.
	 */
	protected <T, E extends Exception> CloseableIteration<T> registerIteration(CloseableIteration<T> iter) {
		if (iter instanceof EmptyIteration) {
			return iter;
		}

		iterationsOpened.increment();

		if (debugEnabled) {
			var result = new SailBaseIteration<>(iter, this);
			activeIterationsDebug.put(result, new Throwable("Unclosed iteration"));
			return result;
		} else {
			return new CleanerIteration<>(new SailBaseIteration<>(iter, this), cleaner);
		}
	}

	/**
	 * Called by {@link SailBaseIteration} to indicate that it has been closed.
	 */
	protected void iterationClosed(SailBaseIteration<?, ?> iter) {
		if (debugEnabled) {
			activeIterationsDebug.remove(iter);
		}
		iterationsClosed.increment();
	}

	protected abstract void closeInternal() throws SailException;

	protected abstract CloseableIteration<? extends BindingSet> evaluateInternal(
			TupleExpr tupleExpr, Dataset dataset, BindingSet bindings, boolean includeInferred) throws SailException;

	protected abstract CloseableIteration<? extends Resource> getContextIDsInternal()
			throws SailException;

	protected abstract CloseableIteration<? extends Statement> getStatementsInternal(Resource subj,
			IRI pred, Value obj, boolean includeInferred, Resource... contexts) throws SailException;

	protected abstract long sizeInternal(Resource... contexts) throws SailException;

	protected abstract void startTransactionInternal() throws SailException;

	protected void prepareInternal() throws SailException {
		// do nothing
	}

	protected abstract void commitInternal() throws SailException;

	protected abstract void rollbackInternal() throws SailException;

	protected abstract void addStatementInternal(Resource subj, IRI pred, Value obj, Resource... contexts)
			throws SailException;

	protected abstract void removeStatementsInternal(Resource subj, IRI pred, Value obj, Resource... contexts)
			throws SailException;

	protected abstract void clearInternal(Resource... contexts) throws SailException;

	protected abstract CloseableIteration<? extends Namespace> getNamespacesInternal()
			throws SailException;

	protected abstract String getNamespaceInternal(String prefix) throws SailException;

	protected abstract void setNamespaceInternal(String prefix, String name) throws SailException;

	protected abstract void removeNamespaceInternal(String prefix) throws SailException;

	protected abstract void clearNamespacesInternal() throws SailException;

	protected boolean isActiveOperation() {
		long closed = iterationsClosed.sum();
		long opened = iterationsOpened.sum();
		return closed != opened;
	}

	protected AbstractSail getSailBase() {
		return sailBase;
	}

	private void forceCloseActiveOperations() throws SailException {
		Thread deadlockPreventionThread = startDeadlockPreventionThread();
		try {
			for (int i = 0; i < 10 && isActiveOperation() && !debugEnabled; i++) {
				System.gc();
				try {
					Thread.sleep(1);
				} catch (InterruptedException e) {
					Thread.currentThread().interrupt();
					throw new SailException(e);
				}
			}

			if (debugEnabled) {

				var activeIterationsCopy = new IdentityHashMap<>(activeIterationsDebug);
				activeIterationsDebug.clear();

				if (!activeIterationsCopy.isEmpty()) {
					for (var entry : activeIterationsCopy.entrySet()) {
						try {
							logger.warn("Unclosed iteration", entry.getValue());
							entry.getKey().close();
						} catch (Exception e) {
							if (e instanceof InterruptedException) {
								Thread.currentThread().interrupt();
								throw new SailException(e);
							}
							logger.warn("Exception occurred while closing unclosed iterations.", e);
						}
					}

					var entry = activeIterationsCopy.entrySet().stream().findAny().orElseThrow();

<<<<<<< HEAD
				throw new SailException(
						"Connection closed before all iterations were closed: " + entry.getKey().toString(),
						entry.getValue());
=======
					throw new SailException(
							"Connection closed before all iterations were closed: " + entry.getKey().toString(),
							entry.getValue());
				}

			}
		} finally {
			if (deadlockPreventionThread != null) {
				deadlockPreventionThread.interrupt();
>>>>>>> c0ab946d
			}
		}

	}

	/**
	 * If there are no open operations.
	 *
	 * @throws SailException
	 */
	private void flushPendingUpdates() throws SailException {
		if ((statementsAdded || statementsRemoved) && isActive()) {
			if (isActive()) {
				synchronized (this) {
					if ((statementsAdded || statementsRemoved) && isActive()) {
						flush();
						statementsAdded = false;
						statementsRemoved = false;
					}
				}
			}
		}
	}

	/**
	 * Statement pattern that uses null values as wild cards.
	 *
	 * @author James Leigh
	 */
	private static class WildStatement implements Statement {

		private static final long serialVersionUID = 3363010521961228565L;

		/**
		 * The statement's subject.
		 */
		private final Resource subject;

		/**
		 * The statement's predicate.
		 */
		private final IRI predicate;

		/**
		 * The statement's object.
		 */
		private final Value object;

		/**
		 * The statement's context, if applicable.
		 */
		private final Resource context;

		/*--------------*
		 * Constructors *
		 *--------------*/

		/**
		 * Creates a new Statement with the supplied subject, predicate and object.
		 *
		 * @param subject   The statement's subject, may be <var>null</var>.
		 * @param predicate The statement's predicate, may be <var>null</var>.
		 * @param object    The statement's object, may be <var>null</var>.
		 */
		public WildStatement(Resource subject, IRI predicate, Value object) {
			this(subject, predicate, object, null);
		}

		/**
		 * Creates a new Statement with the supplied subject, predicate and object for the specified associated context.
		 *
		 * @param subject   The statement's subject, may be <var>null</var>.
		 * @param predicate The statement's predicate, may be <var>null</var>.
		 * @param object    The statement's object, may be <var>null</var>.
		 * @param context   The statement's context, <var>null</var> to indicate no context is associated.
		 */
		public WildStatement(Resource subject, IRI predicate, Value object, Resource context) {
			this.subject = subject;
			this.predicate = predicate;
			this.object = object;
			this.context = context;
		}

		/*---------*
		 * Methods *
		 *---------*/

		// Implements Statement.getSubject()
		@Override
		public Resource getSubject() {
			return subject;
		}

		// Implements Statement.getPredicate()
		@Override
		public IRI getPredicate() {
			return predicate;
		}

		// Implements Statement.getObject()
		@Override
		public Value getObject() {
			return object;
		}

		@Override
		public Resource getContext() {
			return context;
		}

		@Override
		public String toString() {
			return "(" +
					getSubject() +
					", " +
					getPredicate() +
					", " +
					getObject() +
					")" +
					" [" + getContext() + "]";
		}
	}

	private static class JavaLock implements Lock {

		private final java.util.concurrent.locks.Lock javaLock;

		private boolean isActive = true;

		public JavaLock(java.util.concurrent.locks.Lock javaLock) {
			this.javaLock = javaLock;
			javaLock.lock();
		}

		@Override
		public synchronized boolean isActive() {
			return isActive;
		}

		@Override
		public synchronized void release() {
			if (isActive) {
				javaLock.unlock();
				isActive = false;
			}
		}
	}

	static {
		try {
			IS_OPEN = MethodHandles.lookup()
					.in(AbstractSailConnection.class)
					.findVarHandle(AbstractSailConnection.class, "isOpen", boolean.class);
		} catch (ReflectiveOperationException e) {
			throw new Error(e);
		}
	}
}<|MERGE_RESOLUTION|>--- conflicted
+++ resolved
@@ -280,19 +280,9 @@
 				sailBase.connectionClosed(this);
 			}
 		} finally {
-<<<<<<< HEAD
-=======
-			try {
-				if (deadlockPreventionThread != null) {
-					deadlockPreventionThread.interrupt();
-				}
-			} finally {
-				if (useConnectionLock) {
-					connectionLock.writeLock().unlock();
-				}
-			}
-
->>>>>>> c0ab946d
+			if (deadlockPreventionThread != null) {
+				deadlockPreventionThread.interrupt();
+			}
 		}
 
 	}
@@ -950,21 +940,14 @@
 
 					var entry = activeIterationsCopy.entrySet().stream().findAny().orElseThrow();
 
-<<<<<<< HEAD
-				throw new SailException(
-						"Connection closed before all iterations were closed: " + entry.getKey().toString(),
-						entry.getValue());
-=======
 					throw new SailException(
 							"Connection closed before all iterations were closed: " + entry.getKey().toString(),
 							entry.getValue());
 				}
-
 			}
 		} finally {
 			if (deadlockPreventionThread != null) {
 				deadlockPreventionThread.interrupt();
->>>>>>> c0ab946d
 			}
 		}
 
