/*******************************************************************************
 * Copyright (c) 2015 Eclipse RDF4J contributors, Aduna, and others.
 * All rights reserved. This program and the accompanying materials
 * are made available under the terms of the Eclipse Distribution License v1.0
 * which accompanies this distribution, and is available at
 * http://www.eclipse.org/org/documents/edl-v10.php.
 *******************************************************************************/
package org.eclipse.rdf4j.sail.helpers;

import java.util.ArrayList;
import java.util.Collection;
import java.util.Collections;
<<<<<<< HEAD
=======
import java.util.HashMap;
>>>>>>> 5780939d
import java.util.IdentityHashMap;
import java.util.LinkedList;
import java.util.List;
import java.util.Map;
import java.util.concurrent.ConcurrentHashMap;
import java.util.concurrent.atomic.LongAdder;
import java.util.concurrent.locks.Lock;
import java.util.concurrent.locks.ReentrantLock;
import java.util.concurrent.locks.ReentrantReadWriteLock;

import org.eclipse.rdf4j.common.concurrent.locks.diagnostics.ConcurrentCleaner;
import org.eclipse.rdf4j.common.iteration.CloseableIteration;
import org.eclipse.rdf4j.common.iteration.EmptyIteration;
import org.eclipse.rdf4j.common.transaction.IsolationLevel;
import org.eclipse.rdf4j.common.transaction.IsolationLevels;
import org.eclipse.rdf4j.model.BNode;
import org.eclipse.rdf4j.model.IRI;
import org.eclipse.rdf4j.model.Namespace;
import org.eclipse.rdf4j.model.Resource;
import org.eclipse.rdf4j.model.Statement;
import org.eclipse.rdf4j.model.Value;
import org.eclipse.rdf4j.model.impl.SimpleValueFactory;
import org.eclipse.rdf4j.query.BindingSet;
import org.eclipse.rdf4j.query.Dataset;
import org.eclipse.rdf4j.query.QueryEvaluationException;
import org.eclipse.rdf4j.query.algebra.TupleExpr;
import org.eclipse.rdf4j.sail.SailConnection;
import org.eclipse.rdf4j.sail.SailException;
import org.eclipse.rdf4j.sail.UnknownSailTransactionStateException;
import org.eclipse.rdf4j.sail.UpdateContext;
import org.slf4j.Logger;
import org.slf4j.LoggerFactory;

/**
 * Abstract Class offering base functionality for SailConnection implementations.
 *
 * @author Arjohn Kampman
 * @author Jeen Broekstra
 */
public abstract class AbstractSailConnection implements SailConnection {

	private static final ConcurrentCleaner cleaner = new ConcurrentCleaner();

	/**
	 * Size of write queue before auto flushing changes within write operation
	 */
	private static final int BLOCK_SIZE = 1000;

	private static final Logger logger = LoggerFactory.getLogger(AbstractSailConnection.class);

	/*-----------*
	 * Variables *
	 *-----------*/

	// System.getProperty maybe too expensive to call every time
	private final boolean debugEnabled = AbstractSail.debugEnabled();

	private final AbstractSail sailBase;

	private volatile boolean isOpen;

	private volatile boolean txnActive;

	private volatile boolean txnPrepared;

	/**
	 * Lock used to give the {@link #close()} method exclusive access to a connection.
	 * <ul>
	 * <li>write lock: close()
	 * <li>read lock: all other (public) methods
	 * </ul>
	 */
	protected final ReentrantReadWriteLock connectionLock = new ReentrantReadWriteLock();

	/**
	 * Lock used to prevent concurrent calls to update methods like addStatement, clear, commit, etc. within a
	 * transaction.
	 */
	protected final ReentrantLock updateLock = new ReentrantLock();

	private final LongAdder iterationsOpened = new LongAdder();
	private final LongAdder iterationsClosed = new LongAdder();

	private final Map<SailBaseIteration, Throwable> activeIterationsDebug;

	/**
	 * Statements that are currently being removed, but not yet realized, by an active operation.
	 */
	private final Map<UpdateContext, Collection<Statement>> removed = new IdentityHashMap<>(0);

	/**
	 * Statements that are currently being added, but not yet realized, by an active operation.
	 */
	private final Map<UpdateContext, Collection<Statement>> added = new IdentityHashMap<>(0);

	/**
	 * Used to indicate a removed statement from all contexts.
	 */
	private static final BNode wildContext = SimpleValueFactory.getInstance().createBNode();

	private IsolationLevel transactionIsolationLevel;

<<<<<<< HEAD
	protected volatile boolean statementsAdded;

	protected volatile boolean statementsRemoved;
=======
	// used to decide if we need to call flush()
	private volatile boolean statementsAdded;
	private volatile boolean statementsRemoved;
>>>>>>> 5780939d

	/*--------------*
	 * Constructors *
	 *--------------*/

	public AbstractSailConnection(AbstractSail sailBase) {
		this.sailBase = sailBase;
		isOpen = true;
		txnActive = false;
		if (debugEnabled) {
			activeIterationsDebug = new ConcurrentHashMap<>();
		} else {
			activeIterationsDebug = Collections.emptyMap();
		}
	}

	/*---------*
	 * Methods *
	 *---------*/

	@Override
	public final boolean isOpen() throws SailException {
		return isOpen;
	}

	protected void verifyIsOpen() throws SailException {
		if (!isOpen) {
			throw new IllegalStateException("Connection has been closed");
		}
	}

	/**
	 * Verifies if a transaction is currently active. Throws a {@link SailException} if no transaction is active.
	 *
	 * @throws SailException if no transaction is active.
	 */
	protected void verifyIsActive() throws SailException {
		if (!isActive()) {
			throw new SailException("No active transaction");
		}
	}

	@Override
	public void begin() throws SailException {
		begin(sailBase.getDefaultIsolationLevel());
	}

	@Override
	public void begin(IsolationLevel isolationLevel) throws SailException {
		if (isolationLevel == null) {
			isolationLevel = sailBase.getDefaultIsolationLevel();
		}

		IsolationLevel compatibleLevel = IsolationLevels.getCompatibleIsolationLevel(isolationLevel,
				sailBase.getSupportedIsolationLevels());
		if (compatibleLevel == null) {
			throw new UnknownSailTransactionStateException(
					"Isolation level " + isolationLevel + " not compatible with this Sail");
		}
		this.transactionIsolationLevel = compatibleLevel;

		connectionLock.readLock().lock();
		try {
			verifyIsOpen();

			updateLock.lock();
			try {
				if (isActive()) {
					throw new SailException("a transaction is already active on this connection.");
				}

				startTransactionInternal();
				txnActive = true;
			} finally {
				updateLock.unlock();
			}
		} finally {
			connectionLock.readLock().unlock();
		}
		startUpdate(null);
	}

	/**
	 * Retrieve the currently set {@link IsolationLevel}.
	 *
	 * @return the current {@link IsolationLevel}. If no transaction is active, this may be <code>null</code>.
	 */
	protected IsolationLevel getTransactionIsolation() {
		return this.transactionIsolationLevel;
	}

	@Override
	public boolean isActive() throws UnknownSailTransactionStateException {
		return transactionActive();
	}

	@Override
	public final void close() throws SailException {
		// obtain an exclusive lock so that any further operations on this
		// connection (including those from any concurrent threads) are blocked.
		connectionLock.writeLock().lock();

		try {
			if (isOpen) {
				try {
					forceCloseActiveOperations();

					if (txnActive) {
						logger.warn("Rolling back transaction due to connection close",
								debugEnabled ? new Throwable() : null);
						try {
							// Use internal method to avoid deadlock: the public
							// rollback method will try to obtain a connection lock
							rollbackInternal();
						} finally {
							txnActive = false;
							txnPrepared = false;
						}
					}

					closeInternal();

					if (isActiveOperation()) {
						throw new SailException("Connection closed before all iterations were closed.");
					}
				} finally {
					isOpen = false;
					sailBase.connectionClosed(this);
				}
			}
		} finally {
			// Release the exclusive lock. Any threads waiting to obtain a
			// non-exclusive read lock will get one and then fail with an
			// IllegalStateException, because the connection is no longer open.
			connectionLock.writeLock().unlock();
		}
	}

	@Override
	public final CloseableIteration<? extends BindingSet, QueryEvaluationException> evaluate(TupleExpr tupleExpr,
			Dataset dataset, BindingSet bindings, boolean includeInferred) throws SailException {
		flushPendingUpdates();
		connectionLock.readLock().lock();
		try {
			verifyIsOpen();
			boolean registered = false;
			CloseableIteration<? extends BindingSet, QueryEvaluationException> iteration = null;
			CloseableIteration<? extends BindingSet, QueryEvaluationException> registeredIteration = null;
			try {
				iteration = evaluateInternal(tupleExpr, dataset, bindings, includeInferred);
				registeredIteration = registerIteration(iteration);
				registered = true;
				return registeredIteration;
			} finally {
				if (!registered) {
					try {
						try {
							if (registeredIteration != null) {
								registeredIteration.close();
							}
						} finally {
							if (iteration != null) {
								iteration.close();
							}
						}
					} catch (QueryEvaluationException e) {
						throw new SailException(e);
					}
				}
			}
		} finally {
			connectionLock.readLock().unlock();
		}
	}

	@Override
	public final CloseableIteration<? extends Resource, SailException> getContextIDs() throws SailException {
		flushPendingUpdates();
		connectionLock.readLock().lock();
		try {
			verifyIsOpen();
			return registerIteration(getContextIDsInternal());
		} finally {
			connectionLock.readLock().unlock();
		}
	}

	@Override
	public final CloseableIteration<? extends Statement, SailException> getStatements(Resource subj, IRI pred,
			Value obj, boolean includeInferred, Resource... contexts) throws SailException {
		flushPendingUpdates();
		connectionLock.readLock().lock();
		try {
			verifyIsOpen();
			boolean registered = false;
			CloseableIteration<? extends Statement, SailException> iteration = getStatementsInternal(subj, pred, obj,
					includeInferred, contexts);
			try {
				CloseableIteration<? extends Statement, SailException> registeredIteration = registerIteration(
						iteration);
				registered = true;
				return registeredIteration;
			} finally {
				if (!registered) {
					iteration.close();
				}
			}
		} finally {
			connectionLock.readLock().unlock();
		}
	}

	@Override
	public final boolean hasStatement(Resource subj, IRI pred, Value obj, boolean includeInferred, Resource... contexts)
			throws SailException {
		flushPendingUpdates();
		connectionLock.readLock().lock();
		try {
			verifyIsOpen();
			return hasStatementInternal(subj, pred, obj, includeInferred, contexts);
		} finally {
			connectionLock.readLock().unlock();
		}

	}

	protected boolean hasStatementInternal(Resource subj, IRI pred, Value obj, boolean includeInferred,
			Resource[] contexts) {
		try (CloseableIteration<? extends Statement, SailException> iteration = getStatementsInternal(subj, pred, obj,
				includeInferred, contexts)) {
			return iteration.hasNext();
		}
	}

	@Override
	public final long size(Resource... contexts) throws SailException {
		flushPendingUpdates();
		connectionLock.readLock().lock();
		try {
			verifyIsOpen();
			return sizeInternal(contexts);
		} finally {
			connectionLock.readLock().unlock();
		}
	}

	protected final boolean transactionActive() {
		return txnActive;
	}

	/**
	 * <B>IMPORTANT</B> Since Sesame 2.7.0. this method no longer automatically starts a transaction, but instead
	 * verifies if a transaction is active and if not throws an exception. The method is left in for transitional
	 * purposes only. Sail implementors are advised that by contract, any update operation on the Sail should check if a
	 * transaction has been started via {@link SailConnection#isActive} and throw a SailException if not. Implementors
	 * can use {@link AbstractSailConnection#verifyIsActive()} as a convenience method for this check.
	 *
	 * @deprecated since 2.7.0. Use {@link #verifyIsActive()} instead. We should not automatically start a transaction
	 *             at the sail level. Instead, an exception should be thrown when an update is executed without first
	 *             starting a transaction.
	 * @throws SailException if no transaction is active.
	 */
	@Deprecated
	protected void autoStartTransaction() throws SailException {
		verifyIsActive();
	}

	@Override
	public void flush() throws SailException {
		if (isActive()) {
			endUpdate(null);
			startUpdate(null);
		}
	}

	@Override
	public final void prepare() throws SailException {
		if (isActive()) {
			endUpdate(null);
		}
		connectionLock.readLock().lock();
		try {
			verifyIsOpen();

			updateLock.lock();
			try {
				if (txnActive) {
					prepareInternal();
					txnPrepared = true;
				}
			} finally {
				updateLock.unlock();
			}
		} finally {
			connectionLock.readLock().unlock();
		}
	}

	@Override
	public final void commit() throws SailException {
		if (isActive()) {
			endUpdate(null);
		}

		connectionLock.readLock().lock();
		try {
			verifyIsOpen();

			updateLock.lock();
			try {
				if (txnActive) {
					if (!txnPrepared) {
						prepareInternal();
					}
					commitInternal();
					txnActive = false;
					txnPrepared = false;
				}
			} finally {
				updateLock.unlock();
			}
		} finally {
			connectionLock.readLock().unlock();
		}
	}

	@Override
	public final void rollback() throws SailException {
		synchronized (added) {
			added.clear();
		}
		synchronized (removed) {
			removed.clear();
		}
		connectionLock.readLock().lock();
		try {
			verifyIsOpen();

			updateLock.lock();
			try {
				if (txnActive) {
					try {
						rollbackInternal();
					} finally {
						txnActive = false;
						txnPrepared = false;
					}
				} else {
					logger.warn("Cannot rollback transaction on connection because transaction is not active",
							debugEnabled ? new Throwable() : null);
				}
			} finally {
				updateLock.unlock();
			}
		} finally {
			connectionLock.readLock().unlock();
		}
	}

	@Override
	public final void addStatement(Resource subj, IRI pred, Value obj, Resource... contexts) throws SailException {
		if (pendingRemovals()) {
			flushPendingUpdates();
		}
		addStatement(null, subj, pred, obj, contexts);
		statementsAdded = true;
	}

	@Override
	public final void removeStatements(Resource subj, IRI pred, Value obj, Resource... contexts) throws SailException {
		if (pendingAdds()) {
			flushPendingUpdates();
		}
		removeStatement(null, subj, pred, obj, contexts);
		statementsRemoved = true;
	}

	@Override
	public void startUpdate(UpdateContext op) throws SailException {
		if (op != null) {
			flushPendingUpdates();
		}
		synchronized (removed) {
			assert !removed.containsKey(op);
			removed.put(op, new LinkedList<>());
		}

		synchronized (added) {
			assert !added.containsKey(op);
			added.put(op, new LinkedList<>());
		}
	}

	/**
	 * The default implementation buffers added statements until the update operation is complete.
	 */
	@Override
	public void addStatement(UpdateContext op, Resource subj, IRI pred, Value obj, Resource... contexts)
			throws SailException {
		verifyIsOpen();
		verifyIsActive();
		synchronized (added) {
			assert added.containsKey(op);
			Collection<Statement> pending = added.get(op);
			if (contexts == null || contexts.length == 0) {
				pending.add(sailBase.getValueFactory().createStatement(subj, pred, obj));
			} else {
				for (Resource ctx : contexts) {
					pending.add(sailBase.getValueFactory().createStatement(subj, pred, obj, ctx));
				}
			}
			if (pending.size() % BLOCK_SIZE == 0 && !isActiveOperation()) {
				endUpdate(op);
				startUpdate(op);
			}
		}
		statementsAdded = true;
	}

	/**
	 * The default implementation buffers removed statements until the update operation is complete.
	 */
	@Override
	public void removeStatement(UpdateContext op, Resource subj, IRI pred, Value obj, Resource... contexts)
			throws SailException {
		verifyIsOpen();
		verifyIsActive();
		synchronized (removed) {
			assert removed.containsKey(op);
			Collection<Statement> pending = removed.get(op);
			if (contexts == null) {
				pending.add(new WildStatement(subj, pred, obj));
			} else if (contexts.length == 0) {
				pending.add(new WildStatement(subj, pred, obj, wildContext));
			} else {
				for (Resource ctx : contexts) {
					pending.add(new WildStatement(subj, pred, obj, ctx));
				}
			}
			if (pending.size() % BLOCK_SIZE == 0 && !isActiveOperation()) {
				endUpdate(op);
				startUpdate(op);
			}
		}
		statementsRemoved = true;
	}

	@Override
	public final void endUpdate(UpdateContext op) throws SailException {
		connectionLock.readLock().lock();
		try {
			verifyIsOpen();

			updateLock.lock();
			try {
				verifyIsActive();
				endUpdateInternal(op);
			} finally {
				updateLock.unlock();
			}
		} finally {
			connectionLock.readLock().unlock();
			if (op != null) {
				flush();
			}
		}
	}

	protected void endUpdateInternal(UpdateContext op) throws SailException {
		Collection<Statement> model;
		// realize DELETE
		synchronized (removed) {
			model = removed.remove(op);
		}
		if (model != null) {
			for (Statement st : model) {
				Resource ctx = st.getContext();
				if (wildContext.equals(ctx)) {
					removeStatementsInternal(st.getSubject(), st.getPredicate(), st.getObject());
				} else {
					removeStatementsInternal(st.getSubject(), st.getPredicate(), st.getObject(), ctx);
				}
			}
		}
		// realize INSERT
		synchronized (added) {
			model = added.remove(op);
		}
		if (model != null) {
			for (Statement st : model) {
				addStatementInternal(st.getSubject(), st.getPredicate(), st.getObject(), st.getContext());
			}
		}
	}

	@Override
	public final void clear(Resource... contexts) throws SailException {
		flushPendingUpdates();
		connectionLock.readLock().lock();
		try {
			verifyIsOpen();

			updateLock.lock();
			try {
				verifyIsActive();
				clearInternal(contexts);
				statementsRemoved = true;
			} finally {
				updateLock.unlock();
			}
		} finally {
			connectionLock.readLock().unlock();
		}
	}

	@Override
	public final CloseableIteration<? extends Namespace, SailException> getNamespaces() throws SailException {
		connectionLock.readLock().lock();
		try {
			verifyIsOpen();
			return registerIteration(getNamespacesInternal());
		} finally {
			connectionLock.readLock().unlock();
		}
	}

	@Override
	public final String getNamespace(String prefix) throws SailException {
		if (prefix == null) {
			throw new NullPointerException("prefix must not be null");
		}
		connectionLock.readLock().lock();
		try {
			verifyIsOpen();
			return getNamespaceInternal(prefix);
		} finally {
			connectionLock.readLock().unlock();
		}
	}

	@Override
	public final void setNamespace(String prefix, String name) throws SailException {
		if (prefix == null) {
			throw new NullPointerException("prefix must not be null");
		}
		if (name == null) {
			throw new NullPointerException("name must not be null");
		}
		connectionLock.readLock().lock();
		try {
			verifyIsOpen();

			updateLock.lock();
			try {
				verifyIsActive();
				setNamespaceInternal(prefix, name);
			} finally {
				updateLock.unlock();
			}
		} finally {
			connectionLock.readLock().unlock();
		}
	}

	@Override
	public final void removeNamespace(String prefix) throws SailException {
		if (prefix == null) {
			throw new NullPointerException("prefix must not be null");
		}
		connectionLock.readLock().lock();
		try {
			verifyIsOpen();

			updateLock.lock();
			try {
				verifyIsActive();
				removeNamespaceInternal(prefix);
			} finally {
				updateLock.unlock();
			}
		} finally {
			connectionLock.readLock().unlock();
		}
	}

	@Override
	public final void clearNamespaces() throws SailException {
		connectionLock.readLock().lock();
		try {
			verifyIsOpen();

			updateLock.lock();
			try {
				verifyIsActive();
				clearNamespacesInternal();
			} finally {
				updateLock.unlock();
			}
		} finally {
			connectionLock.readLock().unlock();
		}
	}

<<<<<<< HEAD
	private boolean pendingRemovals() {
		return statementsRemoved;
	}

	private boolean pendingAdds() {
		return statementsAdded;
=======
	@Override
	public boolean pendingRemovals() {
		return statementsRemoved;
	}

	protected boolean pendingAdds() {
		return statementsAdded;
	}

	protected void setStatementsAdded() {
		statementsAdded = true;
	}

	protected void setStatementsRemoved() {
		statementsRemoved = true;
>>>>>>> 5780939d
	}

	/**
	 * @deprecated Use {@link #connectionLock} directly instead.
	 */
	@Deprecated
	protected org.eclipse.rdf4j.common.concurrent.locks.Lock getSharedConnectionLock() throws SailException {
		return new JavaLock(connectionLock.readLock());
	}

	/**
	 * @deprecated Use {@link #connectionLock} directly instead.
	 */
	@Deprecated
	protected org.eclipse.rdf4j.common.concurrent.locks.Lock getExclusiveConnectionLock() throws SailException {
		return new JavaLock(connectionLock.writeLock());
	}

	/**
	 * @deprecated Use {@link #updateLock} directly instead.
	 */
	@Deprecated
	protected org.eclipse.rdf4j.common.concurrent.locks.Lock getTransactionLock() throws SailException {
		return new JavaLock(updateLock);
	}

	/**
	 * Registers an iteration as active by wrapping it in a {@link SailBaseIteration} object and adding it to the list
	 * of active iterations.
	 */
	protected <T, E extends Exception> CloseableIteration<T, E> registerIteration(CloseableIteration<T, E> iter) {
		if (iter instanceof EmptyIteration) {
			return iter;
		}

		SailBaseIteration<T, E> result = new SailBaseIteration<>(iter, this);
		iterationsOpened.increment();

		if (debugEnabled) {
			activeIterationsDebug.put(result, new Throwable("Unclosed iteration"));
			return result;
		} else {
			return new CleanerIteration<>(result, cleaner);
		}

	}

	/**
	 * Called by {@link SailBaseIteration} to indicate that it has been closed.
	 */
	protected void iterationClosed(SailBaseIteration iter) {
		if (debugEnabled) {
			activeIterationsDebug.remove(iter);
		}
		iterationsClosed.increment();
	}

	protected abstract void closeInternal() throws SailException;

	protected abstract CloseableIteration<? extends BindingSet, QueryEvaluationException> evaluateInternal(
			TupleExpr tupleExpr, Dataset dataset, BindingSet bindings, boolean includeInferred) throws SailException;

	protected abstract CloseableIteration<? extends Resource, SailException> getContextIDsInternal()
			throws SailException;

	protected abstract CloseableIteration<? extends Statement, SailException> getStatementsInternal(Resource subj,
			IRI pred, Value obj, boolean includeInferred, Resource... contexts) throws SailException;

	protected abstract long sizeInternal(Resource... contexts) throws SailException;

	protected abstract void startTransactionInternal() throws SailException;

	protected void prepareInternal() throws SailException {
		// do nothing
	}

	protected abstract void commitInternal() throws SailException;

	protected abstract void rollbackInternal() throws SailException;

	protected abstract void addStatementInternal(Resource subj, IRI pred, Value obj, Resource... contexts)
			throws SailException;

	protected abstract void removeStatementsInternal(Resource subj, IRI pred, Value obj, Resource... contexts)
			throws SailException;

	protected abstract void clearInternal(Resource... contexts) throws SailException;

	protected abstract CloseableIteration<? extends Namespace, SailException> getNamespacesInternal()
			throws SailException;

	protected abstract String getNamespaceInternal(String prefix) throws SailException;

	protected abstract void setNamespaceInternal(String prefix, String name) throws SailException;

	protected abstract void removeNamespaceInternal(String prefix) throws SailException;

	protected abstract void clearNamespacesInternal() throws SailException;

	protected boolean isActiveOperation() {
		long closed = iterationsClosed.sum();
		long opened = iterationsOpened.sum();
		return closed != opened;
	}

	private void forceCloseActiveOperations() throws SailException {
		for (int i = 0; i < 10 && isActiveOperation() && !debugEnabled; i++) {
			System.gc();
			try {
				Thread.sleep(1);
			} catch (InterruptedException e) {
				Thread.currentThread().interrupt();
			}
		}

		if (debugEnabled) {

			List<SailException> toThrowExceptions = new ArrayList<>();

			Map<SailBaseIteration, Throwable> activeIterationsCopy = new IdentityHashMap<>(activeIterationsDebug);
			activeIterationsDebug.clear();

			for (Map.Entry<SailBaseIteration, Throwable> entry : activeIterationsCopy.entrySet()) {
				SailBaseIteration ci = entry.getKey();
				Throwable creatorTrace = entry.getValue();

				try {
					if (creatorTrace != null) {
						logger.warn("Forced closing of unclosed iteration that was created in:",
								debugEnabled ? creatorTrace : null);
					}
					ci.close();
				} catch (SailException e) {
					toThrowExceptions.add(e);
				} catch (Exception e) {
					toThrowExceptions.add(new SailException(e));
				}
			}

			if (!toThrowExceptions.isEmpty()) {
				throw toThrowExceptions.get(0);
			}
		}
	}

	/**
	 * If there are no open operations.
	 *
	 * @throws SailException
	 */
	private void flushPendingUpdates() throws SailException {

		if ((statementsAdded || statementsRemoved) && isActive()) {
			if (isActive()) {
				synchronized (this) {
					if ((statementsAdded || statementsRemoved) && isActive()) {
						flush();
						statementsAdded = false;
						statementsRemoved = false;
					}
				}
			}
		}
	}

	/**
	 * Statement pattern that uses null values as wild cards.
	 *
	 * @author James Leigh
	 */
	private static class WildStatement implements Statement {

		private static final long serialVersionUID = 3363010521961228565L;

		/**
		 * The statement's subject.
		 */
		private final Resource subject;

		/**
		 * The statement's predicate.
		 */
		private final IRI predicate;

		/**
		 * The statement's object.
		 */
		private final Value object;

		/**
		 * The statement's context, if applicable.
		 */
		private final Resource context;

		/*--------------*
		 * Constructors *
		 *--------------*/

		/**
		 * Creates a new Statement with the supplied subject, predicate and object.
		 *
		 * @param subject   The statement's subject, may be <var>null</var>.
		 * @param predicate The statement's predicate, may be <var>null</var>.
		 * @param object    The statement's object, may be <var>null</var>.
		 */
		public WildStatement(Resource subject, IRI predicate, Value object) {
			this(subject, predicate, object, null);
		}

		/**
		 * Creates a new Statement with the supplied subject, predicate and object for the specified associated context.
		 *
		 * @param subject   The statement's subject, may be <var>null</var>.
		 * @param predicate The statement's predicate, may be <var>null</var>.
		 * @param object    The statement's object, may be <var>null</var>.
		 * @param context   The statement's context, <var>null</var> to indicate no context is associated.
		 */
		public WildStatement(Resource subject, IRI predicate, Value object, Resource context) {
			this.subject = subject;
			this.predicate = predicate;
			this.object = object;
			this.context = context;
		}

		/*---------*
		 * Methods *
		 *---------*/

		// Implements Statement.getSubject()
		@Override
		public Resource getSubject() {
			return subject;
		}

		// Implements Statement.getPredicate()
		@Override
		public IRI getPredicate() {
			return predicate;
		}

		// Implements Statement.getObject()
		@Override
		public Value getObject() {
			return object;
		}

		@Override
		public Resource getContext() {
			return context;
		}

		@Override
		public String toString() {
			StringBuilder sb = new StringBuilder(256);

			sb.append("(");
			sb.append(getSubject());
			sb.append(", ");
			sb.append(getPredicate());
			sb.append(", ");
			sb.append(getObject());
			sb.append(")");
			sb.append(" [").append(getContext()).append("]");

			return sb.toString();
		}
	}

	private static class JavaLock implements org.eclipse.rdf4j.common.concurrent.locks.Lock {

		private final Lock javaLock;

		private boolean isActive = true;

		public JavaLock(Lock javaLock) {
			this.javaLock = javaLock;
			javaLock.lock();
		}

		@Override
		public synchronized boolean isActive() {
			return isActive;
		}

		@Override
		public synchronized void release() {
			if (isActive) {
				javaLock.unlock();
				isActive = false;
			}
		}
	}
}<|MERGE_RESOLUTION|>--- conflicted
+++ resolved
@@ -10,10 +10,6 @@
 import java.util.ArrayList;
 import java.util.Collection;
 import java.util.Collections;
-<<<<<<< HEAD
-=======
-import java.util.HashMap;
->>>>>>> 5780939d
 import java.util.IdentityHashMap;
 import java.util.LinkedList;
 import java.util.List;
@@ -116,15 +112,9 @@
 
 	private IsolationLevel transactionIsolationLevel;
 
-<<<<<<< HEAD
-	protected volatile boolean statementsAdded;
-
-	protected volatile boolean statementsRemoved;
-=======
 	// used to decide if we need to call flush()
 	private volatile boolean statementsAdded;
 	private volatile boolean statementsRemoved;
->>>>>>> 5780939d
 
 	/*--------------*
 	 * Constructors *
@@ -728,21 +718,12 @@
 		}
 	}
 
-<<<<<<< HEAD
 	private boolean pendingRemovals() {
 		return statementsRemoved;
 	}
 
 	private boolean pendingAdds() {
 		return statementsAdded;
-=======
-	@Override
-	public boolean pendingRemovals() {
-		return statementsRemoved;
-	}
-
-	protected boolean pendingAdds() {
-		return statementsAdded;
 	}
 
 	protected void setStatementsAdded() {
@@ -751,7 +732,6 @@
 
 	protected void setStatementsRemoved() {
 		statementsRemoved = true;
->>>>>>> 5780939d
 	}
 
 	/**
