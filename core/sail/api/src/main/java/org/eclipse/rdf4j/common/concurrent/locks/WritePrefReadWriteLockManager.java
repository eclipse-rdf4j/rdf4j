/*******************************************************************************
 * Copyright (c) 2022 Eclipse RDF4J contributors.
 *  All rights reserved. This program and the accompanying materials
 *  are made available under the terms of the Eclipse Distribution License v1.0
 *  which accompanies this distribution, and is available at
 *  http://www.eclipse.org/org/documents/edl-v10.php.
 ******************************************************************************/

package org.eclipse.rdf4j.common.concurrent.locks;

import org.eclipse.rdf4j.common.concurrent.locks.diagnostics.LockDiagnostics;

/**
 * A read/write lock manager with writer preference.
 *
 * @author Håvard M. Ottestad
 */
public class WritePrefReadWriteLockManager extends AbstractReadWriteLockManager {

	public WritePrefReadWriteLockManager() {
		super();
	}

	public WritePrefReadWriteLockManager(boolean trackLocks) {
		super(trackLocks);
	}

	public WritePrefReadWriteLockManager(boolean trackLocks, int waitToCollect) {
		super(trackLocks, waitToCollect);
	}

	public WritePrefReadWriteLockManager(String alias, LockDiagnostics... lockDiagnostics) {
		super(alias, lockDiagnostics);
	}

	public WritePrefReadWriteLockManager(String alias, int waitToCollect, LockDiagnostics... lockDiagnostics) {
		super(alias, waitToCollect, lockDiagnostics);
	}

	@Override
	int getWriterPreference() {
		return 1000;
	}

	@Override
<<<<<<< HEAD
	Lock createReadLockInner() throws InterruptedException {
		while (writeLocked) {
=======
	ReadLock createReadLockInner() throws InterruptedException {
		while (stampedLock.isWriteLocked()) {
>>>>>>> 51dfe354
			spinWaitAtReadLock();
			if (Thread.interrupted()) {
				throw new InterruptedException();
			}
		}

		while (true) {
			readersLocked.increment();
			if (!writeLocked) {
				// Everything is good! We have acquired a read-lock and there are no active writers.
				break;
			} else {
				// Release our read lock so we don't block any writers.
				readersUnlocked.increment();
				spinWaitAtReadLock();
				if (Thread.interrupted()) {
					throw new InterruptedException();
				}
			}
		}

		return new ReadLock(readersUnlocked);
	}
}<|MERGE_RESOLUTION|>--- conflicted
+++ resolved
@@ -43,13 +43,8 @@
 	}
 
 	@Override
-<<<<<<< HEAD
-	Lock createReadLockInner() throws InterruptedException {
+	ReadLock createReadLockInner() throws InterruptedException {
 		while (writeLocked) {
-=======
-	ReadLock createReadLockInner() throws InterruptedException {
-		while (stampedLock.isWriteLocked()) {
->>>>>>> 51dfe354
 			spinWaitAtReadLock();
 			if (Thread.interrupted()) {
 				throw new InterruptedException();
