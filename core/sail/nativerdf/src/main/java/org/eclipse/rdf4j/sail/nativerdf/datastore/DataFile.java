--- conflicted
+++ resolved
@@ -49,18 +49,12 @@
 
 	private final boolean forceSync;
 
-<<<<<<< HEAD
-	// cached file size
-	private volatile long nioFileSize;
-
-=======
 	// cached file size, also reflects buffer usage
 	private volatile long nioFileSize;
 
 	// 4KB write buffer that is flushed on sync, close and any read operations
 	private final ByteBuffer buffer = ByteBuffer.allocate(4 * 1024);
 
->>>>>>> e3081574
 	/*--------------*
 	 * Constructors *
 	 *--------------*/
@@ -150,8 +144,6 @@
 			nioFileSize += data.length + 4;
 		}
 
-		nioFileSize += buf.array().length;
-
 		return offset;
 
 	}
@@ -237,10 +229,7 @@
 	public void clear() throws IOException {
 		nioFile.truncate(HEADER_LENGTH);
 		nioFileSize = HEADER_LENGTH;
-<<<<<<< HEAD
-=======
 		buffer.clear();
->>>>>>> e3081574
 	}
 
 	/**
