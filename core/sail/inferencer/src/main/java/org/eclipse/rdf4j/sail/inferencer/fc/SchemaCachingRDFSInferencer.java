/*******************************************************************************
 * Copyright (c) 2016 Eclipse RDF4J contributors.
 * All rights reserved. This program and the accompanying materials
 * are made available under the terms of the Eclipse Distribution License v1.0
 * which accompanies this distribution, and is available at
 * http://www.eclipse.org/org/documents/edl-v10.php.
 *******************************************************************************/

package org.eclipse.rdf4j.sail.inferencer.fc;

import java.util.ArrayList;
import java.util.Collection;
import java.util.Collections;
import java.util.HashMap;
import java.util.HashSet;
import java.util.IdentityHashMap;
import java.util.List;
import java.util.Map;
import java.util.Set;
import java.util.concurrent.ConcurrentHashMap;
import java.util.concurrent.locks.ReentrantLock;
import java.util.stream.Collectors;
import java.util.stream.Stream;

import org.apache.commons.lang3.time.StopWatch;
import org.eclipse.rdf4j.common.transaction.IsolationLevel;
import org.eclipse.rdf4j.common.transaction.IsolationLevels;
import org.eclipse.rdf4j.model.IRI;
import org.eclipse.rdf4j.model.Resource;
import org.eclipse.rdf4j.model.Statement;
import org.eclipse.rdf4j.model.ValueFactory;
import org.eclipse.rdf4j.model.vocabulary.RDF;
import org.eclipse.rdf4j.model.vocabulary.RDFS;
import org.eclipse.rdf4j.repository.Repository;
import org.eclipse.rdf4j.repository.RepositoryConnection;
import org.eclipse.rdf4j.sail.NotifyingSail;
import org.eclipse.rdf4j.sail.SailException;
import org.eclipse.rdf4j.sail.helpers.NotifyingSailWrapper;
import org.eclipse.rdf4j.sail.inferencer.InferencerConnection;
import org.slf4j.Logger;
import org.slf4j.LoggerFactory;

/**
 * <p>
 * The SchemaCachingRDFSInferencer is an RDFS reasoner that caches all schema (TBox) statements and calculates an
 * inference map to quickly determine inferred statements. The reasoner can also be instantiated with a predefined
 * schema for improved performance.
 * </p>
 * <p>
 * This reasoner is not a rule based reasoner and will be up to 80x faster than the
 * {@link ForwardChainingRDFSInferencer}, as well as being more complete.
 * </p>
 * <p>
 * The sail puts no limitations on isolation level for read transactions, however all write/delete/update transactions
 * are serializable with exclusive locks. This limits write/delete/update transactions to one transaction at a time.
 * </p>
 *
 * @author Håvard Mikkelsen Ottestad
 */
public class SchemaCachingRDFSInferencer extends NotifyingSailWrapper {

	private static final Logger logger = LoggerFactory.getLogger(SchemaCachingRDFSInferencer.class);
	private static final Resource[] DEFAULT_CONTEXT = { null };

	// An optional predifinedSchema that the user has provided
	Repository predefinedSchema;

	// exclusive lock for modifying the schema cache.
	private final ReentrantLock exclusiveWriteLock = new ReentrantLock(true);

	// If false, the inferencer will skip some RDFS rules.
	boolean useAllRdfsRules = true;

	// the SPIN sail will add inferred statements that it wants to be used for further inference.
	volatile protected boolean useInferredToCreateSchema;

	// Schema cache
	private Collection<Resource> properties = new HashSet<>();

	private Collection<Resource> types = new HashSet<>();

	private Collection<Statement> subClassOfStatements = new HashSet<>();

	private Collection<Statement> subPropertyOfStatements = new HashSet<>();

	private Collection<Statement> rangeStatements = new HashSet<>();

	private Collection<Statement> domainStatements = new HashSet<>();

	// Forward chained schema cache as lookup tables
	private Map<Resource, Set<Resource>> calculatedTypes = new HashMap<>();

	private Map<Resource, Set<Resource>> calculatedProperties = new HashMap<>();

	private Map<Resource, Set<Resource>> calculatedRange = new HashMap<>();

	private Map<Resource, Set<Resource>> calculatedDomain = new HashMap<>();

	// The inferencer has been instantiated from another inferencer and shares it's schema with that one
	private boolean sharedSchema;

	// Inferred statements can either be added to the default context
	// or to the context that the original inserted statement has
	private boolean addInferredStatementsToDefaultContext = false;
	private volatile boolean unmodifiable;

	/**
	 * Instantiate a new SchemaCachingRDFSInferencer
	 */
	public SchemaCachingRDFSInferencer() {
		super();
		predefinedSchema = null;
	}

	/**
	 * Instantiate a SchemaCachingRDFSInferencer.
	 *
	 * @param data Base sail for storing data.
	 */
	public SchemaCachingRDFSInferencer(NotifyingSail data) {
		super(data);
		predefinedSchema = null;

	}

	/**
	 * Instantiate a SchemaCachingRDFSInferencer with a predefined schema. The schema will be used for inference, all
	 * other schema statements added will be ignored and no schema statements can be removed. Using a predefined schema
	 * significantly improves performance.
	 *
	 * @param data             Base sail for storing data.
	 * @param predefinedSchema Repository containing the schema.
	 */
	public SchemaCachingRDFSInferencer(NotifyingSail data, Repository predefinedSchema) {
		super(data);

		this.predefinedSchema = predefinedSchema;

	}

	/**
	 * Instantiate a SchemaCachingRDFSInferencer.
	 *
	 * @param data            Base sail for storing data.
	 * @param useAllRdfsRules Usel all RDFS rules. If set to false rule rdf4a and rdfs4b will be ignore
	 */
	public SchemaCachingRDFSInferencer(NotifyingSail data, boolean useAllRdfsRules) {
		super(data);
		predefinedSchema = null;

		this.useAllRdfsRules = useAllRdfsRules;

	}

	/**
	 * Instantiate a SchemaCachingRDFSInferencer with a predefined schema. The schema will be used for inference, all
	 * other schema statements added will be ignored and no schema statements can be removed. Using a predefined schema
	 * significantly improves performance.
	 *
	 * @param data             Base sail for storing data.
	 * @param predefinedSchema Repository containing the schema.
	 * @param useAllRdfsRules  Usel all RDFS rules. If set to false rule rdf4a and rdfs4b will be ignore
	 */
	public SchemaCachingRDFSInferencer(NotifyingSail data, Repository predefinedSchema,
			boolean useAllRdfsRules) {
		super(data);

		this.predefinedSchema = predefinedSchema;
		this.useAllRdfsRules = useAllRdfsRules;

	}

	void clearInferenceTables() {
		logger.debug("Clear inference tables");
		acquireExclusiveWriteLock();
		properties.clear();
		types.clear();
		subClassOfStatements.clear();
		subPropertyOfStatements.clear();
		rangeStatements.clear();
		domainStatements.clear();

		calculatedTypes.clear();
		calculatedProperties.clear();
		calculatedRange.clear();
		calculatedDomain.clear();
	}

	/**
	 * Tries to obtain an exclusive write lock on this store. This method will block until either the lock is obtained
	 * or an interrupt signal is received.
	 *
	 * @throws SailException if the thread is interrupted while waiting to obtain the lock.
	 */
	void acquireExclusiveWriteLock() {
		if (exclusiveWriteLock.isHeldByCurrentThread()) {
			return;
		}

		try {
			exclusiveWriteLock.lockInterruptibly();
		} catch (InterruptedException e) {
			throw new SailException(e);
		}
	}

	/**
	 * Releases the exclusive write lock.
	 */
	void releaseExclusiveWriteLock() {
		while (exclusiveWriteLock.isHeldByCurrentThread()) {
			exclusiveWriteLock.unlock();
		}
	}

	@Override
	public void init()
			throws SailException {
		super.init();

		if (sharedSchema) {
			return;
		}

		try (final SchemaCachingRDFSInferencerConnection conn = getConnection()) {
			conn.begin();

			conn.addAxiomStatements();

			List<Statement> tboxStatments = new ArrayList<>();

			if (predefinedSchema != null) {
				logger.debug("Initializing with a predefined schema.");

				try (RepositoryConnection schemaConnection = predefinedSchema.getConnection()) {
					schemaConnection.begin();
					try (Stream<Statement> stream = schemaConnection.getStatements(null, null, null).stream()) {
						tboxStatments = stream
								.peek(conn::processForSchemaCache)
								.collect(Collectors.toList());
					}
					schemaConnection.commit();
				}
			}

			calculateInferenceMaps(conn, true);

			if (predefinedSchema != null) {
				tboxStatments.forEach(statement -> conn.addStatement(statement.getSubject(),
						statement.getPredicate(), statement.getObject(), statement.getContext()));
			}

			conn.commit();
		}

	}

	@Override
	public SchemaCachingRDFSInferencerConnection getConnection()
			throws SailException {
		InferencerConnection e = (InferencerConnection) super.getConnection();
		return new SchemaCachingRDFSInferencerConnection(this, e);
	}

	@Override
	public ValueFactory getValueFactory() {
		return getBaseSail().getValueFactory();
	}

	/**
	 * Instantiate a new SchemaCachingRDFSInferencer from an existing one. Fast instantiation extracts the schema lookup
	 * tables generated by the existing sail and uses them to populate the lookup tables of a new reasoner. Schema
	 * triples can not be queried in the SchemaCachingRDFSInferencer returned by this method.
	 *
	 * @param sailToInstantiateFrom The SchemaCachingRDFSInferencer to extract the lookup tables from.
	 * @param store                 Base sail for storing data.
	 * @return inferencer
	 */
	static public SchemaCachingRDFSInferencer fastInstantiateFrom(
			SchemaCachingRDFSInferencer sailToInstantiateFrom, NotifyingSail store) {
		return fastInstantiateFrom(sailToInstantiateFrom, store, true);
	}

	/**
	 * Instantiate a new SchemaCachingRDFSInferencer from an existing one. Fast instantiation extracts the schema lookup
	 * tables generated by the existing sail and uses them to populate the lookup tables of a new reasoner. Schema
	 * triples can not be queried in the SchemaCachingRDFSInferencer returned by this method.
	 *
	 * @param sailToInstantiateFrom The SchemaCachingRDFSInferencer to extract the lookup tables from.
	 * @param store                 Base sail for storing data.
	 * @param useAllRdfsRules       Use all RDFS rules. If set to false rule rdf4a and rdfs4b will be ignore
	 * @return inferencer
	 */
	static public SchemaCachingRDFSInferencer fastInstantiateFrom(
			SchemaCachingRDFSInferencer sailToInstantiateFrom, NotifyingSail store,
			boolean useAllRdfsRules) {

		sailToInstantiateFrom.getConnection().close();
		sailToInstantiateFrom.makeUnmodifiable();

		SchemaCachingRDFSInferencer ret = new SchemaCachingRDFSInferencer(store,
				sailToInstantiateFrom.predefinedSchema, useAllRdfsRules);

		ret.sharedSchema = true;

<<<<<<< HEAD
		sailToInstantiateFrom.calculatedTypes
				.forEach((key, value) -> {
					if (!ret.calculatedTypes.containsKey(key)) {
						ret.calculatedTypes.put(key, new HashSet<>());
					}
					ret.calculatedTypes.get(key).addAll(value);
				});

		sailToInstantiateFrom.calculatedProperties
				.forEach((key, value) -> {
					if (!ret.calculatedProperties.containsKey(key)) {
						ret.calculatedProperties.put(key, new HashSet<>());
					}
					ret.calculatedProperties.get(key).addAll(value);
				});

		sailToInstantiateFrom.calculatedRange
				.forEach((key, value) -> {
					if (!ret.calculatedRange.containsKey(key)) {
						ret.calculatedRange.put(key, new HashSet<>());
					}
					ret.calculatedRange.get(key).addAll(value);
				});

		sailToInstantiateFrom.calculatedDomain
				.forEach((key, value) -> {
					if (!ret.calculatedDomain.containsKey(key)) {
						ret.calculatedDomain.put(key, new HashSet<>());
					}
					ret.calculatedDomain.get(key).addAll(value);
				});
=======
		sailToInstantiateFrom.calculatedTypes.forEach((key, value) -> value.forEach(v -> {
			if (!ret.calculatedTypes.containsKey(key)) {
				ret.calculatedTypes.put(key, new HashSet<>(Set.of(v)));
			} else {
				ret.calculatedTypes.get(key).add(v);
			}
		}));

		sailToInstantiateFrom.calculatedProperties.forEach((key, value) -> value.forEach(v -> {
			if (!ret.calculatedProperties.containsKey(key)) {
				ret.calculatedProperties.put(key, new HashSet<>(Set.of(v)));
			} else {
				ret.calculatedProperties.get(key).add(v);
			}
		}));

		sailToInstantiateFrom.calculatedRange.forEach((key, value) -> value.forEach(v -> {
			if (!ret.calculatedRange.containsKey(key)) {
				ret.calculatedRange.put(key, new HashSet<>(Set.of(v)));
			} else {
				ret.calculatedRange.get(key).add(v);
			}
		}));

		sailToInstantiateFrom.calculatedDomain.forEach((key, value) -> value.forEach(v -> {
			if (!ret.calculatedDomain.containsKey(key)) {
				ret.calculatedDomain.put(key, new HashSet<>(Set.of(v)));
			} else {
				ret.calculatedDomain.get(key).add(v);
			}
		}));
>>>>>>> 4951e3cc

		return ret;

	}

	private void makeUnmodifiable() {

		if (unmodifiable) {
			return;
		}

		synchronized (this) {
			if (!unmodifiable) {

				unmodifiable = true;

				if (properties.isEmpty()) {
					properties = Collections.emptySet();
				} else {
					properties = Set.copyOf(properties);
				}

				if (types.isEmpty()) {
					types = Collections.emptySet();
				} else {
					types = Set.copyOf(types);
				}

				if (subClassOfStatements.isEmpty()) {
					subClassOfStatements = Collections.emptySet();
				} else {
					subClassOfStatements = Set.copyOf(subClassOfStatements);
				}

				if (subPropertyOfStatements.isEmpty()) {
					subPropertyOfStatements = Collections.emptySet();
				} else {
					subPropertyOfStatements = Set.copyOf(subPropertyOfStatements);
				}

				if (rangeStatements.isEmpty()) {
					rangeStatements = Collections.emptySet();
				} else {
					rangeStatements = Set.copyOf(rangeStatements);
				}

				if (domainStatements.isEmpty()) {
					domainStatements = Collections.emptySet();
				} else {
					domainStatements = Set.copyOf(domainStatements);
				}

				calculatedTypes.replaceAll((k, v) -> Set.copyOf(v));
				calculatedProperties.replaceAll((k, v) -> Set.copyOf(v));
				calculatedRange.replaceAll((k, v) -> Set.copyOf(v));
				calculatedDomain.replaceAll((k, v) -> Set.copyOf(v));

				if (calculatedTypes.isEmpty()) {
					calculatedTypes = Collections.emptyMap();
				} else {
					calculatedTypes = Map.copyOf(calculatedTypes);
				}

				if (calculatedProperties.isEmpty()) {
					calculatedProperties = Collections.emptyMap();
				} else {
					calculatedProperties = Map.copyOf(calculatedProperties);
				}

				if (calculatedRange.isEmpty()) {
					calculatedRange = Collections.emptyMap();
				} else {
					calculatedRange = Map.copyOf(calculatedRange);
				}

				if (calculatedDomain.isEmpty()) {
					calculatedDomain = Collections.emptyMap();
				} else {
					calculatedDomain = Map.copyOf(calculatedDomain);
				}

			}
		}

	}

	void calculateInferenceMaps(SchemaCachingRDFSInferencerConnection conn, boolean addInferred) {
		logger.debug("Calculate inference maps.");
		calculateSubClassOf(subClassOfStatements);
		properties.forEach(predicate -> {
			if (addInferred) {
				conn.addInferredStatementInternal(predicate, RDF.TYPE, RDF.PROPERTY, DEFAULT_CONTEXT);
			}
			calculatedProperties.put(predicate, ConcurrentHashMap.newKeySet());
		});
		calculateSubPropertyOf(subPropertyOfStatements);

		calculateDomainAndRange(rangeStatements, calculatedRange);
		calculateDomainAndRange(domainStatements, calculatedDomain);

		if (addInferred) {
			logger.debug("Add inferred rdfs:subClassOf statements");

			calculatedTypes.forEach((subClass, superClasses) -> {
				superClasses.forEach(superClass -> {
					conn.addInferredStatementInternal(subClass, RDFS.SUBCLASSOF, superClass, DEFAULT_CONTEXT);
<<<<<<< HEAD

=======
>>>>>>> 4951e3cc
				});
			});
		}
		if (addInferred) {
			logger.debug("Add inferred rdfs:subPropertyOf statements");

			calculatedProperties.forEach((sub, sups) -> {
				sups.forEach(sup -> {
					conn.addInferredStatementInternal(sub, RDFS.SUBPROPERTYOF, sup, DEFAULT_CONTEXT);
				});
			});
		}
	}

	void addSubClassOfStatement(Statement st) {
		if (!st.getObject().isResource()) {
			throw new SailException("Object of rdfs:subClassOf should be a resource! " + st);
		}
		subClassOfStatements.add(st);
		types.add(st.getSubject());
		types.add((Resource) st.getObject());
	}

	void addSubPropertyOfStatement(Statement st) {
		if (!st.getObject().isResource()) {
			throw new SailException("Object of rdfs:subPropertyOf should be a resource! " + st);
		}

		subPropertyOfStatements.add(st);
		properties.add(st.getSubject());
		properties.add((Resource) st.getObject());
	}

	void addRangeStatement(Statement st) {
		if (!st.getObject().isResource()) {
			throw new SailException("Object of rdfs:range should be a resource! " + st);
		}
		rangeStatements.add(st);
		properties.add(st.getSubject());
		types.add((Resource) st.getObject());

	}

	void addDomainStatement(Statement st) {
		if (!st.getObject().isResource()) {
			throw new SailException("Object of rdfs:domain should be a resource! " + st);
		}
		domainStatements.add(st);
		properties.add(st.getSubject());
		types.add((Resource) st.getObject());
	}

	boolean hasType(Resource r) {
		return types.contains(r);
	}

	void addType(Resource r) {
		types.add(r);
	}

	boolean hasProperty(Resource property) {
		return properties.contains(property);
	}

	void addProperty(Resource property) {
		properties.add(property);
	}

	Set<Resource> resolveTypes(Resource value) {
		return calculatedTypes.getOrDefault(value, Collections.emptySet());
	}

	Set<Resource> resolveProperties(Resource predicate) {
		return calculatedProperties.getOrDefault(predicate, Collections.emptySet());
	}

	Set<Resource> resolveRangeTypes(IRI predicate) {
		return calculatedRange.getOrDefault(predicate, Collections.emptySet());
	}

	Set<Resource> resolveDomainTypes(IRI predicate) {
		return calculatedDomain.getOrDefault(predicate, Collections.emptySet());
	}

	private void calculateSubClassOf(Collection<Statement> subClassOfStatements) {
		logger.debug("Calculate rdfs:subClassOf inference map.");

		StopWatch stopWatch = null;
		if (logger.isDebugEnabled()) {
			stopWatch = StopWatch.createStarted();
		}

		logger.debug("Fill initial maps");
		types.forEach(type -> {
			if (!calculatedTypes.containsKey(type)) {
<<<<<<< HEAD
				ConcurrentHashMap.KeySetView<Resource, Boolean> values = ConcurrentHashMap.newKeySet();
=======
				Set<Resource> values = ConcurrentHashMap.newKeySet();
>>>>>>> 4951e3cc
				values.add(RDFS.RESOURCE);
				values.add(type);
				calculatedTypes.put(type, values);
			} else {
<<<<<<< HEAD
				Set<Resource> resources = calculatedTypes.get(type);
				assert resources instanceof ConcurrentHashMap.KeySetView;
				resources.add(type);
=======
				calculatedTypes.get(type).add(type);
>>>>>>> 4951e3cc
			}

		});

		subClassOfStatements.forEach(s -> {
			if (!s.getObject().isResource()) {
				throw new SailException("Object of rdfs:subClassOf should be a resource! " + s);
			}
			Resource subClass = s.getSubject();
			Resource superClass = (Resource) s.getObject();

			if (!calculatedTypes.containsKey(subClass)) {

				Set<Resource> values = ConcurrentHashMap.newKeySet();
				values.add(RDFS.RESOURCE);
				values.add(subClass);
				values.add(superClass);
				calculatedTypes.put(subClass, values);

			} else {
				calculatedTypes.get(subClass).add(superClass);
			}

		});

		// Fixed point approach to finding all sub-classes.
		// prevSize is the size of the previous application of the function
		// newSize is the size of the current application of the function
		// Fixed point is reached when they are the same.
		// Eg. Two consecutive applications return the same number of subclasses
		logger.debug("Run until fixed point");
		long prevSize = 0;
		long newSize = -1;
		while (prevSize != newSize) {

			prevSize = newSize;

			newSize = getStream(calculatedTypes)
<<<<<<< HEAD
					.mapToInt(entry -> {
						var value = entry.getValue();
=======
					.map(Map.Entry::getValue)
					.mapToInt(value -> {
>>>>>>> 4951e3cc

						List<Set<Resource>> forwardChainedSets = new ArrayList<>(value.size());

						for (Resource resource : value) {
							if (resource != RDFS.RESOURCE) {
								forwardChainedSets.add(resolveTypes(resource));
							}
						}
<<<<<<< HEAD

						if (forwardChainedSets.size() == 1) {
							Set<Resource> forwardChained = forwardChainedSets.get(0);
							if (forwardChained.size() != value.size()) {
								value.addAll(forwardChained);
							}
						} else if (!forwardChainedSets.isEmpty()) {

							for (Set<Resource> forwardChainedSet : forwardChainedSets) {
								value.addAll(forwardChainedSet);
							}

						}

=======

						addAll(value, forwardChainedSets);

>>>>>>> 4951e3cc
						return value.size();
					})
					.sum();

			logger.debug("Fixed point iteration new size {}", newSize);
		}
		if (logger.isDebugEnabled()) {
			assert stopWatch != null;
			stopWatch.stop();
			logger.debug("Took: " + stopWatch);
		}
	}

	private Stream<Map.Entry<Resource, Set<Resource>>> getStream(
			Map<Resource, Set<Resource>> map) {

		Set<Map.Entry<Resource, Set<Resource>>> entries = map.entrySet();

		if (entries.size() > 100) {
<<<<<<< HEAD
			return entries.parallelStream();
=======
			return entries.parallelStream().peek(ent -> {
				assert ent.getValue() instanceof ConcurrentHashMap.KeySetView;
			});
>>>>>>> 4951e3cc
		} else {
			return entries.stream();
		}

	}

	private void calculateSubPropertyOf(Collection<Statement> subPropertyOfStatemenets) {
		logger.debug("Calculate rdfs:subPropertyOf inference map.");

		StopWatch stopWatch = null;
		if (logger.isDebugEnabled()) {
			stopWatch = StopWatch.createStarted();
		}

		subPropertyOfStatemenets.forEach(s -> {
<<<<<<< HEAD
			Resource subClass = s.getSubject();
			Resource superClass = (Resource) s.getObject();
			if (!calculatedProperties.containsKey(subClass)) {
				calculatedProperties.put(subClass, ConcurrentHashMap.newKeySet());
			}

			if (!calculatedProperties.containsKey(superClass)) {
				calculatedProperties.put(superClass, ConcurrentHashMap.newKeySet());
			}

			calculatedProperties.get(subClass).add(superClass);
=======

			if (!s.getObject().isResource()) {
				throw new SailException("Object of rdfs:subPropertyOf should be a resource! " + s);
			}

			Resource subProperty = s.getSubject();
			Resource superProperty = (Resource) s.getObject();

			if (!calculatedProperties.containsKey(subProperty)) {
				calculatedProperties.put(subProperty, ConcurrentHashMap.newKeySet());
			}

			if (!calculatedProperties.containsKey(superProperty)) {
				calculatedProperties.put(superProperty, ConcurrentHashMap.newKeySet());
			}

			calculatedProperties.get(subProperty).add(superProperty);
>>>>>>> 4951e3cc

		});

		calculatedProperties.forEach((k, v) -> v.add(k));

		// Fixed point approach to finding all sub-properties.
		// prevSize is the size of the previous application of the function
		// newSize is the size of the current application of the function
		// Fixed point is reached when they are the same.
		logger.debug("Run until fixed point");
<<<<<<< HEAD

		long prevSize = 0;
		long newSize = -1;
		while (prevSize != newSize) {

			prevSize = newSize;

			newSize = getStream(calculatedProperties)
					.map(Map.Entry::getValue)
					.mapToInt(value -> {
						Set<Resource> forwardChained = value
								.stream()
								.map(this::resolveProperties)
								.flatMap(Collection::stream)
								.collect(Collectors
										.toCollection(() -> Collections.newSetFromMap(new IdentityHashMap<>())));
						value.addAll(forwardChained);
=======

		long prevSize = 0;
		long newSize = -1;
		while (prevSize != newSize) {

			prevSize = newSize;

			newSize = getStream(calculatedProperties)
					.map(Map.Entry::getValue)
					.mapToInt(value -> {

						List<Set<Resource>> forwardChainedSets = new ArrayList<>(value.size());

						for (Resource resource : value) {
							forwardChainedSets.add(resolveProperties(resource));
						}

						addAll(value, forwardChainedSets);

>>>>>>> 4951e3cc
						return value.size();
					})
					.sum();

			logger.debug("Fixed point iteration new size {}", newSize);
		}
<<<<<<< HEAD

		if (logger.isDebugEnabled()) {
			assert stopWatch != null;
			stopWatch.stop();
			logger.debug("Took: " + stopWatch);
=======

		if (logger.isDebugEnabled()) {
			assert stopWatch != null;
			stopWatch.stop();
			logger.debug("Took: " + stopWatch);
		}
	}

	private void addAll(Set<Resource> res, List<Set<Resource>> from) {
		if (from.size() == 1) {
			var forwardChained = from.get(0);
			if (forwardChained.size() != res.size()) {
				res.addAll(forwardChained);
			}
		} else {
			for (var forwardChainedSet : from) {
				res.addAll(forwardChainedSet);
			}
>>>>>>> 4951e3cc
		}
	}

	private void calculateDomainAndRange(Collection<Statement> rangeOrDomainStatements,
			Map<Resource, Set<Resource>> calculatedRangeOrDomain) {

		StopWatch stopWatch = null;
		if (logger.isDebugEnabled()) {
			stopWatch = StopWatch.createStarted();
		}

		logger.debug("Calculate rdfs:domain and rdfs:range inference map.");

		rangeOrDomainStatements.forEach(s -> {
			if (!s.getObject().isResource()) {
				throw new SailException("Object of rdfs:range or rdfs:domain should be a resource! " + s);
			}

			Resource predicate = s.getSubject();
			Resource object = (Resource) s.getObject();

			if (!calculatedProperties.containsKey(predicate)) {
				calculatedProperties.put(predicate, ConcurrentHashMap.newKeySet());
			}

			if (!calculatedRangeOrDomain.containsKey(predicate)) {
				calculatedRangeOrDomain.put(predicate, ConcurrentHashMap.newKeySet());
			}

			calculatedRangeOrDomain.get(predicate).add(object);

			if (!calculatedTypes.containsKey(object)) {
				calculatedTypes.put(object, ConcurrentHashMap.newKeySet());
			}

		});

		calculatedProperties.keySet()
				.stream()
				.filter(key -> !calculatedRangeOrDomain.containsKey(key))
				.forEach(key -> calculatedRangeOrDomain.put(key, ConcurrentHashMap.newKeySet()));

		// Fixed point approach to finding all ranges or domains.
		// prevSize is the size of the previous application of the function
		// newSize is the size of the current application of the function
		// Fixed point is reached when they are the same.
		logger.debug("Run until fixed point");
		long prevSize = 0;
		final long[] newSize = { -1 };
		while (prevSize != newSize[0]) {

			prevSize = newSize[0];

			newSize[0] = 0;

			calculatedRangeOrDomain.forEach((key, value) -> {
				List<Resource> resolvedBySubProperty = new ArrayList<>();
				resolveProperties(key).forEach(newPredicate -> {
					Set<Resource> iris = calculatedRangeOrDomain.get(newPredicate);
					if (iris != null) {
						resolvedBySubProperty.addAll(iris);
					}

				});

				List<Resource> resolvedBySubClass = new ArrayList<>();
				value.addAll(resolvedBySubProperty);

				value.stream().map(this::resolveTypes).forEach(resolvedBySubClass::addAll);

				value.addAll(resolvedBySubClass);

				newSize[0] += value.size();
			});
			logger.debug("Fixed point iteration new size {}", newSize[0]);
		}

		if (logger.isDebugEnabled()) {
			assert stopWatch != null;
			stopWatch.stop();
			logger.debug("Took: " + stopWatch);
		}
	}

	@Override
	public IsolationLevel getDefaultIsolationLevel() {
		IsolationLevel level = super.getDefaultIsolationLevel();
		if (level.isCompatibleWith(IsolationLevels.READ_COMMITTED)) {
			return level;
		} else {
			List<IsolationLevel> supported = this.getSupportedIsolationLevels();
			return IsolationLevels.getCompatibleIsolationLevel(IsolationLevels.READ_COMMITTED, supported);
		}
	}

	/**
	 * <p>
	 * Inferred statements can either be added to the default context or to the context that the original inserted
	 * statement has.
	 * </p>
	 **/

	public boolean isAddInferredStatementsToDefaultContext() {
		return addInferredStatementsToDefaultContext;
	}

	/**
	 * <p>
	 * Inferred statements can either be added to the default context or to the context that the original inserted
	 * statement has. setAddInferredStatementsToDefaultContext(true) will add all inferred statements to the default
	 * context.
	 * </p>
	 * <p>
	 * Which context a tbox statement is added to is undefined.
	 * </p>
	 * <p>
	 * Before 3.0 default value for addInferredStatementsToDefaultContext was true. From 3.0 the default value is false.
	 * </p>
	 *
	 * @param addInferredStatementsToDefaultContext
	 */
	public void setAddInferredStatementsToDefaultContext(boolean addInferredStatementsToDefaultContext) {
		this.addInferredStatementsToDefaultContext = addInferredStatementsToDefaultContext;
	}

	boolean usesPredefinedSchema() {
		return predefinedSchema != null || sharedSchema;
	}

	public void forFastInstantiate() {
		/*
		 * // Schema cache private final Collection<Resource> properties = new HashSet<>();
		 * 
		 * private final Collection<Resource> types = new HashSet<>();
		 * 
		 * private final Collection<Statement> subClassOfStatements = new HashSet<>();
		 * 
		 * private final Collection<Statement> subPropertyOfStatements = new HashSet<>();
		 * 
		 * private final Collection<Statement> rangeStatements = new HashSet<>();
		 * 
		 * private final Collection<Statement> domainStatements = new HashSet<>();
		 * 
		 * // Forward chained schema cache as lookup tables private final Map<Resource, Set<Resource>> calculatedTypes =
		 * new HashMap<>();
		 * 
		 * private final Map<Resource, Set<Resource>> calculatedProperties = new HashMap<>();
		 * 
		 * private final Map<Resource, Set<Resource>> calculatedRange = new HashMap<>();
		 * 
		 * private final Map<Resource, Set<Resource>> calculatedDomain = new HashMap<>();
		 * 
		 */

		calculatedTypes.replaceAll((k, v) -> new HashSet<>(v));
		calculatedProperties.replaceAll((k, v) -> new HashSet<>(v));
		calculatedRange.replaceAll((k, v) -> new HashSet<>(v));
		calculatedDomain.replaceAll((k, v) -> new HashSet<>(v));

	}
}<|MERGE_RESOLUTION|>--- conflicted
+++ resolved
@@ -303,7 +303,6 @@
 
 		ret.sharedSchema = true;
 
-<<<<<<< HEAD
 		sailToInstantiateFrom.calculatedTypes
 				.forEach((key, value) -> {
 					if (!ret.calculatedTypes.containsKey(key)) {
@@ -335,39 +334,6 @@
 					}
 					ret.calculatedDomain.get(key).addAll(value);
 				});
-=======
-		sailToInstantiateFrom.calculatedTypes.forEach((key, value) -> value.forEach(v -> {
-			if (!ret.calculatedTypes.containsKey(key)) {
-				ret.calculatedTypes.put(key, new HashSet<>(Set.of(v)));
-			} else {
-				ret.calculatedTypes.get(key).add(v);
-			}
-		}));
-
-		sailToInstantiateFrom.calculatedProperties.forEach((key, value) -> value.forEach(v -> {
-			if (!ret.calculatedProperties.containsKey(key)) {
-				ret.calculatedProperties.put(key, new HashSet<>(Set.of(v)));
-			} else {
-				ret.calculatedProperties.get(key).add(v);
-			}
-		}));
-
-		sailToInstantiateFrom.calculatedRange.forEach((key, value) -> value.forEach(v -> {
-			if (!ret.calculatedRange.containsKey(key)) {
-				ret.calculatedRange.put(key, new HashSet<>(Set.of(v)));
-			} else {
-				ret.calculatedRange.get(key).add(v);
-			}
-		}));
-
-		sailToInstantiateFrom.calculatedDomain.forEach((key, value) -> value.forEach(v -> {
-			if (!ret.calculatedDomain.containsKey(key)) {
-				ret.calculatedDomain.put(key, new HashSet<>(Set.of(v)));
-			} else {
-				ret.calculatedDomain.get(key).add(v);
-			}
-		}));
->>>>>>> 4951e3cc
 
 		return ret;
 
@@ -474,10 +440,6 @@
 			calculatedTypes.forEach((subClass, superClasses) -> {
 				superClasses.forEach(superClass -> {
 					conn.addInferredStatementInternal(subClass, RDFS.SUBCLASSOF, superClass, DEFAULT_CONTEXT);
-<<<<<<< HEAD
-
-=======
->>>>>>> 4951e3cc
 				});
 			});
 		}
@@ -573,22 +535,12 @@
 		logger.debug("Fill initial maps");
 		types.forEach(type -> {
 			if (!calculatedTypes.containsKey(type)) {
-<<<<<<< HEAD
-				ConcurrentHashMap.KeySetView<Resource, Boolean> values = ConcurrentHashMap.newKeySet();
-=======
 				Set<Resource> values = ConcurrentHashMap.newKeySet();
->>>>>>> 4951e3cc
 				values.add(RDFS.RESOURCE);
 				values.add(type);
 				calculatedTypes.put(type, values);
 			} else {
-<<<<<<< HEAD
-				Set<Resource> resources = calculatedTypes.get(type);
-				assert resources instanceof ConcurrentHashMap.KeySetView;
-				resources.add(type);
-=======
 				calculatedTypes.get(type).add(type);
->>>>>>> 4951e3cc
 			}
 
 		});
@@ -627,13 +579,8 @@
 			prevSize = newSize;
 
 			newSize = getStream(calculatedTypes)
-<<<<<<< HEAD
-					.mapToInt(entry -> {
-						var value = entry.getValue();
-=======
 					.map(Map.Entry::getValue)
 					.mapToInt(value -> {
->>>>>>> 4951e3cc
 
 						List<Set<Resource>> forwardChainedSets = new ArrayList<>(value.size());
 
@@ -642,26 +589,9 @@
 								forwardChainedSets.add(resolveTypes(resource));
 							}
 						}
-<<<<<<< HEAD
-
-						if (forwardChainedSets.size() == 1) {
-							Set<Resource> forwardChained = forwardChainedSets.get(0);
-							if (forwardChained.size() != value.size()) {
-								value.addAll(forwardChained);
-							}
-						} else if (!forwardChainedSets.isEmpty()) {
-
-							for (Set<Resource> forwardChainedSet : forwardChainedSets) {
-								value.addAll(forwardChainedSet);
-							}
-
-						}
-
-=======
 
 						addAll(value, forwardChainedSets);
 
->>>>>>> 4951e3cc
 						return value.size();
 					})
 					.sum();
@@ -681,13 +611,9 @@
 		Set<Map.Entry<Resource, Set<Resource>>> entries = map.entrySet();
 
 		if (entries.size() > 100) {
-<<<<<<< HEAD
-			return entries.parallelStream();
-=======
 			return entries.parallelStream().peek(ent -> {
 				assert ent.getValue() instanceof ConcurrentHashMap.KeySetView;
 			});
->>>>>>> 4951e3cc
 		} else {
 			return entries.stream();
 		}
@@ -703,19 +629,6 @@
 		}
 
 		subPropertyOfStatemenets.forEach(s -> {
-<<<<<<< HEAD
-			Resource subClass = s.getSubject();
-			Resource superClass = (Resource) s.getObject();
-			if (!calculatedProperties.containsKey(subClass)) {
-				calculatedProperties.put(subClass, ConcurrentHashMap.newKeySet());
-			}
-
-			if (!calculatedProperties.containsKey(superClass)) {
-				calculatedProperties.put(superClass, ConcurrentHashMap.newKeySet());
-			}
-
-			calculatedProperties.get(subClass).add(superClass);
-=======
 
 			if (!s.getObject().isResource()) {
 				throw new SailException("Object of rdfs:subPropertyOf should be a resource! " + s);
@@ -733,7 +646,6 @@
 			}
 
 			calculatedProperties.get(subProperty).add(superProperty);
->>>>>>> 4951e3cc
 
 		});
 
@@ -744,7 +656,6 @@
 		// newSize is the size of the current application of the function
 		// Fixed point is reached when they are the same.
 		logger.debug("Run until fixed point");
-<<<<<<< HEAD
 
 		long prevSize = 0;
 		long newSize = -1;
@@ -755,24 +666,6 @@
 			newSize = getStream(calculatedProperties)
 					.map(Map.Entry::getValue)
 					.mapToInt(value -> {
-						Set<Resource> forwardChained = value
-								.stream()
-								.map(this::resolveProperties)
-								.flatMap(Collection::stream)
-								.collect(Collectors
-										.toCollection(() -> Collections.newSetFromMap(new IdentityHashMap<>())));
-						value.addAll(forwardChained);
-=======
-
-		long prevSize = 0;
-		long newSize = -1;
-		while (prevSize != newSize) {
-
-			prevSize = newSize;
-
-			newSize = getStream(calculatedProperties)
-					.map(Map.Entry::getValue)
-					.mapToInt(value -> {
 
 						List<Set<Resource>> forwardChainedSets = new ArrayList<>(value.size());
 
@@ -782,20 +675,12 @@
 
 						addAll(value, forwardChainedSets);
 
->>>>>>> 4951e3cc
 						return value.size();
 					})
 					.sum();
 
 			logger.debug("Fixed point iteration new size {}", newSize);
 		}
-<<<<<<< HEAD
-
-		if (logger.isDebugEnabled()) {
-			assert stopWatch != null;
-			stopWatch.stop();
-			logger.debug("Took: " + stopWatch);
-=======
 
 		if (logger.isDebugEnabled()) {
 			assert stopWatch != null;
@@ -814,7 +699,6 @@
 			for (var forwardChainedSet : from) {
 				res.addAll(forwardChainedSet);
 			}
->>>>>>> 4951e3cc
 		}
 	}
 
@@ -947,26 +831,26 @@
 	public void forFastInstantiate() {
 		/*
 		 * // Schema cache private final Collection<Resource> properties = new HashSet<>();
-		 * 
+		 *
 		 * private final Collection<Resource> types = new HashSet<>();
-		 * 
+		 *
 		 * private final Collection<Statement> subClassOfStatements = new HashSet<>();
-		 * 
+		 *
 		 * private final Collection<Statement> subPropertyOfStatements = new HashSet<>();
-		 * 
+		 *
 		 * private final Collection<Statement> rangeStatements = new HashSet<>();
-		 * 
+		 *
 		 * private final Collection<Statement> domainStatements = new HashSet<>();
-		 * 
+		 *
 		 * // Forward chained schema cache as lookup tables private final Map<Resource, Set<Resource>> calculatedTypes =
 		 * new HashMap<>();
-		 * 
+		 *
 		 * private final Map<Resource, Set<Resource>> calculatedProperties = new HashMap<>();
-		 * 
+		 *
 		 * private final Map<Resource, Set<Resource>> calculatedRange = new HashMap<>();
-		 * 
+		 *
 		 * private final Map<Resource, Set<Resource>> calculatedDomain = new HashMap<>();
-		 * 
+		 *
 		 */
 
 		calculatedTypes.replaceAll((k, v) -> new HashSet<>(v));
