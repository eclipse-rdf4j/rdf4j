/*******************************************************************************
 * Copyright (c) 2021 Eclipse RDF4J contributors.
 *
 * All rights reserved. This program and the accompanying materials
 * are made available under the terms of the Eclipse Distribution License v1.0
 * which accompanies this distribution, and is available at
 * http://www.eclipse.org/org/documents/edl-v10.php.
 *
 * SPDX-License-Identifier: BSD-3-Clause
 *******************************************************************************/
package org.eclipse.rdf4j.sail.lmdb;

import static org.eclipse.rdf4j.sail.lmdb.LmdbUtil.E;
import static org.lwjgl.util.lmdb.LMDB.MDB_NEXT;
import static org.lwjgl.util.lmdb.LMDB.MDB_NOTFOUND;
import static org.lwjgl.util.lmdb.LMDB.MDB_SET;
import static org.lwjgl.util.lmdb.LMDB.MDB_SET_RANGE;
import static org.lwjgl.util.lmdb.LMDB.mdb_cmp;
import static org.lwjgl.util.lmdb.LMDB.mdb_cursor_close;
import static org.lwjgl.util.lmdb.LMDB.mdb_cursor_get;
import static org.lwjgl.util.lmdb.LMDB.mdb_cursor_open;
import static org.lwjgl.util.lmdb.LMDB.mdb_cursor_renew;

import java.io.IOException;
import java.nio.ByteBuffer;
import java.util.concurrent.locks.StampedLock;

import org.eclipse.rdf4j.sail.lmdb.TripleStore.TripleIndex;
import org.eclipse.rdf4j.sail.lmdb.TxnManager.Txn;
import org.eclipse.rdf4j.sail.lmdb.Varint.GroupMatcher;
import org.lwjgl.PointerBuffer;
import org.lwjgl.system.MemoryStack;
import org.lwjgl.util.lmdb.MDBVal;

/**
 * A record iterator that wraps a native LMDB iterator.
 */
class LmdbRecordIterator implements RecordIterator {
	private final Pool pool;

	private final TripleIndex index;

	private final long cursor;

	private final MDBVal maxKey;

	private final GroupMatcher groupMatcher;

	private final Txn txnRef;

	private long txnRefVersion;

	private final long txn;

	private final int dbi;

	private volatile boolean closed = false;

	private final MDBVal keyData;

	private final MDBVal valueData;

	private ByteBuffer minKeyBuf;

	private ByteBuffer maxKeyBuf;

	private int lastResult;

	private final long[] quad = new long[4];

	private boolean fetchNext = false;

	private final StampedLock txnLock;

	private final Thread ownerThread = Thread.currentThread();

	LmdbRecordIterator(Pool pool, TripleIndex index, boolean rangeSearch, long subj, long pred, long obj,
			long context, boolean explicit, Txn txnRef) throws IOException {
		this.pool = pool;
		this.keyData = pool.getVal();
		this.valueData = pool.getVal();
		this.index = index;
		if (rangeSearch) {
			minKeyBuf = pool.getKeyBuffer();
			index.getMinKey(minKeyBuf, subj, pred, obj, context);
			minKeyBuf.flip();

			this.maxKey = pool.getVal();
			this.maxKeyBuf = pool.getKeyBuffer();
			index.getMaxKey(maxKeyBuf, subj, pred, obj, context);
			maxKeyBuf.flip();
			this.maxKey.mv_data(maxKeyBuf);
		} else {
			minKeyBuf = null;
			this.maxKey = null;
		}

		boolean matchValues = subj > 0 || pred > 0 || obj > 0 || context >= 0;
		if (matchValues) {
			this.groupMatcher = index.createMatcher(subj, pred, obj, context);
		} else {
			this.groupMatcher = null;
		}
		this.dbi = index.getDB(explicit);
		this.txnRef = txnRef;
		this.txnLock = txnRef.lock();

		long stamp = txnLock.readLock();
		try {
			this.txnRefVersion = txnRef.version();
			this.txn = txnRef.get();

			try (MemoryStack stack = MemoryStack.stackPush()) {
				PointerBuffer pp = stack.mallocPointer(1);
				E(mdb_cursor_open(txn, dbi, pp));
				cursor = pp.get(0);
			}
		} finally {
			txnLock.unlockRead(stamp);
		}
	}

	@Override
	public long[] next() {
		long stamp = txnLock.readLock();
		try {
			if (txnRefVersion != txnRef.version()) {
				// cursor must be renewed
				mdb_cursor_renew(txn, cursor);
				if (fetchNext) {
					// cursor must be positioned on last item, reuse minKeyBuf if available
					if (minKeyBuf == null) {
						minKeyBuf = pool.getKeyBuffer();
					}
					minKeyBuf.clear();
					index.toKey(minKeyBuf, quad[0], quad[1], quad[2], quad[3]);
					minKeyBuf.flip();
					keyData.mv_data(minKeyBuf);
					lastResult = mdb_cursor_get(cursor, keyData, valueData, MDB_SET);
					if (lastResult != 0) {
						// use MDB_SET_RANGE if key was deleted
						lastResult = mdb_cursor_get(cursor, keyData, valueData, MDB_SET_RANGE);
					}
					if (lastResult != 0) {
						closeInternal(false);
						return null;
					}
				}
				// update version of txn ref
				this.txnRefVersion = txnRef.version();
			}

			if (fetchNext) {
				lastResult = mdb_cursor_get(cursor, keyData, valueData, MDB_NEXT);
				fetchNext = false;
			} else {
				if (minKeyBuf != null) {
					// set cursor to min key
					keyData.mv_data(minKeyBuf);
					lastResult = mdb_cursor_get(cursor, keyData, valueData, MDB_SET_RANGE);
				} else {
					// set cursor to first item
					lastResult = mdb_cursor_get(cursor, keyData, valueData, MDB_NEXT);
				}
			}

			while (lastResult == 0) {
				// if (maxKey != null && TripleStore.COMPARATOR.compare(keyData.mv_data(), maxKey.mv_data()) > 0) {
				if (maxKey != null && mdb_cmp(txn, dbi, keyData, maxKey) > 0) {
					lastResult = MDB_NOTFOUND;
				} else if (groupMatcher != null && !groupMatcher.matches(keyData.mv_data())) {
					// value doesn't match search key/mask, fetch next value
					lastResult = mdb_cursor_get(cursor, keyData, valueData, MDB_NEXT);
				} else {
					// Matching value found
					index.keyToQuad(keyData.mv_data(), quad);
					// fetch next value
					fetchNext = true;
					return quad;
				}
			}
			closeInternal(false);
			return null;
		} finally {
			txnLock.unlockRead(stamp);
		}
	}

<<<<<<< HEAD
	@Override
	public void close() {
=======
	private void closeInternal(boolean maybeCalledAsync) {
>>>>>>> 66db3f26
		if (!closed) {
			long stamp;
			if (maybeCalledAsync && ownerThread != Thread.currentThread()) {
				stamp = txnLock.writeLock();
			} else {
				stamp = 0;
			}
			try {
				if (!closed) {
					mdb_cursor_close(cursor);
					pool.free(keyData);
					pool.free(valueData);
					if (minKeyBuf != null) {
						pool.free(minKeyBuf);
					}
					if (maxKey != null) {
						pool.free(maxKeyBuf);
						pool.free(maxKey);
					}
				}
			} finally {
				closed = true;
				if (stamp != 0) {
					txnLock.unlockWrite(stamp);
				}
			}
		}
	}

	@Override
	public void close() throws IOException {
		closeInternal(true);
	}
}<|MERGE_RESOLUTION|>--- conflicted
+++ resolved
@@ -186,12 +186,7 @@
 		}
 	}
 
-<<<<<<< HEAD
-	@Override
-	public void close() {
-=======
 	private void closeInternal(boolean maybeCalledAsync) {
->>>>>>> 66db3f26
 		if (!closed) {
 			long stamp;
 			if (maybeCalledAsync && ownerThread != Thread.currentThread()) {
