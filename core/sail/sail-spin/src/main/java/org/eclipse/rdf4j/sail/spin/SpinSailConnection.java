/*******************************************************************************
 * Copyright (c) 2015 Eclipse RDF4J contributors, Aduna, and others.
 * All rights reserved. This program and the accompanying materials
 * are made available under the terms of the Eclipse Distribution License v1.0
 * which accompanies this distribution, and is available at
 * http://www.eclipse.org/org/documents/edl-v10.php.
 *******************************************************************************/
package org.eclipse.rdf4j.sail.spin;

<<<<<<< HEAD
import java.io.BufferedInputStream;
import java.io.IOException;
import java.io.InputStream;
import java.net.URL;
import java.util.ArrayList;
import java.util.Collection;
import java.util.Collections;
import java.util.Comparator;
import java.util.HashMap;
import java.util.HashSet;
import java.util.Iterator;
import java.util.List;
import java.util.Map;
import java.util.Set;

=======
import com.google.common.base.Strings;
import com.google.common.collect.Iterables;
import com.google.common.collect.Lists;
>>>>>>> f9003ae4
import org.eclipse.rdf4j.RDF4JException;
import org.eclipse.rdf4j.common.iteration.CloseableIteration;
import org.eclipse.rdf4j.common.iteration.Iterations;
import org.eclipse.rdf4j.model.IRI;
import org.eclipse.rdf4j.model.Literal;
import org.eclipse.rdf4j.model.Model;
import org.eclipse.rdf4j.model.Resource;
import org.eclipse.rdf4j.model.Statement;
import org.eclipse.rdf4j.model.ValueFactory;
import org.eclipse.rdf4j.model.impl.LinkedHashModel;
import org.eclipse.rdf4j.model.impl.SimpleValueFactory;
import org.eclipse.rdf4j.model.vocabulary.RDF;
import org.eclipse.rdf4j.model.vocabulary.RDFS;
import org.eclipse.rdf4j.model.vocabulary.SPIN;
import org.eclipse.rdf4j.query.BindingSet;
import org.eclipse.rdf4j.query.Dataset;
import org.eclipse.rdf4j.query.QueryEvaluationException;
import org.eclipse.rdf4j.query.algebra.QueryRoot;
import org.eclipse.rdf4j.query.algebra.TupleExpr;
import org.eclipse.rdf4j.query.algebra.evaluation.EvaluationStrategy;
import org.eclipse.rdf4j.query.algebra.evaluation.QueryContext;
import org.eclipse.rdf4j.query.algebra.evaluation.QueryContextInitializer;
import org.eclipse.rdf4j.query.algebra.evaluation.TripleSource;
import org.eclipse.rdf4j.query.algebra.evaluation.federation.AbstractFederatedServiceResolver;
import org.eclipse.rdf4j.query.algebra.evaluation.federation.FederatedServiceResolver;
import org.eclipse.rdf4j.query.algebra.evaluation.function.Function;
import org.eclipse.rdf4j.query.algebra.evaluation.function.FunctionRegistry;
import org.eclipse.rdf4j.query.algebra.evaluation.function.TupleFunction;
import org.eclipse.rdf4j.query.algebra.evaluation.function.TupleFunctionRegistry;
import org.eclipse.rdf4j.query.algebra.evaluation.impl.BindingAssigner;
import org.eclipse.rdf4j.query.algebra.evaluation.impl.CompareOptimizer;
import org.eclipse.rdf4j.query.algebra.evaluation.impl.ConjunctiveConstraintSplitter;
import org.eclipse.rdf4j.query.algebra.evaluation.impl.ConstantOptimizer;
import org.eclipse.rdf4j.query.algebra.evaluation.impl.DisjunctiveConstraintOptimizer;
import org.eclipse.rdf4j.query.algebra.evaluation.impl.FilterOptimizer;
import org.eclipse.rdf4j.query.algebra.evaluation.impl.IterativeEvaluationOptimizer;
import org.eclipse.rdf4j.query.algebra.evaluation.impl.OrderLimitOptimizer;
import org.eclipse.rdf4j.query.algebra.evaluation.impl.QueryJoinOptimizer;
import org.eclipse.rdf4j.query.algebra.evaluation.impl.QueryModelNormalizer;
import org.eclipse.rdf4j.query.algebra.evaluation.impl.SameTermFilterOptimizer;
import org.eclipse.rdf4j.query.algebra.evaluation.impl.TupleFunctionEvaluationStatistics;
import org.eclipse.rdf4j.query.algebra.evaluation.impl.TupleFunctionEvaluationStrategy;
import org.eclipse.rdf4j.query.algebra.evaluation.iterator.QueryContextIteration;
import org.eclipse.rdf4j.query.algebra.evaluation.util.TripleSources;
import org.eclipse.rdf4j.rio.ParserConfig;
import org.eclipse.rdf4j.rio.RDFFormat;
import org.eclipse.rdf4j.rio.RDFHandler;
import org.eclipse.rdf4j.rio.RDFHandlerException;
import org.eclipse.rdf4j.rio.RDFParser;
import org.eclipse.rdf4j.rio.Rio;
import org.eclipse.rdf4j.sail.SailConnectionListener;
import org.eclipse.rdf4j.sail.SailConnectionQueryPreparer;
import org.eclipse.rdf4j.sail.SailException;
import org.eclipse.rdf4j.sail.evaluation.SailTripleSource;
import org.eclipse.rdf4j.sail.evaluation.TupleFunctionEvaluationMode;
import org.eclipse.rdf4j.sail.inferencer.InferencerConnection;
import org.eclipse.rdf4j.sail.inferencer.fc.AbstractForwardChainingInferencerConnection;
import org.eclipse.rdf4j.sail.inferencer.util.RDFInferencerInserter;
import org.eclipse.rdf4j.spin.ConstraintViolation;
import org.eclipse.rdf4j.spin.RuleProperty;
import org.eclipse.rdf4j.spin.SpinParser;
import org.eclipse.rdf4j.spin.function.TransientFunction;
import org.eclipse.rdf4j.spin.function.TransientTupleFunction;
import org.slf4j.Logger;
import org.slf4j.LoggerFactory;
import org.slf4j.Marker;
import org.slf4j.MarkerFactory;

import java.io.BufferedInputStream;
import java.io.IOException;
import java.io.InputStream;
import java.net.URL;
import java.util.ArrayList;
import java.util.Collection;
import java.util.HashMap;
import java.util.HashSet;
import java.util.Iterator;
import java.util.List;
import java.util.Map;
import java.util.Set;

class SpinSailConnection extends AbstractForwardChainingInferencerConnection {

	static private final Logger logger = LoggerFactory.getLogger(SpinSailConnection.class);

	private static final IRI EXECUTED = SimpleValueFactory.getInstance()
			.createIRI(
					"http://www.openrdf.org/schema/spin#executed");

	private static final Marker constraintViolationMarker = MarkerFactory.getMarker("ConstraintViolation");

	private static final String CONSTRAINT_VIOLATION_MESSAGE = "Constraint violation: {}: {} {} {}";

	private final TupleFunctionEvaluationMode evaluationMode;

	private final boolean axiomClosureNeeded;

	private final FunctionRegistry functionRegistry;

	private final TupleFunctionRegistry tupleFunctionRegistry;

	private final FederatedServiceResolver serviceResolver;

	private final AbstractFederatedServiceResolver tupleFunctionServiceResolver;

	private final ValueFactory vf;

	private final TripleSource tripleSource;

	private final List<QueryContextInitializer> queryContextInitializers;

	private final SpinParser parser;

	private List<IRI> orderedRuleProperties;

	private Map<IRI, RuleProperty> rulePropertyMap;

	private Map<Resource, Executions> ruleExecutions;

	private Map<IRI, Set<IRI>> classToSuperclassMap;

	private SailConnectionQueryPreparer queryPreparer;

	private SpinSail sail;

	public SpinSailConnection(SpinSail sail, InferencerConnection con) {
		super(sail, con);
		this.sail = sail;
		this.evaluationMode = sail.getEvaluationMode();
		this.axiomClosureNeeded = sail.isAxiomClosureNeeded();
		this.functionRegistry = sail.getFunctionRegistry();
		this.tupleFunctionRegistry = sail.getTupleFunctionRegistry();
		this.vf = sail.getValueFactory();
		this.queryContextInitializers = sail.getQueryContextInitializers();
		this.parser = sail.getSpinParser();
		this.tripleSource = new SailTripleSource(getWrappedConnection(), true, vf);
		this.queryPreparer = new SailConnectionQueryPreparer(this, true, tripleSource);

		this.serviceResolver = sail.getFederatedServiceResolver();
		if (evaluationMode == TupleFunctionEvaluationMode.SERVICE) {
			if (!(serviceResolver instanceof AbstractFederatedServiceResolver)) {
				throw new IllegalArgumentException(
						"SERVICE EvaluationMode requires a FederatedServiceResolver that is an instance of "
								+ AbstractFederatedServiceResolver.class.getName());
			}
			this.tupleFunctionServiceResolver = (AbstractFederatedServiceResolver) serviceResolver;
		} else {
			this.tupleFunctionServiceResolver = null;
		}

		con.addConnectionListener(new SubclassListener());
		con.addConnectionListener(new RulePropertyListener());
		con.addConnectionListener(new InvalidationListener());
	}

	public void setParserConfig(ParserConfig parserConfig) {
		queryPreparer.setParserConfig(parserConfig);
	}

	public ParserConfig getParserConfig() {
		return queryPreparer.getParserConfig();
	}

	@Override
	public CloseableIteration<? extends BindingSet, QueryEvaluationException> evaluate(TupleExpr tupleExpr,
			Dataset dataset, BindingSet bindings, boolean includeInferred)
			throws SailException {
		final CloseableIteration<? extends BindingSet, QueryEvaluationException> iter;
		QueryContext qctx = new QueryContext(queryPreparer);
		qctx.begin();
		try {
			initQueryContext(qctx);
			iter = evaluateInternal(tupleExpr, dataset, bindings, includeInferred);
		} finally {
			try {
				destroyQueryContext(qctx);
			} finally {
				qctx.end();
			}
		}

		// NB: Iteration methods may do on-demand evaluation hence need to wrap
		// these too
		return new QueryContextIteration(iter, qctx);
	}

	private void initQueryContext(QueryContext qctx) {
		for (QueryContextInitializer initializer : queryContextInitializers) {
			initializer.init(qctx);
		}
	}

	private void destroyQueryContext(QueryContext qctx) {
		for (QueryContextInitializer initializer : queryContextInitializers) {
			initializer.destroy(qctx);
		}
	}

	private CloseableIteration<? extends BindingSet, QueryEvaluationException> evaluateInternal(
			TupleExpr tupleExpr, Dataset dataset, BindingSet bindings, boolean includeInferred)
			throws SailException {
		logger.trace("Incoming query model:\n{}", tupleExpr);

		// Clone the tuple expression to allow for more aggresive optimizations
		tupleExpr = tupleExpr.clone();

		if (!(tupleExpr instanceof QueryRoot)) {
			// Add a dummy root node to the tuple expressions to allow the
			// optimizers to modify the actual root node
			tupleExpr = new QueryRoot(tupleExpr);
		}

		new SpinFunctionInterpreter(parser, tripleSource, functionRegistry).optimize(tupleExpr, dataset,
				bindings);
		new SpinMagicPropertyInterpreter(parser, tripleSource, tupleFunctionRegistry,
				tupleFunctionServiceResolver).optimize(tupleExpr, dataset, bindings);

		logger.trace("SPIN query model:\n{}", tupleExpr);

		if (evaluationMode == TupleFunctionEvaluationMode.TRIPLE_SOURCE) {
			EvaluationStrategy strategy = new TupleFunctionEvaluationStrategy(
					new SailTripleSource(this, includeInferred, vf), dataset, serviceResolver,
					tupleFunctionRegistry);

			// do standard optimizations
			new BindingAssigner().optimize(tupleExpr, dataset, bindings);
			new ConstantOptimizer(strategy).optimize(tupleExpr, dataset, bindings);
			new CompareOptimizer().optimize(tupleExpr, dataset, bindings);
			new ConjunctiveConstraintSplitter().optimize(tupleExpr, dataset, bindings);
			new DisjunctiveConstraintOptimizer().optimize(tupleExpr, dataset, bindings);
			new SameTermFilterOptimizer().optimize(tupleExpr, dataset, bindings);
			new QueryModelNormalizer().optimize(tupleExpr, dataset, bindings);
			new QueryJoinOptimizer(new TupleFunctionEvaluationStatistics()).optimize(tupleExpr, dataset,
					bindings);
			// new SubSelectJoinOptimizer().optimize(tupleExpr, dataset,
			// bindings);
			new IterativeEvaluationOptimizer().optimize(tupleExpr, dataset, bindings);
			new FilterOptimizer().optimize(tupleExpr, dataset, bindings);
			new OrderLimitOptimizer().optimize(tupleExpr, dataset, bindings);

			logger.trace("Optimized query model:\n{}", tupleExpr);

			try {
				return strategy.evaluate(tupleExpr, bindings);
			} catch (QueryEvaluationException e) {
				throw new SailException(e);
			}
		} else {
			return super.evaluate(tupleExpr, dataset, bindings, includeInferred);
		}
	}

	@Override
	public void close()
			throws SailException {
		super.close();
	}

	private void initRuleProperties()
			throws RDF4JException {
		if (rulePropertyMap != null) {
			return;
		}

		rulePropertyMap = parser.parseRuleProperties(tripleSource);
		// order rules
		Set<IRI> remainingRules = new HashSet<>(rulePropertyMap.keySet());
		List<IRI> reverseOrder = new ArrayList<>(remainingRules.size());
		while (!remainingRules.isEmpty()) {
			for (Iterator<IRI> ruleIter = remainingRules.iterator(); ruleIter.hasNext();) {
				IRI rule = ruleIter.next();
				boolean isTerminal = true;
				RuleProperty ruleProperty = rulePropertyMap.get(rule);
				if (ruleProperty != null) {
					List<IRI> nextRules = ruleProperty.getNextRules();
					for (IRI nextRule : nextRules) {
						if (!nextRule.equals(rule) && remainingRules.contains(nextRule)) {
							isTerminal = false;
							break;
						}
					}
				}
				if (isTerminal) {
					reverseOrder.add(rule);
					ruleIter.remove();
				}
			}
		}
		orderedRuleProperties = Lists.reverse(reverseOrder);
	}

	private void resetRuleProperties() {
		orderedRuleProperties = null;
		rulePropertyMap = null;
	}

	private List<IRI> getRuleProperties()
			throws RDF4JException {
		initRuleProperties();
		return orderedRuleProperties;
	}

	private RuleProperty getRuleProperty(IRI ruleProp)
			throws RDF4JException {
		initRuleProperties();
		return rulePropertyMap.get(ruleProp);
	}

	private void initClasses()
			throws RDF4JException {
		if (classToSuperclassMap != null) {
			return;
		}

		classToSuperclassMap = new HashMap<>();
		try (CloseableIteration<? extends Statement, QueryEvaluationException> stmtIter = tripleSource.getStatements(
				null, RDFS.SUBCLASSOF, null)) {
			while (stmtIter.hasNext()) {
				Statement stmt = stmtIter.next();
				if (stmt.getSubject() instanceof IRI && stmt.getObject() instanceof IRI) {
					IRI cls = (IRI) stmt.getSubject();
					IRI superclass = (IRI) stmt.getObject();
					Set<IRI> superclasses = getSuperclasses(cls);
					if (superclasses == null) {
						superclasses = new HashSet<>();
						classToSuperclassMap.put(cls, superclasses);
					}
					superclasses.add(superclass);
				}
			}
		}
	}

	private void resetClasses() {
		classToSuperclassMap = null;
	}

	private Set<IRI> getSuperclasses(Resource cls)
			throws RDF4JException {
		initClasses();
		return classToSuperclassMap.get(cls);
	}

	@Override
	protected Model createModel() {
		return new LinkedHashModel();
	}

	private final static List<Statement> schemaSp;
	private final static List<Statement> schemaSpin;
	private final static List<Statement> schemaSplSpin;
	private final static List<Statement> schemaSpinFull;
	private final static List<Statement> schemaSpinFullFC;

	static {
		try {
			schemaSp = getStatementsAsList("/schema/sp.ttl", RDFFormat.TURTLE);
			schemaSpin = getStatementsAsList("/schema/spin.ttl", RDFFormat.TURTLE);
			schemaSplSpin = getStatementsAsList("/schema/spl.spin.ttl", RDFFormat.TURTLE);
			schemaSpinFull = getStatementsAsList("/schema/spin-full.ttl", RDFFormat.TURTLE);
			schemaSpinFullFC = getStatementsAsList("/schema/spin-full-forwardchained.ttl", RDFFormat.TURTLE);
		} catch (IOException e) {
			throw new RuntimeException(e);
		}
	}

	@Override
	protected void addAxiomStatements()
			throws SailException {
		RDFInferencerInserter inserter = new RDFInferencerInserter(this, vf);
		if (axiomClosureNeeded) {
			schemaSpinFullFC.forEach(inserter::handleStatement);
		} else {
			schemaSp.forEach(inserter::handleStatement);
			schemaSpin.forEach(inserter::handleStatement);
			schemaSplSpin.forEach(inserter::handleStatement);
		}
	}

	private static List<Statement> getStatementsAsList(String resourceName, RDFFormat format) throws IOException {
		RDFParser parser = Rio.createParser(format);
		URL url = SpinSailConnection.class.getResource(resourceName);

		List<Statement> ret = new ArrayList<>();
		parser.setRDFHandler(new RDFHandler() {
			@Override
			public void startRDF() throws RDFHandlerException {

			}

			@Override
			public void endRDF() throws RDFHandlerException {

			}

			@Override
			public void handleNamespace(String s, String s1) throws RDFHandlerException {

			}

			@Override
			public void handleStatement(Statement statement) throws RDFHandlerException {
				ret.add(statement);
			}

			@Override
			public void handleComment(String s) throws RDFHandlerException {

			}
		});

		try (InputStream in = new BufferedInputStream(url.openStream())) {
			parser.parse(in, url.toString());
		}

		return ret;
	}

	@Override
	protected void doInferencing()
			throws SailException {
		if (sail.isInitializing() && sail.isAxiomClosureNeeded()) {
			return;
		}

		ruleExecutions = new HashMap<>();
		super.doInferencing();
		ruleExecutions = null;
	}

	@Override
	protected int applyRules(Model iteration)
			throws SailException {
		try {
			int nofInferred = 0;
			nofInferred += applyRulesInternal(iteration.subjects());
			nofInferred += applyRulesInternal(Iterables.filter(iteration.objects(), Resource.class));
			return nofInferred;
		} catch (SailException e) {
			throw e;
		} catch (RDF4JException e) {
			throw new SailException(e);
		}
	}

	/**
	 * update spin:rules modify existing (non-inferred) statements directly. spin:constructors should be run after
	 * spin:rules for each subject of an RDF.TYPE statement.
	 */
	private int applyRulesInternal(Iterable<Resource> resources)
			throws RDF4JException {
		int nofInferred = 0;
		for (Resource res : resources) {
			logger.debug("building class hierarchy for {}", res);
			// build local class hierarchy
			Collection<IRI> remainingClasses = getClasses(res);
			List<IRI> classHierarchy = new ArrayList<>(remainingClasses.size());
			while (!remainingClasses.isEmpty()) {
				boolean hasCycle = true;
				for (Iterator<IRI> clsIter = remainingClasses.iterator(); clsIter.hasNext();) {
					IRI cls = clsIter.next();
					Set<IRI> superclasses = getSuperclasses(cls);
					boolean isTerminal = true;
					if (superclasses != null) {
						for (IRI superclass : remainingClasses) {
							if (!superclass.equals(cls) && superclasses.contains(superclass)) {
								isTerminal = false;
								break;
							}
						}
					}
					if (isTerminal) {
						classHierarchy.add(cls);
						clsIter.remove();
						hasCycle = false;
					}
				}
				if (hasCycle) {
					logger.warn("Cycle detected in class hierarchy: " + remainingClasses);
					classHierarchy.addAll(remainingClasses);
					break;
				}
			}

			nofInferred += executeRules(res, classHierarchy);

			// flush changes to tripleSource before reading constructors
			flushUpdates();
			nofInferred += executeConstructors(res, classHierarchy);

			// flush changes to tripleSource before reading constraints
			flushUpdates();
			checkConstraints(res, classHierarchy);
		}
		return nofInferred;
	}

	private Collection<IRI> getClasses(Resource subj)
			throws QueryEvaluationException {
		return Iterations.asList(TripleSources.getObjectURIs(subj, RDF.TYPE, tripleSource));
	}

	private int executeConstructors(Resource subj, List<IRI> classHierarchy)
			throws RDF4JException {
		int nofInferred = 0;
		Set<Resource> constructed = Iterations.asSet(TripleSources.getObjectResources(
				subj, EXECUTED, tripleSource));

		for (IRI cls : classHierarchy) {
			List<Resource> constructors = getConstructorsForClass(cls);
			if (!constructors.isEmpty()) {
				logger.trace("executing constructors for resource {} of class {}", subj, cls);

				for (Resource constructor : constructors) {
					if (constructed.add(constructor)) {
						logger.trace("executing constructor {} for resource {}", constructor, subj);
						nofInferred += executeRule(subj, constructor);
						addInferredStatement(subj, EXECUTED, constructor);
					}
				}
			}
		}
		logger.trace("added {} new triples via constructors for resource {}", nofInferred, subj);
		return nofInferred;
	}

	private List<Resource> getConstructorsForClass(IRI cls)
			throws RDF4JException {

		return Iterations.asList(TripleSources.getObjectResources(cls, SPIN.CONSTRUCTOR_PROPERTY, tripleSource));
	}

	private int executeRules(Resource subj, List<IRI> classHierarchy)
			throws RDF4JException {
		int nofInferred = 0;
		// get rule properties
		List<IRI> ruleProps = getRuleProperties();

		// check each class of subj for rule properties
		for (IRI cls : classHierarchy) {
			Map<IRI, List<Resource>> classRulesByProperty = getRulesForClass(cls, ruleProps);
			if (!classRulesByProperty.isEmpty()) {
				logger.debug("executing rules for resource {} of class {}", subj, cls);
				// execute rules
				for (Map.Entry<IRI, List<Resource>> ruleEntry : classRulesByProperty.entrySet()) {
					RuleProperty ruleProperty = getRuleProperty(ruleEntry.getKey());
					int maxCount = ruleProperty.getMaxIterationCount();
					for (Resource rule : ruleEntry.getValue()) {
						Executions executions = null;
						if (maxCount != -1) {
							executions = ruleExecutions.get(rule);
							if (executions == null) {
								executions = new Executions();
								ruleExecutions.put(rule, executions);
							}
							if (executions.count >= maxCount) {
								continue;
							}
						}
						logger.trace("executing rule {} on resource {}", rule, subj);
						nofInferred += executeRule(subj, rule);
						if (executions != null) {
							executions.count++;
						}
					}
				}
			}
		}
		logger.debug("inferred {} new triples for resource {}", nofInferred, subj);
		return nofInferred;
	}

	private int executeRule(Resource subj, Resource rule)
			throws RDF4JException {
		return SpinInferencing.executeRule(subj, rule, queryPreparer, parser, this);
	}

	/**
	 * @return Map with rules in execution order.
	 */
	private Map<IRI, List<Resource>> getRulesForClass(IRI cls, List<IRI> ruleProps)
			throws QueryEvaluationException {
		// NB: preserve ruleProp order!
		Map<IRI, List<Resource>> classRulesByProperty = new HashMap<>(ruleProps.size() * 3);
		for (IRI ruleProp : ruleProps) {
			List<Resource> rules = Iterations.asList(TripleSources.getObjectResources(cls, ruleProp, tripleSource));

			if (!rules.isEmpty()) {
				if (rules.size() > 1) {
					// sort by comments
					final Map<Resource, String> comments = new HashMap<>(rules.size() * 3);
					for (Resource rule : rules) {
						String comment = getHighestComment(rule);
						if (comment != null) {
							comments.put(rule, comment);
						}
					}
<<<<<<< HEAD
					Collections.sort(rules, (Resource rule1, Resource rule2) -> {
=======
					rules.sort((rule1, rule2) -> {
>>>>>>> f9003ae4
						String comment1 = comments.get(rule1);
						String comment2 = comments.get(rule2);
						if (comment1 != null && comment2 != null) {
							return comment1.compareTo(comment2);
						} else if (comment1 != null && comment2 == null) {
							return 1;
						} else if (comment1 == null && comment2 != null) {
							return -1;
						} else {
							return 0;
						}
					});
				}
				classRulesByProperty.put(ruleProp, rules);
			}
		}
		return classRulesByProperty;
	}

	private String getHighestComment(Resource subj)
			throws QueryEvaluationException {
		String comment = null;
		try (CloseableIteration<? extends Literal, QueryEvaluationException> iter = TripleSources.getObjectLiterals(
				subj, RDFS.COMMENT, tripleSource)) {
			while (iter.hasNext()) {
				Literal l = iter.next();
				String label = l.getLabel();
				if ((comment != null && label.compareTo(comment) > 0) || (comment == null)) {
					comment = label;
				}
			}
		}
		return comment;
	}

	private void checkConstraints(Resource subj, List<IRI> classHierarchy)
			throws RDF4JException {
		if (sail.isInitializing() || !sail.isValidateConstraints()) {
			return;
		}

		Map<IRI, List<Resource>> constraintsByClass = getConstraintsForSubject(subj, classHierarchy);

		if (!constraintsByClass.isEmpty()) {
			// check constraints
			logger.debug("checking constraints for resource {}", subj);
			for (Map.Entry<IRI, List<Resource>> clsEntry : constraintsByClass.entrySet()) {
				List<Resource> constraints = clsEntry.getValue();
				for (Resource constraint : constraints) {
					checkConstraint(subj, constraint);
				}
			}
		}
	}

	private void checkConstraint(Resource subj, Resource constraint)
			throws RDF4JException {
		logger.trace("checking constraint {} on resoure {}", constraint, subj);
		ConstraintViolation violation = SpinInferencing.checkConstraint(subj, constraint, queryPreparer,
				parser);
		if (violation != null) {
			handleConstraintViolation(violation);
		} else {
			logger.trace("no violation detected for resource {}", subj);
		}
	}

	protected void handleConstraintViolation(ConstraintViolation violation)
			throws ConstraintViolationException {
		switch (violation.getLevel()) {
		case INFO:
			logger.info(constraintViolationMarker, CONSTRAINT_VIOLATION_MESSAGE,
					getConstraintViolationLogMessageArgs(violation));
			break;
		case WARNING:
			logger.warn(constraintViolationMarker, CONSTRAINT_VIOLATION_MESSAGE,
					getConstraintViolationLogMessageArgs(violation));
			break;
		case ERROR:
			logger.error(constraintViolationMarker, CONSTRAINT_VIOLATION_MESSAGE,
					getConstraintViolationLogMessageArgs(violation));
			throw new ConstraintViolationException(violation);
		case FATAL:
			logger.error(constraintViolationMarker, CONSTRAINT_VIOLATION_MESSAGE,
					getConstraintViolationLogMessageArgs(violation));
			throw new ConstraintViolationException(violation);
		}
	}

	private Object[] getConstraintViolationLogMessageArgs(ConstraintViolation violation) {
		return new Object[] {
				violation.getMessage() != null ? violation.getMessage() : "No message",
				Strings.nullToEmpty(violation.getRoot()),
				Strings.nullToEmpty(violation.getPath()),
				Strings.nullToEmpty(violation.getValue()) };
	}

	private Map<IRI, List<Resource>> getConstraintsForSubject(Resource subj, List<IRI> classHierarchy)
			throws QueryEvaluationException {
		Map<IRI, List<Resource>> constraintsByClass = new HashMap<>(
				classHierarchy.size() * 3);
		// check each class of subj for constraints
		for (IRI cls : classHierarchy) {
			List<Resource> constraints = getConstraintsForClass(cls);
			if (!constraints.isEmpty()) {
				constraintsByClass.put(cls, constraints);
			}
		}
		return constraintsByClass;
	}

	private List<Resource> getConstraintsForClass(Resource cls)
			throws QueryEvaluationException {
		return Iterations.asList(TripleSources.getObjectResources(cls, SPIN.CONSTRAINT_PROPERTY, tripleSource));

	}

	private class SubclassListener implements SailConnectionListener {

		@Override
		public void statementAdded(Statement st) {
			if (st.getObject() instanceof Resource && RDFS.SUBCLASSOF.equals(st.getPredicate())) {
				resetClasses();
			}
		}

		@Override
		public void statementRemoved(Statement st) {
			if (st.getObject() instanceof Resource && RDFS.SUBCLASSOF.equals(st.getPredicate())) {
				resetClasses();
			}
		}
	}

	private class RulePropertyListener implements SailConnectionListener {

		@Override
		public void statementAdded(Statement st) {
			updateRuleProperties(st);
		}

		@Override
		public void statementRemoved(Statement st) {
			updateRuleProperties(st);
		}

		private void updateRuleProperties(Statement st) {
			boolean changed = false;
			IRI pred = st.getPredicate();
			if (RDFS.SUBPROPERTYOF.equals(pred) && SPIN.RULE_PROPERTY.equals(st.getObject())) {
				changed = true;
			} else if (SPIN.NEXT_RULE_PROPERTY_PROPERTY.equals(pred)) {
				changed = true;
			} else if (SPIN.RULE_PROPERTY_MAX_ITERATION_COUNT_PROPERTY.equals(pred)) {
				changed = true;
			}
			if (changed) {
				resetRuleProperties();
			}
		}
	}

	private class InvalidationListener implements SailConnectionListener {

		@Override
		public void statementAdded(Statement st) {
			invalidate(st.getSubject());
		}

		@Override
		public void statementRemoved(Statement st) {
			invalidate(st.getSubject());
		}

		private void invalidate(Resource subj) {
			if (subj instanceof IRI) {
				parser.reset((IRI) subj);
				String key = subj.stringValue();
				Function func = functionRegistry.get(key).orElse(null);
				if (func instanceof TransientFunction) {
					functionRegistry.remove(func);
				}
				TupleFunction tupleFunc = tupleFunctionRegistry.get(key).orElse(null);
				if (tupleFunc instanceof TransientTupleFunction) {
					tupleFunctionRegistry.remove(tupleFunc);
				}
			}
		}
	}

	private static final class Executions {

		int count;
	}
}<|MERGE_RESOLUTION|>--- conflicted
+++ resolved
@@ -7,27 +7,10 @@
  *******************************************************************************/
 package org.eclipse.rdf4j.sail.spin;
 
-<<<<<<< HEAD
-import java.io.BufferedInputStream;
-import java.io.IOException;
-import java.io.InputStream;
-import java.net.URL;
-import java.util.ArrayList;
-import java.util.Collection;
-import java.util.Collections;
-import java.util.Comparator;
-import java.util.HashMap;
-import java.util.HashSet;
-import java.util.Iterator;
-import java.util.List;
-import java.util.Map;
-import java.util.Set;
-
-=======
 import com.google.common.base.Strings;
 import com.google.common.collect.Iterables;
 import com.google.common.collect.Lists;
->>>>>>> f9003ae4
+
 import org.eclipse.rdf4j.RDF4JException;
 import org.eclipse.rdf4j.common.iteration.CloseableIteration;
 import org.eclipse.rdf4j.common.iteration.Iterations;
@@ -625,11 +608,7 @@
 							comments.put(rule, comment);
 						}
 					}
-<<<<<<< HEAD
-					Collections.sort(rules, (Resource rule1, Resource rule2) -> {
-=======
 					rules.sort((rule1, rule2) -> {
->>>>>>> f9003ae4
 						String comment1 = comments.get(rule1);
 						String comment2 = comments.get(rule2);
 						if (comment1 != null && comment2 != null) {
