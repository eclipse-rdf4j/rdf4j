--- conflicted
+++ resolved
@@ -935,12 +935,26 @@
 	@Test
 	public void testWildcard() {
 
-<<<<<<< HEAD
 		String expected = "StatementPattern (resultSizeEstimate=12)\n" +
 				"   Var (name=a)\n" +
 				"   Var (name=b)\n" +
 				"   Var (name=c)\n";
-=======
+		SailRepository sailRepository = new SailRepository(new MemoryStore());
+		addData(sailRepository);
+
+		try (SailRepositoryConnection connection = sailRepository.getConnection()) {
+			TupleQuery query = connection.prepareTupleQuery("select * where {?a ?b ?c.}");
+			String actual = query.explain(Explanation.Level.Optimized).toString();
+
+			assertThat(actual).isEqualToNormalizingNewlines(expected);
+		}
+		sailRepository.shutDown();
+
+	}
+
+	@Test
+	public void testWildcard2() {
+
 		String expected = "Projection\n" +
 				"╠══ProjectionElemList\n" +
 				"║     ProjectionElem \"a\"\n" +
@@ -950,7 +964,6 @@
 				"      Var (name=a)\n" +
 				"      Var (name=b)\n" +
 				"      Var (name=c)\n";
->>>>>>> e1c798f1
 		SailRepository sailRepository = new SailRepository(new MemoryStore());
 		addData(sailRepository);
 
