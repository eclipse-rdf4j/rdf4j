--- conflicted
+++ resolved
@@ -158,12 +158,7 @@
 	}
 
 	private void invalidateCache() {
-<<<<<<< HEAD
-		cacheCount.clear();
-		iteratorCache.invalidateAll();
-=======
 		iteratorCache.invalidateCache();
->>>>>>> 9d51d56b
 	}
 
 	@Override
@@ -312,13 +307,8 @@
 			return EMPTY_ITERATION;
 		}
 
-<<<<<<< HEAD
-		return new CachingMemStatementIteration<>(
-				new MemStatementIterator<>(smallestList, subj, pred, obj, explicit, snapshot, memContexts), this);
-=======
 		return MemStatementIterator.cacheAwareInstance(smallestList, subj, pred, obj, explicit, snapshot, memContexts,
 				iteratorCache);
->>>>>>> 9d51d56b
 	}
 
 	/**
