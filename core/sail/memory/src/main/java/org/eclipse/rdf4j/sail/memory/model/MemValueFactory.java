--- conflicted
+++ resolved
@@ -29,10 +29,7 @@
 import org.eclipse.rdf4j.model.util.URIUtil;
 import org.eclipse.rdf4j.model.util.Values;
 import org.eclipse.rdf4j.model.vocabulary.RDF;
-<<<<<<< HEAD
 import org.eclipse.rdf4j.model.vocabulary.RDFS;
-=======
->>>>>>> 5780939d
 
 /**
  * A factory for MemValue objects that keeps track of created objects to prevent the creation of duplicate objects,
@@ -85,7 +82,6 @@
 	 * the reuse of objects, minimizing the number of objects in main memory.
 	 */
 	private final WeakObjectRegistry<String, String> namespaceRegistry = new WeakObjectRegistry<>();
-<<<<<<< HEAD
 
 	/**
 	 * A cache of the most common IRIs to improve lookup performance when users use our vocabularies (eg.
@@ -107,19 +103,6 @@
 		for (IRI iri : vocabularySet) {
 			vocabulariesCache.computeIfAbsent(iri, this::getOrCreateMemURI);
 		}
-=======
-
-	/**
-	 * A cache of the most common IRIs to improve lookup performance when users use our vocabularies (eg.
-	 * {@link RDF#TYPE}).
-	 */
-
-//	private final Cache<Value, MemLiteral> literalCache = CacheBuilder.newBuilder().concurrencyLevel(Runtime.getRuntime().availableProcessors()).weakKeys().weakValues().initialCapacity(1000).maximumSize(1000).build();
-//	private final Cache<Value, MemIRI> iriCache = CacheBuilder.newBuilder().concurrencyLevel(Runtime.getRuntime().availableProcessors()).weakKeys().weakValues().initialCapacity(1000).maximumSize(1000).build();
-//	private final Cache<Value, MemBNode> bNodeCache = CacheBuilder.newBuilder().concurrencyLevel(Runtime.getRuntime().availableProcessors()).weakKeys().weakValues().initialCapacity(1000).maximumSize(1000).build();
-//	private final Cache<Value, MemTriple> tripleCache = CacheBuilder.newBuilder().concurrencyLevel(Runtime.getRuntime().availableProcessors()).weakKeys().weakValues().initialCapacity(1000).maximumSize(1000).build();
-	public MemValueFactory() {
->>>>>>> 5780939d
 	}
 
 	public void clear() {
@@ -244,24 +227,6 @@
 		} else if (isOwnMemTriple(triple)) {
 			return (MemTriple) triple;
 		} else {
-			MemTriple memTriple = null; // tripleCache.getIfPresent(triple);
-			if (memTriple == null) {
-				memTriple = tripleRegistry.get(triple);
-				if (memTriple != null) {
-//					tripleCache.put(triple, memTriple);
-				}
-			}
-
-			return memTriple;
-		}
-	}
-
-	private MemTriple getMemTriple(Triple triple) {
-		if (triple == null) {
-			return null;
-		} else if (isOwnMemTriple(triple)) {
-			return (MemTriple) triple;
-		} else {
 			return tripleRegistry.get(triple);
 		}
 	}
@@ -393,18 +358,12 @@
 		if (isOwnMemIRI(uri)) {
 			return (MemIRI) uri;
 		}
-<<<<<<< HEAD
-=======
-
-		return iriRegistry.getOrAdd(uri, () -> {
->>>>>>> 5780939d
 
 		MemIRI memIRI = vocabulariesCache.get(uri);
 
 		if (memIRI == null) {
 			memIRI = iriRegistry.getOrAdd(uri, () -> {
 
-<<<<<<< HEAD
 				String namespace = uri.getNamespace();
 
 				String sharedNamespace = namespaceRegistry.getOrAdd(namespace, () -> namespace);
@@ -415,11 +374,6 @@
 		}
 
 		return memIRI;
-=======
-			// Create a MemURI and add it to the registry
-			return new MemIRI(this, sharedNamespace, uri.getLocalName());
-		});
->>>>>>> 5780939d
 	}
 
 	/**
@@ -429,18 +383,7 @@
 		if (isOwnMemBnode(bnode)) {
 			return (MemBNode) bnode;
 		}
-<<<<<<< HEAD
-
-		MemBNode memBnode = null; // bNodeCache.getIfPresent(bnode);
-		if (memBnode == null) {
-			memBnode = bnodeRegistry.getOrAdd(bnode, () -> new MemBNode(this, bnode.getID()));
-//			bNodeCache.put(bnode, memBnode);
-		}
-
-		return memBnode;
-=======
 		return bnodeRegistry.getOrAdd(bnode, () -> new MemBNode(this, bnode.getID()));
->>>>>>> 5780939d
 	}
 
 	/**
@@ -450,57 +393,44 @@
 		if (isOwnMemLiteral(literal)) {
 			return (MemLiteral) literal;
 		}
-<<<<<<< HEAD
-=======
 
 		return literalRegistry.getOrAdd(literal, () -> {
 			String label = literal.getLabel();
 			CoreDatatype coreDatatype = literal.getCoreDatatype();
 			IRI datatype = coreDatatype != CoreDatatype.NONE ? coreDatatype.getIri() : literal.getDatatype();
->>>>>>> 5780939d
-
-		MemLiteral memLiteral = null; // literalCache.getIfPresent(literal);
-		if (memLiteral == null) {
-			memLiteral = literalRegistry.getOrAdd(literal, () -> {
-				String label = literal.getLabel();
-				CoreDatatype coreDatatype = literal.getCoreDatatype();
-				IRI datatype = coreDatatype != CoreDatatype.NONE ? coreDatatype.getIri() : literal.getDatatype();
-
-				if (Literals.isLanguageLiteral(literal)) {
-					return new MemLiteral(this, label, literal.getLanguage().get());
-				} else {
-					try {
-						if (coreDatatype.isXSDDatatype()) {
-							if (((CoreDatatype.XSD) coreDatatype).isIntegerDatatype()) {
-								return new IntegerMemLiteral(this, label, literal.integerValue(), coreDatatype);
-							} else if (coreDatatype == CoreDatatype.XSD.DECIMAL) {
-								return new DecimalMemLiteral(this, label, literal.decimalValue(), coreDatatype);
-							} else if (coreDatatype == CoreDatatype.XSD.FLOAT) {
-								return new NumericMemLiteral(this, label, literal.floatValue(), coreDatatype);
-							} else if (coreDatatype == CoreDatatype.XSD.DOUBLE) {
-								return new NumericMemLiteral(this, label, literal.doubleValue(), coreDatatype);
-							} else if (coreDatatype == CoreDatatype.XSD.BOOLEAN) {
-								return new BooleanMemLiteral(this, label, literal.booleanValue());
-							} else if (coreDatatype == CoreDatatype.XSD.DATETIME) {
-								return new CalendarMemLiteral(this, label, coreDatatype, literal.calendarValue());
-							} else if (coreDatatype == CoreDatatype.XSD.DATETIMESTAMP) {
-								return new CalendarMemLiteral(this, label, coreDatatype, literal.calendarValue());
-							}
+
+			if (Literals.isLanguageLiteral(literal)) {
+				return new MemLiteral(this, label, literal.getLanguage().get());
+			} else {
+				try {
+					if (coreDatatype.isXSDDatatype()) {
+						if (((CoreDatatype.XSD) coreDatatype).isIntegerDatatype()) {
+							return new IntegerMemLiteral(this, label, literal.integerValue(), coreDatatype);
+						} else if (coreDatatype == CoreDatatype.XSD.DECIMAL) {
+							return new DecimalMemLiteral(this, label, literal.decimalValue(), coreDatatype);
+						} else if (coreDatatype == CoreDatatype.XSD.FLOAT) {
+							return new NumericMemLiteral(this, label, literal.floatValue(), coreDatatype);
+						} else if (coreDatatype == CoreDatatype.XSD.DOUBLE) {
+							return new NumericMemLiteral(this, label, literal.doubleValue(), coreDatatype);
+						} else if (coreDatatype == CoreDatatype.XSD.BOOLEAN) {
+							return new BooleanMemLiteral(this, label, literal.booleanValue());
+						} else if (coreDatatype == CoreDatatype.XSD.DATETIME) {
+							return new CalendarMemLiteral(this, label, coreDatatype, literal.calendarValue());
+						} else if (coreDatatype == CoreDatatype.XSD.DATETIMESTAMP) {
+							return new CalendarMemLiteral(this, label, coreDatatype, literal.calendarValue());
 						}
-
-						return new MemLiteral(this, label, datatype, coreDatatype);
-
-					} catch (IllegalArgumentException e) {
-						// Unable to parse literal label to primitive type
-						return new MemLiteral(this, label, datatype);
 					}
+
+					return new MemLiteral(this, label, datatype, coreDatatype);
+
+				} catch (IllegalArgumentException e) {
+					// Unable to parse literal label to primitive type
+					return new MemLiteral(this, label, datatype);
 				}
-			});
-//			literalCache.put(literal, memLiteral);
-		}
-
-		return memLiteral;
-	}
+			}
+		});
+	}
+
 
 	/**
 	 * See {@link #getOrCreateMemValue(Value)} for description.
@@ -525,29 +455,6 @@
 
 	}
 
-	/**
-	 * See {@link #getOrCreateMemValue(Value)} for description.
-	 */
-	private MemTriple getOrCreateMemTriple(Triple triple) {
-		MemTriple memTriple = getMemTriple(triple);
-
-		if (memTriple == null) {
-			// Create a MemTriple and add it to the registry
-			MemTriple newMemTriple = new MemTriple(this, getOrCreateMemResource(triple.getSubject()),
-					getOrCreateMemURI(triple.getPredicate()), getOrCreateMemValue(triple.getObject()));
-			boolean wasNew = tripleRegistry.add(newMemTriple);
-
-			if (!wasNew) {
-				return tripleRegistry.getOrAdd(triple, () -> newMemTriple);
-			} else {
-				return newMemTriple;
-			}
-		} else {
-			return memTriple;
-		}
-
-	}
-
 	@Override
 	public IRI createIRI(String uri) {
 		return getOrCreateMemURI(super.createIRI(uri));
