--- conflicted
+++ resolved
@@ -26,13 +26,8 @@
 
 	@Override
 	public List<String> getFederationMembersDescription() {
-<<<<<<< HEAD
 		List<Endpoint> members = federationContext.getFederation().getMembers();
-		List<String> res = new ArrayList<String>();
-=======
-		List<Endpoint> members = FederationManager.getInstance().getFederation().getMembers();
 		List<String> res = new ArrayList<>();
->>>>>>> bd85d91e
 		for (Endpoint e : members)
 			res.add(e.toString());
 		return res;
