/*******************************************************************************
 * Copyright (c) 2019 Eclipse RDF4J contributors.
 * All rights reserved. This program and the accompanying materials
 * are made available under the terms of the Eclipse Distribution License v1.0
 * which accompanies this distribution, and is available at
 * http://www.eclipse.org/org/documents/edl-v10.php.
 *******************************************************************************/
package org.eclipse.rdf4j.federated;

import java.io.IOException;
import java.io.InputStream;
import java.io.InputStreamReader;
import java.nio.charset.StandardCharsets;
import java.util.ArrayList;
import java.util.LinkedHashSet;
import java.util.List;
import java.util.Set;
import java.util.stream.Collectors;

import org.eclipse.rdf4j.common.io.IOUtil;
import org.eclipse.rdf4j.common.iteration.Iterations;
import org.eclipse.rdf4j.model.IRI;
import org.eclipse.rdf4j.model.Literal;
import org.eclipse.rdf4j.model.Statement;
import org.eclipse.rdf4j.model.Value;
import org.eclipse.rdf4j.model.ValueFactory;
import org.eclipse.rdf4j.model.impl.SimpleValueFactory;
import org.eclipse.rdf4j.model.util.Models;
import org.eclipse.rdf4j.query.BindingSet;
import org.eclipse.rdf4j.query.BooleanQuery;
import org.eclipse.rdf4j.query.GraphQuery;
import org.eclipse.rdf4j.query.GraphQueryResult;
import org.eclipse.rdf4j.query.Query;
import org.eclipse.rdf4j.query.QueryResults;
import org.eclipse.rdf4j.query.TupleQuery;
import org.eclipse.rdf4j.query.TupleQueryResult;
import org.eclipse.rdf4j.query.dawg.DAWGTestResultSetUtil;
import org.eclipse.rdf4j.query.impl.ListBindingSet;
import org.eclipse.rdf4j.query.impl.MutableTupleQueryResult;
import org.eclipse.rdf4j.query.impl.TupleQueryResultBuilder;
import org.eclipse.rdf4j.query.resultio.BooleanQueryResultParserRegistry;
import org.eclipse.rdf4j.query.resultio.QueryResultFormat;
import org.eclipse.rdf4j.query.resultio.QueryResultIO;
import org.eclipse.rdf4j.query.resultio.TupleQueryResultParser;
import org.eclipse.rdf4j.repository.RepositoryConnection;
import org.eclipse.rdf4j.repository.RepositoryException;
import org.eclipse.rdf4j.rio.RDFFormat;
import org.eclipse.rdf4j.rio.RDFParser;
import org.eclipse.rdf4j.rio.Rio;
import org.eclipse.rdf4j.rio.helpers.StatementCollector;
import org.junit.jupiter.api.Assertions;
import org.junit.jupiter.api.BeforeAll;
import org.slf4j.Logger;
import org.slf4j.LoggerFactory;

import com.google.common.collect.Lists;

public abstract class FedXBaseTest {

	public static Logger log;

	@BeforeAll
	public static void initLogging() throws Exception {

		if (System.getProperty("log4j.configurationFile") == null) {
			System.setProperty("log4j.configurationFile", "file:build/test/log4j-debug.properties");
		}

		log = LoggerFactory.getLogger(FedXBaseTest.class);
	}

	protected static final String EXAMPLE_NAMESPACE = "http://example.org/";

	protected static final ValueFactory vf = SimpleValueFactory.getInstance();

	protected String defaultNamespace = EXAMPLE_NAMESPACE;

	/**
	 * Execute a testcase, both queryFile and expectedResultFile must be files
	 *
	 * @param queryFile
	 * @param expectedResultFile
	 * @param checkOrder
	 * @throws Exception
	 */
	protected void execute(RepositoryConnection conn, String queryFile, String expectedResultFile, boolean checkOrder)
			throws Exception {

		String queryString = readQueryString(queryFile);

		Query query = queryManager().prepareQuery(queryString);

		if (query instanceof TupleQuery) {
			try (TupleQueryResult queryResult = ((TupleQuery) query).evaluate()) {

				TupleQueryResult expectedResult = readExpectedTupleQueryResult(expectedResultFile);

				compareTupleQueryResults(queryResult, expectedResult, checkOrder);
			}

		} else if (query instanceof GraphQuery) {
			try (GraphQueryResult gqr = ((GraphQuery) query).evaluate()) {
				Set<Statement> queryResult = Iterations.asSet(gqr);

				Set<Statement> expectedResult = readExpectedGraphQueryResult(expectedResultFile);

				compareGraphs(queryResult, expectedResult);
			}

		} else if (query instanceof BooleanQuery) {

			boolean queryResult = ((BooleanQuery) query).evaluate();
			boolean expectedResult = readExpectedBooleanQueryResult(expectedResultFile);
			Assertions.assertEquals(expectedResult, queryResult);
		} else {
			throw new RuntimeException("Unexpected query type: " + query.getClass());
		}
	}

	protected TupleQueryResult runSelectQueryFile(String queryFile) throws Exception {
		String queryString = readQueryString(queryFile);

		Query query = queryManager().prepareQuery(queryString);

		if (query instanceof TupleQuery) {
			return ((TupleQuery) query).evaluate();
		}

		throw new Exception("unexpected query: " + queryString);
	}

	protected void evaluateQueryPlan(String queryFile, String expectedPlanFile) throws Exception {

		String actualQueryPlan = federationContext().getQueryManager().getQueryPlan(readQueryString(queryFile));
		String expectedQueryPlan = readResourceAsString(expectedPlanFile);
		assertQueryPlanEquals(expectedQueryPlan, actualQueryPlan);
	}

	protected void assertQueryPlanEquals(String expectedQueryPlan, String actualQueryPlan) {

		// make sure the comparison works cross operating system
		expectedQueryPlan = expectedQueryPlan.replace("\r\n", "\n");
		actualQueryPlan = actualQueryPlan.replace("\r\n", "\n");

		actualQueryPlan = actualQueryPlan.replace("sparql_localhost:18080_repositories_", "");
		actualQueryPlan = actualQueryPlan.replace("remote_", "");
		Assertions.assertEquals(expectedQueryPlan, actualQueryPlan);
	}

	protected void assertContainsAll(List<BindingSet> res, String bindingName, Set<Value> expected) {
		Assertions.assertEquals(expected,
				res.stream().map(bs -> bs.getValue(bindingName)).collect(Collectors.toSet()));
		Assertions.assertEquals(expected.size(), res.size());
	}

	protected Literal l(String value) {
		return SimpleValueFactory.getInstance().createLiteral(value);
	}

	/**
	 *
	 * @param localName
	 * @return the IRI in the instance's {@link #defaultNamespace}
	 */
	protected IRI iri(String localName) {
		return iri(defaultNamespace, localName);
	}

	protected static IRI iri(String namespace, String localName) {
		return vf.createIRI(namespace, localName);
	}

	protected static IRI fullIri(String fullIri) {
		return vf.createIRI(fullIri);
	}

	/**
	 * Read the query string from the specified resource
	 *
	 * @param queryResource
	 * @return
	 * @throws RepositoryException
	 * @throws IOException
	 */
	protected String readQueryString(String queryFile) throws RepositoryException, IOException {
		return readResourceAsString(queryFile);
	}

	/**
	 * Read resource from classpath as string, e.g. /tests/basic/data01endpoint1.ttl
	 *
	 * @param resource
	 * @return
	 * @throws IOException
	 */
	protected String readResourceAsString(String resource) throws IOException {
		try (InputStream stream = FedXBaseTest.class.getResourceAsStream(resource)) {
			return IOUtil.readString(new InputStreamReader(stream, StandardCharsets.UTF_8));
		}
	}

	/**
	 * Read the expected tuple query result from the specified resource
	 *
	 * @param queryResource
	 * @return
	 * @throws RepositoryException
	 * @throws IOException
	 */
	protected TupleQueryResult readExpectedTupleQueryResult(String resultFile) throws Exception {
		QueryResultFormat tqrFormat = QueryResultIO.getParserFormatForFileName(resultFile).get();

<<<<<<< HEAD
		InputStream in = SPARQLBaseTest.class.getResourceAsStream(resultFile);
		if (in == null) {
			throw new IOException("File could not be opened: " + resultFile);
		}

		try {
			TupleQueryResultParser parser = QueryResultIO.createTupleParser(tqrFormat);
=======
		if (tqrFormat != null) {
			InputStream in = SPARQLBaseTest.class.getResourceAsStream(resultFile);

			try (in) {
				if (in == null) {
					throw new IOException("File could not be opened: " + resultFile);
				}
				TupleQueryResultParser parser = QueryResultIO.createTupleParser(tqrFormat);
>>>>>>> e1c798f1

			TupleQueryResultBuilder qrBuilder = new TupleQueryResultBuilder();
			parser.setQueryResultHandler(qrBuilder);

<<<<<<< HEAD
			parser.parseQueryResult(in);
			return qrBuilder.getQueryResult();
		} finally {
			in.close();
=======
				parser.parseQueryResult(in);
				return qrBuilder.getQueryResult();
			}
		} else {
			Set<Statement> resultGraph = readExpectedGraphQueryResult(resultFile);
			return DAWGTestResultSetUtil.toTupleQueryResult(resultGraph);
>>>>>>> e1c798f1
		}
	}

	/**
	 * Read the expected graph query result from the specified resource
	 *
	 * @param resultFile
	 * @return
	 * @throws Exception
	 */
	protected Set<Statement> readExpectedGraphQueryResult(String resultFile) throws Exception {
		RDFFormat rdfFormat = Rio.getParserFormatForFileName(resultFile).get();

		RDFParser parser = Rio.createParser(rdfFormat);
		parser.setPreserveBNodeIDs(true);
		parser.setValueFactory(SimpleValueFactory.getInstance());

		Set<Statement> result = new LinkedHashSet<>();
		parser.setRDFHandler(new StatementCollector(result));

<<<<<<< HEAD
		try (InputStream in = SPARQLBaseTest.class.getResourceAsStream(resultFile)) {
			parser.parse(in, resultFile);
=======
			try (InputStream in = SPARQLBaseTest.class.getResourceAsStream(resultFile)) {
				parser.parse(in, resultFile);
			}

			return result;
		} else {
			throw new RuntimeException("Unable to determine file type of results file");
>>>>>>> e1c798f1
		}

		return result;
	}

	protected boolean readExpectedBooleanQueryResult(String resultFile) throws Exception {
		QueryResultFormat bqrFormat = BooleanQueryResultParserRegistry.getInstance()
				.getFileFormatForFileName(
						resultFile)
				.get();

<<<<<<< HEAD
		try (InputStream in = SPARQLBaseTest.class.getResourceAsStream(resultFile)) {
			return QueryResultIO.parseBoolean(in, bqrFormat);
=======
		if (bqrFormat != null) {
			try (InputStream in = SPARQLBaseTest.class.getResourceAsStream(resultFile)) {
				return QueryResultIO.parseBoolean(in, bqrFormat);
			}
		} else {
			Set<Statement> resultGraph = readExpectedGraphQueryResult(resultFile);
			return DAWGTestResultSetUtil.toBooleanQueryResult(resultGraph);
>>>>>>> e1c798f1
		}
	}

	protected SimpleTupleQueryResultBuilder tupleQueryResultBuilder(List<String> bindingNames) {
		return new SimpleTupleQueryResultBuilder(bindingNames);
	}

	/**
	 *
	 * Note: metod can only be used after initialization phase
	 *
	 * @return the current {@link FederationContext}
	 */
	protected abstract FederationContext federationContext();

	protected QueryManager queryManager() {
		return federationContext().getQueryManager();
	}

	/**
	 * Compare two tuple query results
	 *
	 * @param queryResult
	 * @param expectedResult
	 * @param checkOrder
	 * @throws Exception
	 */
	protected void compareTupleQueryResults(TupleQueryResult queryResult, TupleQueryResult expectedResult,
			boolean checkOrder)
			throws Exception {
		// Create MutableTupleQueryResult to be able to re-iterate over the
		// results
		MutableTupleQueryResult queryResultTable = new MutableTupleQueryResult(queryResult);
		MutableTupleQueryResult expectedResultTable = new MutableTupleQueryResult(expectedResult);

		boolean resultsEqual;

		resultsEqual = QueryResults.equals(queryResultTable, expectedResultTable);

		if (checkOrder) {
			// also check the order in which solutions occur.
			queryResultTable.beforeFirst();
			expectedResultTable.beforeFirst();

			while (queryResultTable.hasNext()) {
				BindingSet bs = queryResultTable.next();
				BindingSet expectedBs = expectedResultTable.next();

				if (!bs.equals(expectedBs)) {
					resultsEqual = false;
					break;
				}
			}
		}

		if (!resultsEqual) {
			queryResultTable.beforeFirst();
			expectedResultTable.beforeFirst();

			List<BindingSet> queryBindings = Iterations.asList(queryResultTable);

			List<BindingSet> expectedBindings = Iterations.asList(expectedResultTable);

			List<BindingSet> missingBindings = new ArrayList<>(expectedBindings);
			missingBindings.removeAll(queryBindings);

			List<BindingSet> unexpectedBindings = new ArrayList<>(queryBindings);
			unexpectedBindings.removeAll(expectedBindings);

			StringBuilder message = new StringBuilder(128);

			if (!missingBindings.isEmpty()) {

				message.append("Missing bindings: \n");
				for (BindingSet bs : missingBindings) {
					message.append(bs);
					message.append("\n");
				}
			}

			if (!unexpectedBindings.isEmpty()) {
				message.append("Unexpected bindings: \n");
				for (BindingSet bs : unexpectedBindings) {
					message.append(bs);
					message.append("\n");
				}
			}

			if (checkOrder && missingBindings.isEmpty() && unexpectedBindings.isEmpty()) {
				message.append("Results are not in expected order.\n");
				message.append(" =======================\n");
				message.append("query result: \n");
				for (BindingSet bs : queryBindings) {
					message.append(bs);
					message.append("\n");
				}
				message.append(" =======================\n");
				message.append("expected result: \n");
				for (BindingSet bs : expectedBindings) {
					message.append(bs);
					message.append("\n");
				}
				message.append(" =======================\n");

				System.out.print(message);
			}

			log.error(message.toString());
			Assertions.fail(message.toString());
		}

	}

	/**
	 * Compare two graphs
	 *
	 * @param queryResult
	 * @param expectedResult
	 * @throws Exception
	 */
	protected void compareGraphs(Set<Statement> queryResult, Set<Statement> expectedResult)
			throws Exception {
		if (!Models.isomorphic(expectedResult, queryResult)) {
			StringBuilder message = new StringBuilder(128);
			message.append("Expected result: \n");
			for (Statement st : expectedResult) {
				message.append(st.toString());
				message.append("\n");
			}

			message.append("Query result: \n");
			for (Statement st : queryResult) {
				message.append(st.toString());
				message.append("\n");
			}

			log.error(message.toString());
			Assertions.fail(message.toString());
		}
	}

	/**
	 * A builder for {@link TupleQueryResult}s.
	 *
	 * @author as
	 *
	 */
	public static class SimpleTupleQueryResultBuilder {

		private final List<String> bindingNames;
		private final List<BindingSet> bindings = Lists.newArrayList();

		private SimpleTupleQueryResultBuilder(List<String> bindingNames) {
			this.bindingNames = bindingNames;
		}

		/**
		 * Add the {@link BindingSet} to the result.
		 *
		 * @param b
		 * @return
		 * @throws IllegalArgumentException if the provided binding names is not a subset of the defined result binding
		 *                                  names
		 */
		public SimpleTupleQueryResultBuilder add(BindingSet b) throws IllegalArgumentException {

			// check if the binding names are a subset of defined binding names
			if (!bindingNames.containsAll(b.getBindingNames())) {
				throw new IllegalArgumentException(
						"Provided binding set does must be a subset of defined binding names: " + bindingNames
								+ ". Was: " + b.getBindingNames());
			}
			this.bindings.add(b);
			return this;
		}

		public SimpleTupleQueryResultBuilder add(List<? extends Value> values) {
			if (values.size() != bindingNames.size()) {
				throw new IllegalArgumentException("Values for each binding name required.");
			}
			BindingSet b = new ListBindingSet(bindingNames, values);
			return add(b);
		}

		@SuppressWarnings("unchecked")
		public SimpleTupleQueryResultBuilder add(List<? extends Value>... rows) {
			for (List<? extends Value> values : rows) {
				add(values);
			}
			return this;
		}

		public TupleQueryResult build() {
			return new MutableTupleQueryResult(bindingNames, bindings);
		}
	}

}<|MERGE_RESOLUTION|>--- conflicted
+++ resolved
@@ -34,7 +34,6 @@
 import org.eclipse.rdf4j.query.QueryResults;
 import org.eclipse.rdf4j.query.TupleQuery;
 import org.eclipse.rdf4j.query.TupleQueryResult;
-import org.eclipse.rdf4j.query.dawg.DAWGTestResultSetUtil;
 import org.eclipse.rdf4j.query.impl.ListBindingSet;
 import org.eclipse.rdf4j.query.impl.MutableTupleQueryResult;
 import org.eclipse.rdf4j.query.impl.TupleQueryResultBuilder;
@@ -210,42 +209,21 @@
 	protected TupleQueryResult readExpectedTupleQueryResult(String resultFile) throws Exception {
 		QueryResultFormat tqrFormat = QueryResultIO.getParserFormatForFileName(resultFile).get();
 
-<<<<<<< HEAD
 		InputStream in = SPARQLBaseTest.class.getResourceAsStream(resultFile);
-		if (in == null) {
-			throw new IOException("File could not be opened: " + resultFile);
-		}
-
-		try {
+
+		try (in) {
+			if (in == null) {
+				throw new IOException("File could not be opened: " + resultFile);
+			}
 			TupleQueryResultParser parser = QueryResultIO.createTupleParser(tqrFormat);
-=======
-		if (tqrFormat != null) {
-			InputStream in = SPARQLBaseTest.class.getResourceAsStream(resultFile);
-
-			try (in) {
-				if (in == null) {
-					throw new IOException("File could not be opened: " + resultFile);
-				}
-				TupleQueryResultParser parser = QueryResultIO.createTupleParser(tqrFormat);
->>>>>>> e1c798f1
 
 			TupleQueryResultBuilder qrBuilder = new TupleQueryResultBuilder();
 			parser.setQueryResultHandler(qrBuilder);
 
-<<<<<<< HEAD
 			parser.parseQueryResult(in);
 			return qrBuilder.getQueryResult();
-		} finally {
-			in.close();
-=======
-				parser.parseQueryResult(in);
-				return qrBuilder.getQueryResult();
-			}
-		} else {
-			Set<Statement> resultGraph = readExpectedGraphQueryResult(resultFile);
-			return DAWGTestResultSetUtil.toTupleQueryResult(resultGraph);
->>>>>>> e1c798f1
-		}
+		}
+
 	}
 
 	/**
@@ -265,18 +243,8 @@
 		Set<Statement> result = new LinkedHashSet<>();
 		parser.setRDFHandler(new StatementCollector(result));
 
-<<<<<<< HEAD
 		try (InputStream in = SPARQLBaseTest.class.getResourceAsStream(resultFile)) {
 			parser.parse(in, resultFile);
-=======
-			try (InputStream in = SPARQLBaseTest.class.getResourceAsStream(resultFile)) {
-				parser.parse(in, resultFile);
-			}
-
-			return result;
-		} else {
-			throw new RuntimeException("Unable to determine file type of results file");
->>>>>>> e1c798f1
 		}
 
 		return result;
@@ -288,18 +256,8 @@
 						resultFile)
 				.get();
 
-<<<<<<< HEAD
 		try (InputStream in = SPARQLBaseTest.class.getResourceAsStream(resultFile)) {
 			return QueryResultIO.parseBoolean(in, bqrFormat);
-=======
-		if (bqrFormat != null) {
-			try (InputStream in = SPARQLBaseTest.class.getResourceAsStream(resultFile)) {
-				return QueryResultIO.parseBoolean(in, bqrFormat);
-			}
-		} else {
-			Set<Statement> resultGraph = readExpectedGraphQueryResult(resultFile);
-			return DAWGTestResultSetUtil.toBooleanQueryResult(resultGraph);
->>>>>>> e1c798f1
 		}
 	}
 
