--- conflicted
+++ resolved
@@ -368,15 +368,9 @@
 		<jackson.version>2.13.5</jackson.version>
 		<httpcore.version>4.4.16</httpcore.version>
 		<jsonldjava.version>0.13.4</jsonldjava.version>
-<<<<<<< HEAD
 		<last.japicmp.compare.version>5.0.0</last.japicmp.compare.version>
-		<jaxb.version>2.3.3</jaxb.version>
-		<lwjgl.version>3.3.1</lwjgl.version>
-=======
-		<last.japicmp.compare.version>4.0.0</last.japicmp.compare.version>
 		<jaxb.version>2.3.8</jaxb.version>
 		<lwjgl.version>3.3.3</lwjgl.version>
->>>>>>> c5edcc98
 		<lucene.version>8.9.0</lucene.version>
 		<solr.version>8.9.0</solr.version>
 		<elasticsearch.version>7.15.2</elasticsearch.version>
@@ -626,14 +620,6 @@
 					</exclusion>
 				</exclusions>
 			</dependency>
-<<<<<<< HEAD
-=======
-			<dependency>
-				<groupId>org.mapdb</groupId>
-				<artifactId>mapdb</artifactId>
-				<version>1.0.9</version>
-			</dependency>
->>>>>>> c5edcc98
 		</dependencies>
 	</dependencyManagement>
 	<build>
