--- conflicted
+++ resolved
@@ -2,7 +2,7 @@
 
 This code is to be used in a different (your) spring-boot project.
 
-For example add the following to your pom otherwise setup like any other 
+For example add the following to your pom otherwise setup like any other
 spring-boot application
 
 ```
@@ -35,13 +35,8 @@
 @Import(QueryResponder.class)
 public class Server {
 	@Bean
-<<<<<<< HEAD
+	MemoryStore store = ... ;//Configure progamatically your specific store
 	public Repository getRepository() {
-		MemoryStore store = ... //Configure progamatically your specific store
-=======
-		MemoryStore store = ... ;//Configure progamatically your specific store
-	public Repository getRepository() {
->>>>>>> e1c798f1
 		SailRepository sailRepository = new SailRepository(store);
 		sailRepository.init();
 		retun sailRepository;
