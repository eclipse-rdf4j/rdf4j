/*******************************************************************************
 * Copyright (c) 2018 Eclipse RDF4J contributors.
 * All rights reserved. This program and the accompanying materials
 * are made available under the terms of the Eclipse Distribution License v1.0
 * which accompanies this distribution, and is available at
 * http://www.eclipse.org/org/documents/edl-v10.php.
 *******************************************************************************/

package org.eclipse.rdf4j.sail.shacl;

import org.eclipse.rdf4j.IsolationLevel;
import org.eclipse.rdf4j.IsolationLevels;
import org.eclipse.rdf4j.common.iteration.CloseableIteration;
import org.eclipse.rdf4j.common.iteration.Iterations;
import org.eclipse.rdf4j.common.iteration.UnionIteration;
import org.eclipse.rdf4j.model.IRI;
import org.eclipse.rdf4j.model.Resource;
import org.eclipse.rdf4j.model.Statement;
import org.eclipse.rdf4j.model.Value;
import org.eclipse.rdf4j.model.impl.SimpleValueFactory;
import org.eclipse.rdf4j.model.vocabulary.RDF;
import org.eclipse.rdf4j.model.vocabulary.RDF4J;
import org.eclipse.rdf4j.repository.sail.SailRepositoryConnection;
import org.eclipse.rdf4j.sail.NotifyingSailConnection;
import org.eclipse.rdf4j.sail.SailConnection;
import org.eclipse.rdf4j.sail.SailConnectionListener;
import org.eclipse.rdf4j.sail.SailException;
import org.eclipse.rdf4j.sail.UpdateContext;
import org.eclipse.rdf4j.sail.helpers.NotifyingSailConnectionWrapper;
import org.eclipse.rdf4j.sail.memory.MemoryStore;
import org.eclipse.rdf4j.sail.shacl.AST.NodeShape;
import org.eclipse.rdf4j.sail.shacl.AST.PropertyShape;
import org.eclipse.rdf4j.sail.shacl.planNodes.BufferedSplitter;
import org.eclipse.rdf4j.sail.shacl.planNodes.EnrichWithShape;
import org.eclipse.rdf4j.sail.shacl.planNodes.LoggingNode;
import org.eclipse.rdf4j.sail.shacl.planNodes.PlanNode;
import org.eclipse.rdf4j.sail.shacl.planNodes.Select;
import org.eclipse.rdf4j.sail.shacl.planNodes.Tuple;
import org.slf4j.Logger;
import org.slf4j.LoggerFactory;

import java.util.Collections;
import java.util.HashMap;
import java.util.HashSet;
import java.util.List;
import java.util.Map;
import java.util.Objects;
import java.util.Set;
import java.util.concurrent.ConcurrentLinkedQueue;
import java.util.stream.Collectors;
import java.util.stream.Stream;

/**
 * @author Heshan Jayasinghe
 */
public class ShaclSailConnection extends NotifyingSailConnectionWrapper implements SailConnectionListener {

	private static final Logger logger = LoggerFactory.getLogger(ShaclSailConnection.class);

	private NotifyingSailConnection previousStateConnection;

	MemoryStore addedStatements;
	MemoryStore removedStatements;

	private ConcurrentLinkedQueue<SailConnection> connectionsToClose = new ConcurrentLinkedQueue<>();

	private HashSet<Statement> addedStatementsSet = new HashSet<>();
	private HashSet<Statement> removedStatementsSet = new HashSet<>();

	private boolean isShapeRefreshNeeded = false;

	public final ShaclSail sail;

	public Stats stats;

	RdfsSubClassOfReasoner rdfsSubClassOfReasoner;

	private boolean preparedHasRun = false;

	private SailRepositoryConnection shapesConnection;

	// used to cache Select plan nodes so that we don't query a store for the same data during the same validation step.
	private Map<Select, BufferedSplitter> selectNodeCache;

	// used to indicate if the transaction is in the validating phase
	boolean validating;

	ShaclSailConnection(ShaclSail sail, NotifyingSailConnection connection,
			NotifyingSailConnection previousStateConnection, SailRepositoryConnection shapesConnection) {
		super(connection);
		this.previousStateConnection = previousStateConnection;
		this.shapesConnection = shapesConnection;
		this.sail = sail;

		if (sail.isValidationEnabled()) {
			addConnectionListener(this);
		}
	}

	public NotifyingSailConnection getPreviousStateConnection() {
		return previousStateConnection;
	}

	public SailConnection getAddedStatements() {
		NotifyingSailConnection connection = addedStatements.getConnection();
		connectionsToClose.add(connection);
		return connection;
	}

	public SailConnection getRemovedStatements() {
		NotifyingSailConnection connection = removedStatements.getConnection();
		connectionsToClose.add(connection);
		return connection;
	}

	@Override
	public void begin() throws SailException {
		begin(sail.getDefaultIsolationLevel());
	}

	@Override
	public void begin(IsolationLevel level) throws SailException {

		assert addedStatements == null;
		assert removedStatements == null;
		assert connectionsToClose.size() == 0;

		stats = new Stats();

		// start two transactions, synchronize on underlying sail so that we get two transactions immediatly
		// successivley
		synchronized (sail) {
			super.begin(level);
			shapesConnection.begin(level);
			previousStateConnection.begin(level);
		}

		stats.baseSailEmpty = !hasStatement(null, null, null, true);

	}

	private MemoryStore getNewMemorySail() {
		MemoryStore sail = new MemoryStore();
		sail.setDefaultIsolationLevel(IsolationLevels.NONE);
		sail.init();
		return sail;
	}

	@Override
	public void commit() throws SailException {

		if (!preparedHasRun) {
			prepare();
		}
		previousStateConnection.commit();
		super.commit();
		shapesConnection.commit();
		cleanup();

	}

	@Override
	public void addStatement(UpdateContext modify, Resource subj, IRI pred, Value obj, Resource... contexts)
			throws SailException {
		if (contexts.length == 1 && RDF4J.SHACL_SHAPE_GRAPH.equals(contexts[0])) {
			shapesConnection.add(subj, pred, obj);
			isShapeRefreshNeeded = true;
		} else {
			super.addStatement(modify, subj, pred, obj, contexts);
		}
	}

	@Override
	public void removeStatement(UpdateContext modify, Resource subj, IRI pred, Value obj, Resource... contexts)
			throws SailException {
		if (contexts.length == 1 && RDF4J.SHACL_SHAPE_GRAPH.equals(contexts[0])) {
			shapesConnection.remove(subj, pred, obj);
			isShapeRefreshNeeded = true;
		} else {
			super.removeStatement(modify, subj, pred, obj, contexts);
		}
	}

	@Override
	public void addStatement(Resource subj, IRI pred, Value obj, Resource... contexts) throws SailException {
		if (contexts.length == 1 && RDF4J.SHACL_SHAPE_GRAPH.equals(contexts[0])) {
			shapesConnection.add(subj, pred, obj);
			isShapeRefreshNeeded = true;
		} else {
			super.addStatement(subj, pred, obj, contexts);
		}
	}

	@Override
	public void removeStatements(Resource subj, IRI pred, Value obj, Resource... contexts) throws SailException {
		if (contexts.length == 1 && contexts[0].equals(RDF4J.SHACL_SHAPE_GRAPH)) {
			shapesConnection.remove(subj, pred, obj);
			isShapeRefreshNeeded = true;
		} else {
			super.removeStatements(subj, pred, obj, contexts);
		}
	}

	@Override
	public void rollback() throws SailException {
		synchronized (sail) {
			previousStateConnection.rollback();
			shapesConnection.rollback();
			super.rollback();
			cleanup();
			refreshShapes(shapesConnection);
		}
	}

	void cleanup() {
		logger.debug("Cleanup");
		connectionsToClose.forEach(SailConnection::close);
		connectionsToClose = new ConcurrentLinkedQueue<>();

		if (addedStatements != null) {
			addedStatements.shutDown();
			addedStatements = null;
		}
		if (removedStatements != null) {
			removedStatements.shutDown();
			removedStatements = null;
		}

		addedStatementsSet.clear();
		removedStatementsSet.clear();
		stats = null;
		preparedHasRun = false;
		isShapeRefreshNeeded = false;
		selectNodeCache = null;
	}

	private List<NodeShape> refreshShapes(SailRepositoryConnection shapesRepoConnection) {
		List<NodeShape> nodeShapes = sail.getNodeShapes();
		if (isShapeRefreshNeeded) {
			nodeShapes = sail.refreshShapes(shapesRepoConnection);
			isShapeRefreshNeeded = false;
		}

		return nodeShapes;
	}

	private List<Tuple> validate() {

		if (!sail.isValidationEnabled()) {
			return Collections.emptyList();
		}

		if (sail.isRdfsSubClassReasoning()) {
			rdfsSubClassOfReasoner = RdfsSubClassOfReasoner.createReasoner(this);
		}

		try {
			validating = true;

			fillAddedAndRemovedStatementRepositories();

			try {
				Stream<PlanNode> planNodeStream = sail.getNodeShapes()
						.stream()
						.flatMap(nodeShape -> nodeShape.generatePlans(this, nodeShape, sail.isLogValidationPlans())
								.stream());
				if (sail.isParallelValidation()) {
					planNodeStream = planNodeStream.parallel();
				}

<<<<<<< HEAD
				return planNodeStream
					.filter(Objects::nonNull)
					.flatMap(planNode -> {
						try (Stream<Tuple> stream = Iterations.stream(planNode.iterator())) {
							if (LoggingNode.loggingEnabled) {
								PropertyShape propertyShape = ((EnrichWithShape) planNode).getPropertyShape();
								logger.info("Start execution of plan " + propertyShape.getNodeShape().toString() + " : " + propertyShape.getId());
							}

							List<Tuple> collect = stream.collect(Collectors.toList());
=======
				return planNodeStream.flatMap(planNode -> {
					try (Stream<Tuple> stream = Iterations.stream(planNode.iterator())) {
						if (LoggingNode.loggingEnabled) {
							PropertyShape propertyShape = ((EnrichWithShape) planNode).getPropertyShape();
							logger.info("Start execution of plan " + propertyShape.getNodeShape().toString() + " : "
									+ propertyShape.getId());
						}
>>>>>>> c27425a2

						List<Tuple> collect = stream.collect(Collectors.toList());

						if (LoggingNode.loggingEnabled) {
							PropertyShape propertyShape = ((EnrichWithShape) planNode).getPropertyShape();
							logger.info("Finished execution of plan {} : {}", propertyShape.getNodeShape().toString(),
									propertyShape.getId());
						}

						boolean valid = collect.size() == 0;

						if (!valid && sail.isLogValidationViolations()) {
							PropertyShape propertyShape = ((EnrichWithShape) planNode).getPropertyShape();

							logger.info(
									"SHACL not valid. The following experimental debug results were produced: \n\tNodeShape: {}\n\tPropertyShape: {} \n\t\t{}",
									propertyShape.getNodeShape().getId(), propertyShape.getId(),
									collect.stream()
											.map(a -> a.toString() + " -cause-> " + a.getCause())
											.collect(Collectors.joining("\n\t\t")));
						}

						return collect.stream();
					}
				}).collect(Collectors.toList());
			} finally {
				connectionsToClose.forEach(SailConnection::close);
				connectionsToClose = new ConcurrentLinkedQueue<>();
			}
		} finally {
			validating = false;
			rdfsSubClassOfReasoner = null;
		}
	}

	void fillAddedAndRemovedStatementRepositories() {

		connectionsToClose.forEach(SailConnection::close);
		connectionsToClose = new ConcurrentLinkedQueue<>();

		if (addedStatements != null) {
			addedStatements.shutDown();
			addedStatements = null;
		}
		if (removedStatements != null) {
			removedStatements.shutDown();
			removedStatements = null;
		}

		addedStatements = getNewMemorySail();
		removedStatements = getNewMemorySail();

		addedStatementsSet.forEach(stats::added);
		removedStatementsSet.forEach(stats::removed);

		try (SailConnection connection = addedStatements.getConnection()) {
			connection.begin(IsolationLevels.NONE);
			addedStatementsSet.stream()
					.filter(statement -> !removedStatementsSet.contains(statement))
					.flatMap(statement -> rdfsSubClassOfReasoner == null ? Stream.of(statement)
							: rdfsSubClassOfReasoner.forwardChain(statement))
					.forEach(statement -> connection.addStatement(statement.getSubject(), statement.getPredicate(),
							statement.getObject(), statement.getContext()));
			connection.commit();
		}

		try (SailConnection connection = removedStatements.getConnection()) {
			connection.begin(IsolationLevels.NONE);
			removedStatementsSet.stream()
					.filter(statement -> !addedStatementsSet.contains(statement))
					.flatMap(statement -> rdfsSubClassOfReasoner == null ? Stream.of(statement)
							: rdfsSubClassOfReasoner.forwardChain(statement))
					.forEach(statement -> connection.addStatement(statement.getSubject(), statement.getPredicate(),
							statement.getObject(), statement.getContext()));
			connection.commit();
		}

		selectNodeCache = new HashMap<>();

	}

	@Override
	synchronized public void close() throws SailException {
		if (isActive()) {
			rollback();
		}
		shapesConnection.close();
		previousStateConnection.close();
		super.close();
		connectionsToClose.forEach(SailConnection::close);
		connectionsToClose = new ConcurrentLinkedQueue<>();
	}

	@Override
	public void prepare() throws SailException {
		try {
			preparedHasRun = true;

			List<NodeShape> nodeShapes = refreshShapes(shapesConnection);

			// we don't support revalidation of all data when changing the shacl shapes,
			// so no need to check if the shapes have changed
			if (addedStatementsSet.isEmpty() && removedStatementsSet.isEmpty()) {
				logger.debug("Nothing has changed, nothing to validate.");
				return;
			}

			if (!sail.isIgnoreNoShapesLoadedException()
					&& ((!addedStatementsSet.isEmpty() || !removedStatementsSet.isEmpty()) && nodeShapes.isEmpty())) {
				throw new NoShapesLoadedException();
			}

			List<Tuple> invalidTuples = validate();
			boolean valid = invalidTuples.isEmpty();

			if (!valid) {
				throw new ShaclSailValidationException(invalidTuples);
			}
		} finally {
			super.prepare();
			previousStateConnection.prepare();
		}

	}

	@Override
	public void statementAdded(Statement statement) {
		if (preparedHasRun) {
			throw new IllegalStateException("Detected changes after prepare() has been called.");
		}
		boolean add = addedStatementsSet.add(statement);
		if (!add) {
			removedStatementsSet.remove(statement);
		}

	}

	@Override
	public void statementRemoved(Statement statement) {
		if (preparedHasRun) {
			throw new IllegalStateException("Detected changes after prepare() has been called.");
		}

		boolean add = removedStatementsSet.add(statement);
		if (!add) {
			addedStatementsSet.remove(statement);
		}
	}

	synchronized public PlanNode getCachedNodeFor(Select select) {

		if (!sail.isCacheSelectNodes()) {
			return select;
		}

		BufferedSplitter bufferedSplitter = selectNodeCache.computeIfAbsent(select, BufferedSplitter::new);

		return bufferedSplitter.getPlanNode();
	}

	public RdfsSubClassOfReasoner getRdfsSubClassOfReasoner() {
		return rdfsSubClassOfReasoner;
	}

	public class Stats {

		boolean baseSailEmpty;
		boolean hasAdded;
		boolean hasRemoved;

		public void added(Statement statement) {
			hasAdded = true;
		}

		public void removed(Statement statement) {
			hasRemoved = true;

		}

		public boolean hasAdded() {
			return hasAdded;
		}

		public boolean hasRemoved() {
			return hasRemoved;
		}

		public boolean isBaseSailEmpty() {
			return baseSailEmpty;
		}
	}

	@Override
	public CloseableIteration<? extends Statement, SailException> getStatements(Resource subj, IRI pred, Value obj,
			boolean includeInferred, Resource... contexts) throws SailException {
		if (rdfsSubClassOfReasoner != null && includeInferred && validating && obj instanceof Resource
				&& RDF.TYPE.equals(pred)) {
			Set<Resource> inferredTypes = rdfsSubClassOfReasoner.backwardsChain((Resource) obj);
			if (!inferredTypes.isEmpty()) {

				CloseableIteration<Statement, SailException>[] statementsMatchingInferredTypes = inferredTypes.stream()
						.map(r -> super.getStatements(subj, pred, r, false, contexts))
						.toArray(CloseableIteration[]::new);

				return new CloseableIteration<Statement, SailException>() {

					UnionIteration<Statement, SailException> unionIteration = new UnionIteration<>(
							statementsMatchingInferredTypes);

					Statement next = null;

					HashSet<Statement> dedupe = new HashSet<>();

					private void calculateNext() {
						if (next != null) {
							return;
						}

						while (next == null && unionIteration.hasNext()) {
							Statement temp = unionIteration.next();
							temp = SimpleValueFactory.getInstance()
									.createStatement(temp.getSubject(), temp.getPredicate(), obj, temp.getContext());

							if (!dedupe.isEmpty()) {
								boolean contains = dedupe.contains(temp);
								if (!contains) {
									next = temp;
									dedupe.add(next);
								}
							} else {
								next = temp;
								dedupe.add(next);
							}

						}
					}

					@Override
					public boolean hasNext() throws SailException {
						calculateNext();
						return next != null;
					}

					@Override
					public Statement next() throws SailException {
						calculateNext();
						Statement temp = next;
						next = null;
						return temp;
					}

					@Override
					public void remove() throws SailException {
						unionIteration.remove();
					}

					@Override
					public void close() throws SailException {
						unionIteration.close();
					}
				};

			}
		}

		return super.getStatements(subj, pred, obj, includeInferred, contexts);
	}

	@Override
	public boolean hasStatement(Resource subj, IRI pred, Value obj, boolean includeInferred, Resource... contexts)
			throws SailException {
		boolean hasStatement = super.hasStatement(subj, pred, obj, includeInferred, contexts);

		if (rdfsSubClassOfReasoner != null && includeInferred && validating && obj instanceof Resource
				&& RDF.TYPE.equals(pred)) {
			return hasStatement | rdfsSubClassOfReasoner.backwardsChain((Resource) obj)
					.stream()
					.map(type -> super.hasStatement(subj, pred, type, false, contexts))
					.reduce((a, b) -> a || b)
					.orElse(false);
		}
		return hasStatement;
	}

}<|MERGE_RESOLUTION|>--- conflicted
+++ resolved
@@ -268,7 +268,6 @@
 					planNodeStream = planNodeStream.parallel();
 				}
 
-<<<<<<< HEAD
 				return planNodeStream
 					.filter(Objects::nonNull)
 					.flatMap(planNode -> {
@@ -279,15 +278,6 @@
 							}
 
 							List<Tuple> collect = stream.collect(Collectors.toList());
-=======
-				return planNodeStream.flatMap(planNode -> {
-					try (Stream<Tuple> stream = Iterations.stream(planNode.iterator())) {
-						if (LoggingNode.loggingEnabled) {
-							PropertyShape propertyShape = ((EnrichWithShape) planNode).getPropertyShape();
-							logger.info("Start execution of plan " + propertyShape.getNodeShape().toString() + " : "
-									+ propertyShape.getId());
-						}
->>>>>>> c27425a2
 
 						List<Tuple> collect = stream.collect(Collectors.toList());
 
