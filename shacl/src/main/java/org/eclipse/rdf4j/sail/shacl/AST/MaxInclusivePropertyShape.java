/*******************************************************************************
 * Copyright (c) 2019 Eclipse RDF4J contributors.
 * All rights reserved. This program and the accompanying materials
 * are made available under the terms of the Eclipse Distribution License v1.0
 * which accompanies this distribution, and is available at
 * http://www.eclipse.org/org/documents/edl-v10.php.
 *******************************************************************************/
package org.eclipse.rdf4j.sail.shacl.AST;

import org.eclipse.rdf4j.model.Literal;
import org.eclipse.rdf4j.model.Resource;
import org.eclipse.rdf4j.repository.sail.SailRepositoryConnection;
import org.eclipse.rdf4j.sail.shacl.ShaclSailConnection;
import org.eclipse.rdf4j.sail.shacl.SourceConstraintComponent;
import org.eclipse.rdf4j.sail.shacl.planNodes.EnrichWithShape;
import org.eclipse.rdf4j.sail.shacl.planNodes.LiteralComparatorFilter;
import org.eclipse.rdf4j.sail.shacl.planNodes.LoggingNode;
import org.eclipse.rdf4j.sail.shacl.planNodes.PlanNode;
import org.slf4j.Logger;
import org.slf4j.LoggerFactory;

/**
 * @author Håvard Ottestad
 */
public class MaxInclusivePropertyShape extends PathPropertyShape {

	private final Literal maxInclusive;
	private static final Logger logger = LoggerFactory.getLogger(MaxInclusivePropertyShape.class);

<<<<<<< HEAD
	MaxInclusivePropertyShape(Resource id, SailRepositoryConnection connection, NodeShape nodeShape, boolean deactivated, Literal maxInclusive) {
		super(id, connection, nodeShape, deactivated);
=======
	MaxInclusivePropertyShape(Resource id, SailRepositoryConnection connection, NodeShape nodeShape,
			Literal maxInclusive) {
		super(id, connection, nodeShape);
>>>>>>> c27425a2

		this.maxInclusive = maxInclusive;

	}

	@Override
<<<<<<< HEAD
	public PlanNode getPlan(ShaclSailConnection shaclSailConnection, NodeShape nodeShape, boolean printPlans, PlanNode overrideTargetNode) {
		if (deactivated) {
			return null;
		}

		PlanNode invalidValues = StandardisedPlanHelper.getGenericSingleObjectPlan(
			shaclSailConnection,
			nodeShape,
			(parent) -> new LiteralComparatorFilter(parent, maxInclusive, value -> value >= 0),
			this,
			overrideTargetNode);
=======
	public PlanNode getPlan(ShaclSailConnection shaclSailConnection, NodeShape nodeShape, boolean printPlans,
			PlanNode overrideTargetNode) {

		PlanNode invalidValues = StandardisedPlanHelper.getGenericSingleObjectPlan(shaclSailConnection, nodeShape,
				(parent) -> new LiteralComparatorFilter(parent, maxInclusive, value -> value >= 0), this,
				overrideTargetNode);
>>>>>>> c27425a2

		if (printPlans) {
			String planAsGraphvizDot = getPlanAsGraphvizDot(invalidValues, shaclSailConnection);
			logger.info(planAsGraphvizDot);
		}

		return new EnrichWithShape(new LoggingNode(invalidValues, ""), this);

	}

	@Override
	public SourceConstraintComponent getSourceConstraintComponent() {
		return SourceConstraintComponent.MaxInclusiveConstraintComponent;
	}
}<|MERGE_RESOLUTION|>--- conflicted
+++ resolved
@@ -27,21 +27,14 @@
 	private final Literal maxInclusive;
 	private static final Logger logger = LoggerFactory.getLogger(MaxInclusivePropertyShape.class);
 
-<<<<<<< HEAD
 	MaxInclusivePropertyShape(Resource id, SailRepositoryConnection connection, NodeShape nodeShape, boolean deactivated, Literal maxInclusive) {
 		super(id, connection, nodeShape, deactivated);
-=======
-	MaxInclusivePropertyShape(Resource id, SailRepositoryConnection connection, NodeShape nodeShape,
-			Literal maxInclusive) {
-		super(id, connection, nodeShape);
->>>>>>> c27425a2
 
 		this.maxInclusive = maxInclusive;
 
 	}
 
 	@Override
-<<<<<<< HEAD
 	public PlanNode getPlan(ShaclSailConnection shaclSailConnection, NodeShape nodeShape, boolean printPlans, PlanNode overrideTargetNode) {
 		if (deactivated) {
 			return null;
@@ -53,14 +46,6 @@
 			(parent) -> new LiteralComparatorFilter(parent, maxInclusive, value -> value >= 0),
 			this,
 			overrideTargetNode);
-=======
-	public PlanNode getPlan(ShaclSailConnection shaclSailConnection, NodeShape nodeShape, boolean printPlans,
-			PlanNode overrideTargetNode) {
-
-		PlanNode invalidValues = StandardisedPlanHelper.getGenericSingleObjectPlan(shaclSailConnection, nodeShape,
-				(parent) -> new LiteralComparatorFilter(parent, maxInclusive, value -> value >= 0), this,
-				overrideTargetNode);
->>>>>>> c27425a2
 
 		if (printPlans) {
 			String planAsGraphvizDot = getPlanAsGraphvizDot(invalidValues, shaclSailConnection);
