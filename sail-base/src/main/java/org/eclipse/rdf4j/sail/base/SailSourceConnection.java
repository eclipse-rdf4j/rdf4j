/*******************************************************************************
 * Copyright (c) 2015 Eclipse RDF4J contributors, Aduna, and others.
 * All rights reserved. This program and the accompanying materials
 * are made available under the terms of the Eclipse Distribution License v1.0
 * which accompanies this distribution, and is available at
 * http://www.eclipse.org/org/documents/edl-v10.php.
 *******************************************************************************/
package org.eclipse.rdf4j.sail.base;

import java.util.HashMap;
import java.util.Map;

import org.eclipse.rdf4j.IsolationLevel;
import org.eclipse.rdf4j.IsolationLevels;
import org.eclipse.rdf4j.common.iteration.CloseableIteration;
import org.eclipse.rdf4j.common.iteration.DistinctIteration;
import org.eclipse.rdf4j.model.IRI;
import org.eclipse.rdf4j.model.Namespace;
import org.eclipse.rdf4j.model.Resource;
import org.eclipse.rdf4j.model.Statement;
import org.eclipse.rdf4j.model.Value;
import org.eclipse.rdf4j.model.ValueFactory;
import org.eclipse.rdf4j.query.BindingSet;
import org.eclipse.rdf4j.query.Dataset;
import org.eclipse.rdf4j.query.QueryEvaluationException;
import org.eclipse.rdf4j.query.algebra.QueryRoot;
import org.eclipse.rdf4j.query.algebra.TupleExpr;
import org.eclipse.rdf4j.query.algebra.evaluation.EvaluationStrategy;
import org.eclipse.rdf4j.query.algebra.evaluation.EvaluationStrategyFactory;
import org.eclipse.rdf4j.query.algebra.evaluation.TripleSource;
import org.eclipse.rdf4j.query.algebra.evaluation.federation.FederatedServiceResolver;
import org.eclipse.rdf4j.query.algebra.evaluation.federation.FederatedServiceResolverClient;
import org.eclipse.rdf4j.query.algebra.evaluation.impl.BindingAssigner;
import org.eclipse.rdf4j.query.algebra.evaluation.impl.CompareOptimizer;
import org.eclipse.rdf4j.query.algebra.evaluation.impl.ConjunctiveConstraintSplitter;
import org.eclipse.rdf4j.query.algebra.evaluation.impl.ConstantOptimizer;
import org.eclipse.rdf4j.query.algebra.evaluation.impl.DisjunctiveConstraintOptimizer;
import org.eclipse.rdf4j.query.algebra.evaluation.impl.FilterOptimizer;
import org.eclipse.rdf4j.query.algebra.evaluation.impl.IterativeEvaluationOptimizer;
import org.eclipse.rdf4j.query.algebra.evaluation.impl.OrderLimitOptimizer;
import org.eclipse.rdf4j.query.algebra.evaluation.impl.QueryJoinOptimizer;
import org.eclipse.rdf4j.query.algebra.evaluation.impl.QueryModelNormalizer;
import org.eclipse.rdf4j.query.algebra.evaluation.impl.RegexAsStringFunctionOptimizer;
import org.eclipse.rdf4j.query.algebra.evaluation.impl.SameTermFilterOptimizer;
import org.eclipse.rdf4j.query.algebra.evaluation.impl.StrictEvaluationStrategy;
import org.eclipse.rdf4j.query.algebra.evaluation.impl.StrictEvaluationStrategyFactory;
import org.eclipse.rdf4j.query.impl.EmptyBindingSet;
import org.eclipse.rdf4j.sail.SailConnection;
import org.eclipse.rdf4j.sail.SailException;
import org.eclipse.rdf4j.sail.UnknownSailTransactionStateException;
import org.eclipse.rdf4j.sail.UpdateContext;
import org.eclipse.rdf4j.sail.helpers.AbstractSail;
import org.eclipse.rdf4j.sail.helpers.NotifyingSailConnectionBase;
import org.eclipse.rdf4j.sail.inferencer.InferencerConnection;
import org.slf4j.Logger;
import org.slf4j.LoggerFactory;

/**
 * A {@link SailConnection} implementation that is based on an {@link SailStore} .
 * 
 * @author James Leigh
 */
public abstract class SailSourceConnection extends NotifyingSailConnectionBase
		implements InferencerConnection, FederatedServiceResolverClient {
<<<<<<< HEAD

	private static final Logger logger = LoggerFactory.getLogger(SailSourceConnection.class);

	@Override
	public boolean pendingRemovals() {
		return explicitSinks.values().stream().anyMatch(v -> {

			if (v instanceof Changeset) {
				return ((Changeset) v).hasDeprecated();
			}
			return false;
		});

	}
=======
>>>>>>> 644c38be

	/*-----------*
	 * Variables *
	 *-----------*/

	/**
	 * The state of store for outstanding operations.
	 */
	private final Map<UpdateContext, SailDataset> datasets = new HashMap<>();

	/**
	 * Outstanding changes that are underway, but not yet realized, by an active operation.
	 */
	private final Map<UpdateContext, SailSink> explicitSinks = new HashMap<>();

	/**
	 * Set of explicit statements that must not be inferred.
	 */
	private volatile SailDataset explicitOnlyDataset;

	/**
	 * Set of inferred statements that have already been inferred earlier.
	 */
	private volatile SailDataset inferredDataset;

	/**
	 * Outstanding inferred statements that are not yet flushed by a read operation.
	 */
	private volatile SailSink inferredSink;

	/**
	 * {@link ValueFactory} used by this connection.
	 */
	private final ValueFactory vf;

	/**
	 * The backing {@link SailStore} used to manage the state.
	 */
	private final SailStore store;

	/**
	 * The default {@link IsolationLevel} when not otherwise specified.
	 */
	private final IsolationLevel defaultIsolationLevel;

	/**
	 * An {@link SailSource} of only explicit statements when in an isolated transaction.
	 */
	private volatile SailSource explicitOnlyBranch;

	/**
	 * An {@link SailSource} of only inferred statements when in an isolated transaction.
	 */
	private volatile SailSource inferredOnlyBranch;

	/**
	 * An {@link SailSource} of all statements when in an isolated transaction.
	 */
	private volatile SailSource includeInferredBranch;

	/**
	 * {@link EvaluationStrategyFactory} to use.
	 */
	private final EvaluationStrategyFactory evalStratFactory;

	/**
	 * Connection specific resolver.
	 */
	private volatile FederatedServiceResolver federatedServiceResolver;

	/*--------------*
	 * Constructors *
	 *--------------*/

	/**
	 * Creates a new {@link SailConnection}, using the given {@link SailStore} to manage the state.
	 * 
	 * @param sail
	 * @param store
	 * @param resolver the FederatedServiceResolver to use with the {@link StrictEvaluationStrategy default
	 *                 EvaluationStrategy}.
	 */
	protected SailSourceConnection(AbstractSail sail, SailStore store, FederatedServiceResolver resolver) {
		this(sail, store, new StrictEvaluationStrategyFactory(resolver));
	}

	/**
	 * Creates a new {@link SailConnection}, using the given {@link SailStore} to manage the state.
	 *
	 * @param sail
	 * @param store
	 * @param evalStratFactory the {@link EvaluationStrategyFactory} to use.
	 */
	protected SailSourceConnection(AbstractSail sail, SailStore store, EvaluationStrategyFactory evalStratFactory) {
		super(sail);
		this.vf = sail.getValueFactory();
		this.store = store;
		this.defaultIsolationLevel = sail.getDefaultIsolationLevel();
		this.evalStratFactory = evalStratFactory;
		this.federatedServiceResolver = (evalStratFactory instanceof StrictEvaluationStrategyFactory)
				? ((StrictEvaluationStrategyFactory) evalStratFactory).getFederatedServiceResolver()
				: null;
	}

	/*---------*
	 * Methods *
	 *---------*/

	/**
	 * Returns the {@link FederatedServiceResolver} being used.
	 * 
	 * @return null if a custom {@link EvaluationStrategyFactory} is being used.
	 */
	public FederatedServiceResolver getFederatedServiceResolver() {
		return federatedServiceResolver;
	}

	/**
	 * Sets the {@link FederatedServiceResolver} to use. If a custom {@link EvaluationStrategyFactory} is being used
	 * then this only has an effect if it implements {@link FederatedServiceResolverClient}.
	 */
	@Override
	public void setFederatedServiceResolver(FederatedServiceResolver resolver) {
		this.federatedServiceResolver = resolver;
	}

	protected EvaluationStrategy getEvaluationStrategy(Dataset dataset, TripleSource tripleSource) {
		EvaluationStrategy evalStrat = evalStratFactory.createEvaluationStrategy(dataset, tripleSource);
		if (federatedServiceResolver != null && evalStrat instanceof FederatedServiceResolverClient) {
			((FederatedServiceResolverClient) evalStrat).setFederatedServiceResolver(federatedServiceResolver);
		}
		return evalStrat;
	}

	@Override
	protected CloseableIteration<? extends BindingSet, QueryEvaluationException> evaluateInternal(TupleExpr tupleExpr,
			Dataset dataset, BindingSet bindings, boolean includeInferred) throws SailException {
		flush();
		logger.trace("Incoming query model:\n{}", tupleExpr);

		// Clone the tuple expression to allow for more aggresive optimizations
		tupleExpr = tupleExpr.clone();

		if (!(tupleExpr instanceof QueryRoot)) {
			// Add a dummy root node to the tuple expressions to allow the
			// optimizers to modify the actual root node
			tupleExpr = new QueryRoot(tupleExpr);
		}

		SailSource branch = null;
		SailDataset rdfDataset = null;
		CloseableIteration<BindingSet, QueryEvaluationException> iter1 = null;
		CloseableIteration<BindingSet, QueryEvaluationException> iter2 = null;

		boolean allGood = false;
		try {
			branch = branch(includeInferred);
			rdfDataset = branch.dataset(getIsolationLevel());

			TripleSource tripleSource = new SailDatasetTripleSource(vf, rdfDataset);
			EvaluationStrategy strategy = getEvaluationStrategy(dataset, tripleSource);

			new BindingAssigner().optimize(tupleExpr, dataset, bindings);
			new ConstantOptimizer(strategy).optimize(tupleExpr, dataset, bindings);
			// The regex as string function optimizer works better if the constants are resolved
			new RegexAsStringFunctionOptimizer(vf).optimize(tupleExpr, dataset, bindings);
			new CompareOptimizer().optimize(tupleExpr, dataset, bindings);
			new ConjunctiveConstraintSplitter().optimize(tupleExpr, dataset, bindings);
			new DisjunctiveConstraintOptimizer().optimize(tupleExpr, dataset, bindings);
			new SameTermFilterOptimizer().optimize(tupleExpr, dataset, bindings);
			new QueryModelNormalizer().optimize(tupleExpr, dataset, bindings);
			new QueryJoinOptimizer(store.getEvaluationStatistics()).optimize(tupleExpr, dataset, bindings);
			// new SubSelectJoinOptimizer().optimize(tupleExpr, dataset,
			// bindings);
			new IterativeEvaluationOptimizer().optimize(tupleExpr, dataset, bindings);
			new FilterOptimizer().optimize(tupleExpr, dataset, bindings);
			new OrderLimitOptimizer().optimize(tupleExpr, dataset, bindings);

			logger.trace("Optimized query model:\n{}", tupleExpr);

			iter1 = strategy.evaluate(tupleExpr, EmptyBindingSet.getInstance());
			iter2 = interlock(iter1, rdfDataset, branch);
			allGood = true;
			return iter2;
		} catch (QueryEvaluationException e) {
			throw new SailException(e);
		} finally {
			if (!allGood) {
				try {
					if (iter2 != null) {
						iter2.close();
					}
				} finally {
					try {
						if (iter1 != null) {
							iter1.close();
						}
					} finally {
						try {
							if (rdfDataset != null) {
								rdfDataset.close();
							}
						} finally {
							if (branch != null) {
								branch.close();
							}
						}
					}
				}
			}
		}
	}

	@Override
	protected void closeInternal() throws SailException {
		// no-op
	}

	@Override
	protected CloseableIteration<? extends Resource, SailException> getContextIDsInternal() throws SailException {
		flush();
		SailSource branch = branch(false);
		SailDataset snapshot = branch.dataset(getIsolationLevel());
		return SailClosingIteration.makeClosable(snapshot.getContextIDs(), snapshot, branch);
	}

	@Override
	protected CloseableIteration<? extends Statement, SailException> getStatementsInternal(Resource subj, IRI pred,
			Value obj, boolean includeInferred, Resource... contexts) throws SailException {
		flush();
		SailSource branch = branch(includeInferred);
		SailDataset snapshot = branch.dataset(getIsolationLevel());
		return SailClosingIteration.makeClosable(snapshot.getStatements(subj, pred, obj, contexts), snapshot, branch);
	}

	@Override
	protected long sizeInternal(Resource... contexts) throws SailException {
		CloseableIteration<? extends Statement, SailException> iter = null;
		try {
			flush();
			iter = new DistinctIteration<Statement, SailException>(
					getStatementsInternal(null, null, null, false, contexts));

			long size = 0L;

			while (iter.hasNext()) {
				iter.next();
				size++;
			}

			return size;
		} finally {
			if (iter != null) {
				iter.close();
			}
		}
	}

	@Override
	protected CloseableIteration<? extends Namespace, SailException> getNamespacesInternal() throws SailException {
		SailSource branch = branch(false);
		SailDataset snapshot = branch.dataset(getIsolationLevel());
		return SailClosingIteration.makeClosable(snapshot.getNamespaces(), snapshot, branch);
	}

	@Override
	protected String getNamespaceInternal(String prefix) throws SailException {
		SailSource branch = null;
		SailDataset snapshot = null;
		try {
			branch = branch(false);
			snapshot = branch.dataset(getIsolationLevel());
			return snapshot.getNamespace(prefix);
		} finally {
			try {
				if (snapshot != null) {
					snapshot.close();
				}
			} finally {
				if (branch != null) {
					branch.close();
				}
			}
		}
	}

	@Override
	protected void startTransactionInternal() throws SailException {
		assert explicitOnlyBranch == null;
		assert inferredOnlyBranch == null;
		assert includeInferredBranch == null;
		IsolationLevel level = getTransactionIsolation();
		if (!IsolationLevels.NONE.isCompatibleWith(level)) {
			// only create transaction branches if transaction is isolated
			explicitOnlyBranch = store.getExplicitSailSource().fork();
			inferredOnlyBranch = store.getInferredSailSource().fork();
			includeInferredBranch = new UnionSailSource(inferredOnlyBranch, explicitOnlyBranch);
		}
	}

	@Override
	protected void prepareInternal() throws SailException {
		SailSource toCheckIncludeInferredBranch = includeInferredBranch;
		if (toCheckIncludeInferredBranch != null) {
			toCheckIncludeInferredBranch.prepare();
		}
	}

	@Override
	protected void commitInternal() throws SailException {
		SailSource toCloseInferredBranch = includeInferredBranch;
		explicitOnlyBranch = null;
		inferredOnlyBranch = null;
		includeInferredBranch = null;
		try {
			if (toCloseInferredBranch != null) {
				toCloseInferredBranch.flush();
			}
		} finally {
			if (toCloseInferredBranch != null) {
				toCloseInferredBranch.close();
			}
		}
	}

	@Override
	protected void rollbackInternal() throws SailException {
		synchronized (datasets) {
			SailDataset toCloseDataset = null;
			SailSink toCloseExplicitSink = null;
			SailDataset toCloseExplicitOnlyDataset = explicitOnlyDataset;
			explicitOnlyDataset = null;
			SailDataset toCloseInferredDataset = inferredDataset;
			inferredDataset = null;
			SailSink toCloseInferredSink = inferredSink;
			inferredSink = null;
			SailSource toCloseIncludeInferredBranch = includeInferredBranch;
			includeInferredBranch = null;
			explicitOnlyBranch = null;
			inferredOnlyBranch = null;
			try {
				if (datasets.containsKey(null)) {
					toCloseDataset = datasets.remove(null);
				}
			} finally {
				try {
					if (toCloseDataset != null) {
						toCloseDataset.close();
					}
				} finally {
					try {
						if (explicitSinks.containsKey(null)) {
							toCloseExplicitSink = explicitSinks.remove(null);
						}
					} finally {
						try {
							if (toCloseExplicitSink != null) {
								toCloseExplicitSink.close();
							}
						} finally {
							try {
								if (toCloseExplicitOnlyDataset != null) {
									toCloseExplicitOnlyDataset.close();
								}
							} finally {
								try {
									if (toCloseInferredDataset != null) {
										toCloseInferredDataset.close();
									}
								} finally {
									try {
										if (toCloseInferredSink != null) {
											toCloseInferredSink.close();
										}
									} finally {
										if (toCloseIncludeInferredBranch != null) {
											toCloseIncludeInferredBranch.close();
										}
									}
								}
							}
						}
					}
				}
			}
		}
	}

	@Override
	public void startUpdate(UpdateContext op) throws SailException {
		if (op != null) {
			IsolationLevel level = getIsolationLevel();
			flush();
			synchronized (datasets) {
				assert !datasets.containsKey(op);
				SailSource source;
				if (op.isIncludeInferred() && inferredOnlyBranch == null) {
					// IsolationLevels.NONE
					SailSource explicit = store.getExplicitSailSource();
					SailSource inferred = store.getInferredSailSource();
					source = new UnionSailSource(explicit, inferred);
				} else if (op.isIncludeInferred()) {
					source = new UnionSailSource(explicitOnlyBranch, inferredOnlyBranch);
				} else {
					source = branch(false);
				}
				datasets.put(op, source.dataset(level));
				explicitSinks.put(op, source.sink(level));
			}
		}
	}

	@Override
	public void addStatement(UpdateContext op, Resource subj, IRI pred, Value obj, Resource... contexts)
			throws SailException {
		verifyIsOpen();
		verifyIsActive();
		synchronized (datasets) {
			if (op == null && !datasets.containsKey(null)) {
				SailSource source = branch(false);
				datasets.put(null, source.dataset(getIsolationLevel()));
				explicitSinks.put(null, source.sink(getIsolationLevel()));
			}
			assert explicitSinks.containsKey(op);
			add(subj, pred, obj, datasets.get(op), explicitSinks.get(op), contexts);
		}
		addStatementInternal(subj, pred, obj, contexts);

	}

	@Override
	public void removeStatement(UpdateContext op, Resource subj, IRI pred, Value obj, Resource... contexts)
			throws SailException {
		verifyIsOpen();
		verifyIsActive();
		synchronized (datasets) {
			if (op == null && !datasets.containsKey(null)) {
				SailSource source = branch(false);
				datasets.put(null, source.dataset(getIsolationLevel()));
				explicitSinks.put(null, source.sink(getIsolationLevel()));
			}
			assert explicitSinks.containsKey(op);
			remove(subj, pred, obj, datasets.get(op), explicitSinks.get(op), contexts);
		}
		removeStatementsInternal(subj, pred, obj, contexts);
	}

	@Override
	protected void endUpdateInternal(UpdateContext op) throws SailException {
		synchronized (datasets) {
			SailSink toCloseInferredSink = inferredSink;
			inferredSink = null;
			SailDataset toCloseExplicitOnlyDataset = explicitOnlyDataset;
			explicitOnlyDataset = null;
			SailDataset toCloseInferredDataset = inferredDataset;
			inferredDataset = null;
			try {
				if (toCloseInferredSink != null) {
					toCloseInferredSink.flush();
				}
			} finally {
				try {
					if (toCloseInferredSink != null) {
						toCloseInferredSink.close();
					}
				} finally {
					try {
						if (toCloseExplicitOnlyDataset != null) {
							toCloseExplicitOnlyDataset.close();
						}
					} finally {
						try {
							if (toCloseInferredDataset != null) {
								toCloseInferredDataset.close();
							}
						} finally {
							SailSink explicit = null;
							try {
								explicit = explicitSinks.remove(op);
								if (explicit != null) {
									explicit.flush();
								}
							} finally {
								try {
									if (explicit != null) {
										explicit.close();
									}
								} finally {
									SailDataset toCloseDataset = null;
									try {
										toCloseDataset = datasets.remove(op);
									} finally {
										if (toCloseDataset != null) {
											toCloseDataset.close();
										}
									}
								}
							}
						}
					}
				}
			}
		}
	}

	@Override
	public boolean addInferredStatement(Resource subj, IRI pred, Value obj, Resource... contexts) throws SailException {
		verifyIsOpen();
		verifyIsActive();
		IsolationLevel level = getIsolationLevel();
		synchronized (datasets) {
			if (inferredSink == null) {
				SailSource branch = branch(true);
				inferredDataset = branch.dataset(level);
				inferredSink = branch.sink(level);
				explicitOnlyDataset = branch(false).dataset(level);
			}
			boolean modified = false;
			if (contexts.length == 0) {
				if (!hasStatement(explicitOnlyDataset, subj, pred, obj)) {
					// only add inferred statements that aren't already explicit
					if (!hasStatement(inferredDataset, subj, pred, obj)) {
						// only report inferred statements that don't already
						// exist
						addStatementInternal(subj, pred, obj, contexts);
						notifyStatementAdded(vf.createStatement(subj, pred, obj));
						modified = true;
					}
					inferredSink.approve(subj, pred, obj, null);
				}
			} else {
				for (Resource ctx : contexts) {
					if (!hasStatement(explicitOnlyDataset, subj, pred, obj, ctx)) {
						// only add inferred statements that aren't already
						// explicit
						if (!hasStatement(inferredDataset, subj, pred, obj, ctx)) {
							// only report inferred statements that don't
							// already exist
							addStatementInternal(subj, pred, obj, ctx);
							notifyStatementAdded(vf.createStatement(subj, pred, obj, ctx));
							modified = true;
						}
						inferredSink.approve(subj, pred, obj, ctx);
					}
				}
			}
			return modified;
		}
	}

	private void add(Resource subj, IRI pred, Value obj, SailDataset dataset, SailSink sink, Resource... contexts)
			throws SailException {
		if (contexts.length == 0) {
			if (hasConnectionListeners() && !hasStatement(dataset, subj, pred, obj)) {
				notifyStatementAdded(vf.createStatement(subj, pred, obj));
			}
			sink.approve(subj, pred, obj, null);
		} else {
			for (Resource ctx : contexts) {
				if (hasConnectionListeners() && !hasStatement(dataset, subj, pred, obj, ctx)) {
					notifyStatementAdded(vf.createStatement(subj, pred, obj, ctx));
				}
				sink.approve(subj, pred, obj, ctx);
			}
		}
	}

	@Override
	public boolean removeInferredStatement(Resource subj, IRI pred, Value obj, Resource... contexts)
			throws SailException {
		verifyIsOpen();
		verifyIsActive();
		synchronized (datasets) {
			IsolationLevel level = getIsolationLevel();
			if (inferredSink == null) {
				SailSource branch = branch(true);
				inferredDataset = branch.dataset(level);
				inferredSink = branch.sink(level);
				explicitOnlyDataset = branch(false).dataset(level);
			}
			removeStatementsInternal(subj, pred, obj, contexts);
			return remove(subj, pred, obj, inferredDataset, inferredSink, contexts);
		}
	}

	private boolean remove(Resource subj, IRI pred, Value obj, SailDataset dataset, SailSink sink, Resource... contexts)
			throws SailException {
		boolean statementsRemoved = false;
		try (CloseableIteration<? extends Statement, SailException> iter = dataset.getStatements(subj, pred, obj,
				contexts)) {
			while (iter.hasNext()) {
				Statement st = iter.next();
				sink.deprecate(st.getSubject(), st.getPredicate(), st.getObject(), st.getContext());
				statementsRemoved = true;
				notifyStatementRemoved(st);
			}
		}
		return statementsRemoved;
	}

	@Override
	protected void clearInternal(Resource... contexts) throws SailException {
		verifyIsOpen();
		verifyIsActive();
		synchronized (datasets) {
			if (!datasets.containsKey(null)) {
				SailSource source = branch(false);
				datasets.put(null, source.dataset(getIsolationLevel()));
				explicitSinks.put(null, source.sink(getIsolationLevel()));
			}
			assert explicitSinks.containsKey(null);
			if (this.hasConnectionListeners()) {
				remove(null, null, null, datasets.get(null), explicitSinks.get(null), contexts);
			}
			explicitSinks.get(null).clear(contexts);
		}
	}

	@Override
	public void clearInferred(Resource... contexts) throws SailException {
		verifyIsOpen();
		verifyIsActive();
		synchronized (datasets) {
			if (inferredSink == null) {
				IsolationLevel level = getIsolationLevel();
				SailSource branch = branch(true);
				inferredDataset = branch.dataset(level);
				inferredSink = branch.sink(level);
				explicitOnlyDataset = branch(false).dataset(level);
			}
			if (this.hasConnectionListeners()) {
				remove(null, null, null, inferredDataset, inferredSink, contexts);
			}
			inferredSink.clear(contexts);
		}
	}

	@Override
	public void flushUpdates() throws SailException {
		flush();
	}

	@Override
	protected void setNamespaceInternal(String prefix, String name) throws SailException {
		SailSource branch = null;
		SailSink sink = null;
		try {
			branch = branch(false);
			sink = branch.sink(getTransactionIsolation());
			sink.setNamespace(prefix, name);
			sink.flush();
		} finally {
			try {
				if (sink != null) {
					sink.close();
				}
			} finally {
				if (branch != null) {
					branch.close();
				}
			}
		}
	}

	@Override
	protected void removeNamespaceInternal(String prefix) throws SailException {
		SailSource branch = null;
		SailSink sink = null;
		try {
			branch = branch(false);
			sink = branch.sink(getTransactionIsolation());
			sink.removeNamespace(prefix);
			sink.flush();
		} finally {
			try {
				if (sink != null) {
					sink.close();
				}
			} finally {
				if (branch != null) {
					branch.close();
				}
			}
		}
	}

	@Override
	protected void clearNamespacesInternal() throws SailException {
		SailSource branch = null;
		SailSink sink = null;
		try {
			branch = branch(false);
			sink = branch.sink(getTransactionIsolation());
			sink.clearNamespaces();
			sink.flush();
		} finally {
			try {
				if (sink != null) {
					sink.close();
				}
			} finally {
				if (branch != null) {
					branch.close();
				}
			}
		}
	}

	/*-------------------------------------*
	 * Inner class MemEvaluationStatistics *
	 *-------------------------------------*/

	private IsolationLevel getIsolationLevel() throws UnknownSailTransactionStateException {
		if (isActive()) {
			return super.getTransactionIsolation();
		} else {
			return defaultIsolationLevel;
		}
	}

	/**
	 * @return read operation {@link SailSource}
	 * @throws SailException
	 */
	private SailSource branch(boolean includeinferred) throws SailException {
		boolean active = isActive();
		IsolationLevel level = getIsolationLevel();
		boolean isolated = !IsolationLevels.NONE.isCompatibleWith(level);
		if (includeinferred && active && isolated) {
			// use the transaction branch
			return new DelegatingSailSource(includeInferredBranch, false);
		} else if (active && isolated) {
			// use the transaction branch
			return new DelegatingSailSource(explicitOnlyBranch, false);
		} else if (includeinferred && active) {
			// don't actually branch source
			return new UnionSailSource(store.getInferredSailSource(), store.getExplicitSailSource());
		} else if (active) {
			// don't actually branch source
			return store.getExplicitSailSource();
		} else if (includeinferred) {
			// create a new branch for read operation
			return new UnionSailSource(store.getInferredSailSource().fork(), store.getExplicitSailSource().fork());
		} else {
			// create a new branch for read operation
			return store.getExplicitSailSource().fork();
		}
	}

	private <T, X extends Exception> CloseableIteration<T, QueryEvaluationException> interlock(
			CloseableIteration<T, QueryEvaluationException> iter, SailClosable... closes) {
		return new SailClosingIteration<T, QueryEvaluationException>(iter, closes) {

			@Override
			protected void handleSailException(SailException e) throws QueryEvaluationException {
				throw new QueryEvaluationException(e);
			}
		};
	}

	private boolean hasStatement(SailDataset dataset, Resource subj, IRI pred, Value obj, Resource... contexts)
			throws SailException {
		try (CloseableIteration<? extends Statement, SailException> iter = dataset.getStatements(subj, pred, obj,
				contexts)) {
			return iter.hasNext();
		}
	}

}<|MERGE_RESOLUTION|>--- conflicted
+++ resolved
@@ -62,23 +62,9 @@
  */
 public abstract class SailSourceConnection extends NotifyingSailConnectionBase
 		implements InferencerConnection, FederatedServiceResolverClient {
-<<<<<<< HEAD
 
 	private static final Logger logger = LoggerFactory.getLogger(SailSourceConnection.class);
 
-	@Override
-	public boolean pendingRemovals() {
-		return explicitSinks.values().stream().anyMatch(v -> {
-
-			if (v instanceof Changeset) {
-				return ((Changeset) v).hasDeprecated();
-			}
-			return false;
-		});
-
-	}
-=======
->>>>>>> 644c38be
 
 	/*-----------*
 	 * Variables *
