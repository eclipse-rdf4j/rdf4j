# AGENTS.md

Welcome, AI Agent! Your persistence, curiosity, and craftsmanship make a difference. Take your time, work methodically, validate thoroughly, and iterate. This repository is large and tests can take time — that’s expected and supported.

You need to read the entire AGENTS.md file and follow all instructions exactly. Keep this fresh in your context as you work.

> **Timebox:** Aim to complete each autonomous run in **15–30 minutes**.

---

## Read‑Me‑Now: Proportional Test‑First Rule (Default)

**Default:** Use **test‑first (TDD)** for any change that alters externally observable behavior.

**Proportional exceptions:** You may **skip writing a new failing test** *only* when **all** Routine B gates (below) pass, or when using Routine C (Spike/Investigate) with **no production code changes**.

**You may not touch production code for behavior‑changing work until a smallest‑scope failing automated test exists inside this repo and you have captured its report snippet.** A user‑provided stack trace or “obvious” contract violation is **not** a substitute for an in‑repo failing test.

**Auto‑stop:** If you realize you patched production before creating/observing the failing test for behavior‑changing work, **stop**, revert the patch, and resume from “Reproduce first”.

**Traceability trio (must appear in your handoff):**
1. **Descritpion** (what you’re about to do)
2. **Evidence** (Surefire/Failsafe snippet from this repo)
3. **Plan** (one and only one `in_progress` step)

It is illegal to `-am` when running tests!
It is illegal to `-q` when running tests!

> **Clarification:** For **strictly behavior‑neutral refactors** that are already **fully exercised by existing tests**, or for **bugfixes with an existing failing test**, you may use **Routine B — Change without new tests**. In that case you must capture **pre‑change passing evidence** at the smallest scope that hits the code you’re about to edit, prove **Hit Proof**, then show **post‑change passing evidence** from the **same selection**.
> **No exceptions for any behavior‑changing change** — for those, you must follow **Routine A — Full TDD**.

---

## Three Routines: Choose Your Path

**Routine A — Full TDD (Default)**
**Routine B — Change without new tests (Proportional, gated)**
**Routine C — Spike/Investigate (No production changes)**

### Decision quickstart

1. **Is new externally observable behavior required?**
   → **Yes:** **Routine A (Full TDD)**. Add the smallest failing test first.
   → **No:** continue.

2. **Does a failing test already exist in this repo that pinpoints the issue?**
   → **Yes:** **Routine B (Bugfix using existing failing test).**
   → **No:** continue.

3. **Is the edit strictly behavior‑neutral, local in scope, and clearly hit by existing tests?**
   → **Yes:** **Routine B (Refactor/micro‑perf/documentation/build).**
   → **No or unsure:** continue.

4. **Is this purely an investigation/design spike with no production code changes?**
   → **Yes:** **Routine C (Spike/Investigate).**
   → **No or unsure:** **Routine A.**

**When in doubt, choose Routine A (Full TDD).** Ambiguity is risk; tests are insurance.

---

## Proportionality Model (Think before you test)

Score the change on these lenses. If any are **High**, prefer **Routine A**.

- **Behavioral surface:** affects outputs, serialization, parsing, APIs, error text, timing/order?
- **Blast radius:** number of modules/classes touched; public vs internal.
- **Reversibility:** quick revert vs migration/data change.
- **Observability:** can existing tests or assertions expose regressions?
- **Coverage depth:** do existing tests directly hit the edited code?
- **Concurrency / IO / Time:** any risk here is **High** by default.

---

## Purpose & Contract

* **Bold goal:** deliver correct, minimal, well‑tested changes with clear handoff. Fix root causes; avoid hacks.
* **Bias to action:** when inputs are ambiguous, choose a reasonable path, state assumptions, and proceed.
* **Ask only when blocked or irreversible:** permissions, missing deps, conflicting requirements, destructive repo‑wide changes.
* **Definition of Done**
    * Code formatted and imports sorted.
    * Compiles with a quick profile / targeted modules.
    * Relevant module tests pass; failures triaged or crisply explained.
    * Only necessary files changed; headers correct for new files.
    * Clear final summary: what changed, why, where, how verified, next steps.
    * **Evidence present:** failing test output (pre‑fix) and passing output (post‑fix) are shown for Routine A; for Routine B show **pre/post green** from the **same selection** plus **Hit Proof**.

### No Monkey‑Patching or Band‑Aid Fixes (Non‑Negotiable)

Durable, root‑cause fixes only. No muting tests, no broad catch‑and‑ignore, no widening APIs “to make green”.

**Strictly avoid**
* Sleeping/timeouts to hide flakiness.
* Swallowing exceptions or weakening assertions.
* Reflection/internal state manipulation to bypass interfaces.
* Feature flags that disable validation instead of fixing logic.
* Changing public APIs/configs without necessity tied to root cause.

**Preferred approach**
* Reproduce the issue and isolate the smallest failing test (class → method).
* Trace to the true source; fix in the right module.
* Add focused tests for behavior/edge cases (Routine A) or prove coverage/neutrality (Routine B).
* Run tight, targeted verifies; broaden only if needed.

---

## Enforcement & Auto‑Fail Triggers

Your run is **invalid** and must be restarted from “Reproduce first” if any occur:

* You modify production code before adding and running the smallest failing test in this repo **for behavior‑changing work**.
* You proceed without pasting a Surefire/Failsafe report snippet from `target/*-reports/`.
* Your plan does not have **exactly one** `in_progress` step.
* You run tests using `-am` or `-q`.
* You treat a narrative failure description or external stack trace as equivalent to an in‑repo failing test.
* **Routine B specific:** you cannot demonstrate that existing tests exercise the edited code (**Hit Proof**), or you fail to capture both pre‑ and post‑change **matching** passing snippets from the same selection.
* **Routine C breach:** you change production code while in a spike.

**Recovery procedure:**
Update the plan (`in_progress: create failing test`), post a description of your next step, create the failing test, run it, capture the report snippet, then resume.
For Routine B refactors: if any gate fails, **switch to Full TDD** and add the smallest failing test.

---

## Evidence Protocol (Mandatory)

After each grouped action, post an **Evidence block**, then continue working:

**Evidence template**
```
Evidence:
Command: mvn -o -Dmaven.repo.local=.m2_repo -pl <module> -Dtest=Class#method verify
Report: <module>/target/surefire-reports/<file>.txt
Snippet:
\<copy 10–30 lines capturing the failure or success summary>
```

**Routine B additions**
* **Pre‑green:** capture a pre‑change **passing** snippet from the **most specific** test selection that hits your code (ideally a class or method).
* **Hit Proof (choose one):**
    * An existing test class/method that directly calls the edited class/method, plus a short `rg -n` snippet showing the call site; **or**
    * A Surefire/Failsafe output line containing the edited class/method names; **or**
    * A temporary assertion or deliberate, isolated failing check in a **scratch test** proving the path is executed (then remove).
* **Post‑green:** after the patch, re‑run the **same selection** and capture a passing snippet.

---

### Initial Evidence Capture (Required)

To avoid losing the first test evidence when later runs overwrite `target/*-reports/`, immediately persist the initial verify results to a top‑level `initial-evidence.txt` file.

• On a fully green verify run:

- Capture and store the last 200 lines of the Maven verify output.
- Example (module‑scoped):
<<<<<<< HEAD
    - `mvn -o -pl <module> verify | tee .initial-verify.log`
=======
    - `mvn -o -Dmaven.repo.local=.m2_repo -pl <module> verify | tee .initial-verify.log`
>>>>>>> 78758bd4
    - `tail -200 .initial-verify.log > initial-evidence.txt`

• On any failing verify run (unit or IT failures):

- Concatenate the Surefire and/or Failsafe report text files into `initial-evidence.txt`.
- Example (repo‑root):
    - `find . -type f \( -path "*/target/surefire-reports/*.txt" -o -path "*/target/failsafe-reports/*.txt" \) -print0 | xargs -0 cat > initial-evidence.txt`

Notes

- Keep `initial-evidence.txt` at the repository root alongside your final handoff.
- Do not rely on `target/*-reports/` for the final report; they may be overwritten by subsequent runs.
- Continue to include the standard Evidence block(s) in your messages as usual.

---

## Living Plan Protocol (Sharper)

Maintain a **living plan** with checklist items (5–7 words each). Keep **exactly one** `in_progress`.

**Plan format**
```

Plan

* \[done] sanity build quick profile
* \[in\_progress] add smallest failing test
* \[todo] minimal root-cause fix
* \[todo] rerun focused then module tests
* \[todo] format, verify, summary

````

**Rule:** If you deviate, update the plan **first**, then proceed.

---

## Environment

* **JDK:** 11 (minimum). The project builds and runs on Java 11+.
* **Maven default:** run **offline** using `-o` whenever possible.
<<<<<<< HEAD
=======
* **Maven local repo (required):** always pass `-Dmaven.repo.local=.m2_repo` on all Maven commands (install, verify, plugins, formatting). All examples in this document implicitly assume this flag, even if omitted.
>>>>>>> 78758bd4
* **Network:** only to fetch missing deps/plugins; then rerun once without `-o`, and return offline.
* **Large project:** some module test suites can take **5–10 minutes**. Prefer **targeted** runs.

### Maven `-am` usage (house rule)

`-am` is helpful for **compiles**, hazardous for **tests**.

* ✅ Use `-am` **only** for compile/verify with tests skipped (e.g. `-Pquick`):
<<<<<<< HEAD
    * `mvn -o -pl <module> -am -Pquick install`
=======
    * `mvn -o -Dmaven.repo.local=.m2_repo -pl <module> -am -Pquick install`
>>>>>>> 78758bd4
* ❌ Do **not** use `-am` with `verify` when tests are enabled.

**Two-step pattern (fast + safe)**
1. **Compile deps fast (skip tests):**
   `mvn -o -Dmaven.repo.local=.m2_repo -pl <module> -am -Pquick install`
2. **Run tests:**
   `mvn -o -Dmaven.repo.local=.m2_repo -pl <module> verify | tail -500`

It is illegal to `-am` when running tests!
It is illegal to `-q` when running tests!

---

## Always Install Before Tests (Required)

The Maven reactor resolves inter-module dependencies from the configured local Maven repository (here: `.m2_repo`).
Running `install` publishes your changed modules there so downstream modules and tests pick up the correct versions.

<<<<<<< HEAD
* Always run `mvn -o -Pquick install | tail -200` before you start working. This command typically takes up to 30 seconds. Never use a small timeout than 30,000 ms.
* Always run `mvn -o -Pquick install | tail -200` before any `verify` or test runs.
* If offline resolution fails due to a missing dependency or plugin, rerun the exact `install` command once without `-o`, then return offline.
* Skipping this step can lead to stale or missing artifacts during tests, producing confusing compilation or linkage errors.
* Never ever change the repo location. Never use `-Dmaven.repo.local=.m2_repo`.
=======
* Always run `mvn -o -Dmaven.repo.local=.m2_repo -Pquick install | tail -200` before you start working. This command typically takes up to 30 seconds. Never use a small timeout than 30,000 ms.
* Always run `mvn -o -Dmaven.repo.local=.m2_repo -Pquick install | tail -200` before any `verify` or test runs.
* If offline resolution fails due to a missing dependency or plugin, rerun the exact `install` command once without `-o`, then return offline.
* Skipping this step can lead to stale or missing artifacts during tests, producing confusing compilation or linkage errors.
* Always use a workspace-local Maven repository: append `-Dmaven.repo.local=.m2_repo` to all Maven commands (install, verify, formatter, etc.).
>>>>>>> 78758bd4
* Always try to run these commands first to see if they run without needing any approvals from the user w.r.t. the sandboxing.

Why this is mandatory

<<<<<<< HEAD
- Tests must not use `-am`. Without `-am`, Maven will not build upstream modules when you run tests; it will resolve cross‑module dependencies from the local `~/.m2/repository` instead.
- Therefore, tests only see whatever versions were last published to `~/.m2`. If you change code in one module and then run tests in another, those tests will not see your changes unless the updated module has been installed to `~/.m2` first.
- The reliable way to ensure all tests always use the latest code across the entire multi‑module build is to install all modules to `~/.m2` before running any tests: run `mvn -o -Pquick install` at the repository root.
- In tight loops you may also install a specific module and its deps (`-pl <module> -am -Pquick install`) to iterate quickly, but before executing tests anywhere that depend on your changes, run a root‑level `mvn -o -Pquick install` so the latest jars are available to the reactor from `~/.m2`.
=======
- Tests must not use `-am`. Without `-am`, Maven will not build upstream modules when you run tests; it will resolve cross‑module dependencies from the configured local repository (here: `.m2_repo`).
- Therefore, tests only see whatever versions were last published to the configured local repo (`.m2_repo`). If you change code in one module and then run tests in another, those tests will not see your changes unless the updated module has been installed to `.m2_repo` first.
- The reliable way to ensure all tests always use the latest code across the entire multi‑module build is to install all modules to the configured local repo (`.m2_repo`) before running any tests: run `mvn -o -Dmaven.repo.local=.m2_repo -Pquick install` at the repository root.
- In tight loops you may also install a specific module and its deps (`-pl <module> -am -Pquick install`) to iterate quickly, but before executing tests anywhere that depend on your changes, run a root‑level `mvn -o -Dmaven.repo.local=.m2_repo -Pquick install` so the latest jars are available to the reactor from `.m2_repo`.
>>>>>>> 78758bd4
---

## Quick Start (First 10 Minutes)

1. **Discover**
    * Inspect root `pom.xml` and module tree (see “Maven Module Overview”).
    * Search fast with ripgrep: `rg -n "<symbol or string>"`
2. **Build sanity (fast, skip tests)**
<<<<<<< HEAD
    * `mvn -o -Pquick install | tail -200`
3. **Format (Java, imports, XML)**
    * `mvn -o -q -T 2C formatter:format impsort:sort xml-format:xml-format`
4. **Targeted tests (tight loops)**
    * Module: `mvn -o -pl <module> verify  | tail -500`
    * Class: `mvn -o -pl <module> -Dtest=ClassName verify  | tail -500`
    * Method: `mvn -o -pl <module> -Dtest=ClassName#method verify | tail -500`
=======
    * `mvn -o -Dmaven.repo.local=.m2_repo -Pquick install | tail -200`
3. **Format (Java, imports, XML)**
    * `mvn -o -Dmaven.repo.local=.m2_repo -q -T 2C formatter:format impsort:sort xml-format:xml-format`
4. **Targeted tests (tight loops)**
    * Module: `mvn -o -Dmaven.repo.local=.m2_repo -pl <module> verify  | tail -500`
    * Class: `mvn -o -Dmaven.repo.local=.m2_repo -pl <module> -Dtest=ClassName verify  | tail -500`
    * Method: `mvn -o -Dmaven.repo.local=.m2_repo -pl <module> -Dtest=ClassName#method verify | tail -500`
>>>>>>> 78758bd4
5. **Inspect failures**
    * **Unit (Surefire):** `<module>/target/surefire-reports/`
    * **IT (Failsafe):** `<module>/target/failsafe-reports/`

It is illegal to `-am` when running tests!
It is illegal to `-q` when running tests!

---

## Routine A — Full TDD (Default)

> Use for **all behavior‑changing work** and whenever Routine B gates do not all pass.

### Bugfix Workflow (Mandatory)

* **Reproduce first:** write the smallest focused test (class/method) that reproduces the reported bug **inside this repo**. Confirm it fails.
* **Keep the test as‑is:** do not weaken assertions or mute the failure.
* **Fix at the root:** minimal, surgical change in the correct module.
* **Verify locally:** re‑run the focused test, then the module’s tests. Avoid `-am`/`-q` with tests.
* **Broaden if needed:** expand scope only after targeted greens.
* **Document clearly:** failing output (pre‑fix), root cause, minimal fix, passing output (post‑fix).

### Hard Gates

* A failing test exists at the smallest scope (method/class).
* **No production patch before the failing test is observed and recorded.**
* Test runs avoid `-am` and `-q`.

---

## Routine B — Change without new tests (Proportional, gated)

> Use **only** when at least one Allowed Case applies **and** all Routine B **Gates** pass.

### Allowed cases (one or more)
1. **Bugfix with existing failing test** in this repo (pinpoints class/method).
2. **Strictly behavior‑neutral refactor / cleanup / micro‑perf** with clear existing coverage hitting the edited path.
3. **Migration/rename/autogen refresh** where behavior is already characterized by existing tests.
4. **Build/CI/docs/logging/message changes** that do not alter runtime behavior or asserted outputs.
5. **Data/resource tweaks** not asserted by tests and not affecting behavior.

### Routine B Gates (all must pass)
- **Neutrality/Scope:** No externally observable behavior change. Localized edit.
- **Hit Proof:** Demonstrate tests exercise the edited code.
- **Pre/Post Green Match:** Same smallest‑scope selection, passing before and after.
- **Risk Check:** No concurrency/time/IO semantics touched; no public API, serialization, parsing, or ordering changes.
- **Reversibility:** Change is easy to revert if needed.

**If any gate fails → switch to Routine A.**

---

## Routine C — Spike / Investigate (No production changes)

> Use for exploration, triage, design spikes, and measurement. **No production code edits.**

**You may:**
- Add temporary scratch tests, assertions, scripts, or notes.
- Capture measurements, traces, logs.

**Hand‑off must include:**
- Description, commands, and artifacts (logs/notes).
- Findings, options, and a proposed next routine (A or B).
- Removal of any temporary code if not adopted.

---

## Where to Draw the Line — A Short Debate

> **Purist:** “All changes must start with a failing test.”
> **Pragmatist:** “For refactors that can’t fail first without faking it, prove coverage and equality of behavior.”

**In‑scope for Routine B (examples)**
* Rename private methods; extract helper; dead‑code removal.
* Replace straightforward loop with stream (same results, same ordering).
* Tighten generics/nullability/annotations without observable change.
* Micro‑perf cache within a method with deterministic inputs and strong coverage.
* Logging/message tweaks **not** asserted by tests.
* Build/CI config that doesn’t alter runtime behavior.

**Out‑of‑scope (use Routine A)**
* Changing query results, serialization, or parsing behavior.
* Altering error messages that tests assert.
* Anything touching concurrency, timeouts, IO, or ordering.
* New SPARQL function support or extended syntax (even “tiny”).
* Public API changes or cross‑module migrations with unclear blast radius.

---

## Working Loop

* **Plan:** small, verifiable steps; keep one `in_progress`.
* **Change:** minimal, surgical edits; keep style/structure consistent.
<<<<<<< HEAD
* **Format:** `mvn -o -q -T 2C formatter:format impsort:sort xml-format:xml-format`
* **Compile (fast):** `mvn -o -pl <module> -am -Pquick install | tail -500`
=======
* **Format:** `mvn -o -Dmaven.repo.local=.m2_repo -q -T 2C formatter:format impsort:sort xml-format:xml-format`
* **Compile (fast):** `mvn -o -Dmaven.repo.local=.m2_repo -pl <module> -am -Pquick install | tail -500`
>>>>>>> 78758bd4
* **Test:** start smallest (class/method → module). For integration, run module `verify`.
* **Triage:** read reports; fix root cause; expand scope only when needed.
* **Iterate:** keep momentum; escalate only when blocked or irreversible.

It is illegal to `-am` when running tests!
It is illegal to `-q` when running tests!

---

## Testing Strategy

* **Prefer module tests you touched:** `-pl <module>`
* **Narrow further** to a class/method; then broaden to the module.
* **Expand scope** when changes cross boundaries or neighbor modules fail.
* **Read reports**
    * Surefire (unit): `target/surefire-reports/`
    * Failsafe (IT): `target/failsafe-reports/`
* **Helpful flags**
    * `-Dtest=Class#method` (unit selection)
    * `-Dit.test=ITClass#method` (integration selection)
    * `-DtrimStackTrace=false` (full traces)
    * `-DskipITs` (focus on unit tests)
    * `-DfailIfNoTests=false` (when selecting a class that has no tests on some platforms)

### Optional: Redirect test stdout/stderr to files
```bash
<<<<<<< HEAD
mvn -o -pl <module> -Dtest=ClassName[#method] -Dmaven.test.redirectTestOutputToFile=true verify | tail -500
=======
mvn -o -Dmaven.repo.local=.m2_repo -pl <module> -Dtest=ClassName[#method] -Dmaven.test.redirectTestOutputToFile=true verify | tail -500
>>>>>>> 78758bd4
````

Logs under:

```
<module>/target/surefire-reports/ClassName-output.txt
```

(Use similarly for Failsafe via `-Dit.test=`.)

---

## Assertions: Make invariants explicit

Assertions are executable claims about what must be true. Use **temporary tripwires** during investigation and **permanent contracts** once an invariant matters.

* One fact per assert; fail fast and usefully.
* Include stable context in messages; avoid side effects.
* Keep asserts cheap; don’t replace user input validation with asserts.

**Java specifics**

* Enable VM assertions in tests (`-ea`).
* Use exceptions for runtime guarantees; `assert` for “cannot happen”.

(Concrete examples omitted here for brevity; keep your current patterns.)

---

## Triage Playbook

* **Missing dep/plugin offline:** rerun the exact command once **without** `-o`, then return offline.
* **Compilation errors:** fix imports/generics/visibility; quick install in the module.
* **Flaky/slow tests:** run the specific failing test; stabilize root cause before broad runs.
* **Formatting failures:** run formatter/import/XML sort; re‑verify.
* **License header missing:** add for **new** files only; do not change years on existing files.

---

## Code Formatting

* Always run before finalizing:

<<<<<<< HEAD
    * `mvn -o -q -T 2C formatter:format impsort:sort xml-format:xml-format`
=======
    * `mvn -o -Dmaven.repo.local=.m2_repo -q -T 2C formatter:format impsort:sort xml-format:xml-format`
>>>>>>> 78758bd4
* Style: no wildcard imports; 120‑char width; curly braces always; LF endings.

---

## Source File Headers

Strict requirement — copy/paste exactly. All new Java source files MUST begin with the exact header below. The text, spacing, punctuation, URL, and SPDX line must be identical. Replace `${year}` with the correct current year at the time the file is created.

Hint: get the current year with `date +%Y`.

```
/*******************************************************************************
 * Copyright (c) ${year} Eclipse RDF4J contributors.
 *
 * All rights reserved. This program and the accompanying materials
 * are made available under the terms of the Eclipse Distribution License v1.0
 * which accompanies this distribution, and is available at
 * http://www.eclipse.org/org/documents/edl-v10.php.
 *
 * SPDX-License-Identifier: BSD-3-Clause
 *******************************************************************************/
```

Do **not** modify existing headers’ years.

---

## Pre‑Commit Checklist

<<<<<<< HEAD
* **Format:** `mvn -o -q -T 2C formatter:format impsort:sort xml-format:xml-format`
* **Compile (fast path):** `mvn -o -Pquick install | tail -200`
* **Tests (targeted):** `mvn -o -pl <module> verify | tail -500` (broaden as needed)
=======
* **Format:** `mvn -o -Dmaven.repo.local=.m2_repo -q -T 2C formatter:format impsort:sort xml-format:xml-format`
* **Compile (fast path):** `mvn -o -Dmaven.repo.local=.m2_repo -Pquick install | tail -200`
* **Tests (targeted):** `mvn -o -Dmaven.repo.local=.m2_repo -pl <module> verify | tail -500` (broaden as needed)
>>>>>>> 78758bd4
* **Reports:** zero new failures in Surefire/Failsafe, or explain precisely.
* **Evidence:** Routine A — failing pre‑fix + passing post‑fix.
  Routine B — **pre/post green** from same selection + **Hit Proof**.

---

## Branching & Commit Conventions

* Branch names: start with `GH-XXXX` (GitHub issue number). Optional short slug, e.g., `GH-1234-trig-writer-check`.
* Commit messages: `GH-XXXX <short imperative summary>` on every commit.

---

## Branch & PR Workflow (Agent)

* Confirm issue number first (mandatory).
* Branch: `git checkout -b GH-XXXX-your-slug`
* Stage: `git add -A` (ensure new Java files have the required header).
* Optional: formatter + quick install.
* Commit: `git commit -m "GH-XXXX <short imperative summary>"`
* Push & PR: use the default template; fill all fields; include `Fixes #XXXX`.

---

## Navigation & Search

* Files: `rg --files`
* Content: `rg -n "<pattern>"`
* Read big files in chunks:

    * `sed -n '1,200p' path/to/File.java`
    * `sed -n '201,400p' path/to/File.java`

---

## Autonomy Rules (Act > Ask)

* **Default:** act with assumptions; document them.
* **Keep going:** chain steps; short progress updates before long actions.
* **Ask only when:** blocked by sandbox/approvals/network, or change is destructive/irreversible, or impacts public APIs/dependencies/licensing.
* **Prefer reversible moves:** smallest local change that unblocks progress; validate with targeted tests first.

**Defaults**

* **Tests:** start with `-pl <module>`, then `-Dtest=Class#method` / `-Dit.test=ITClass#method`.
* **Build:** use `-o`; drop `-o` once only to fetch; return offline.
* **Formatting:** run formatter/import/XML before verify.
* **Reports:** read surefire/failsafe locally; expand scope only when necessary.

---

## Answer Template (Use This)

* **What changed:** summary of approach and rationale.
* **Files touched:** list file paths.
* **Commands run:** key build/test commands.
* **Verification:** which tests passed, where you checked reports.
* **Evidence:**
  *Routine A:* failing output (pre‑fix) and passing output (post‑fix).
  *Routine B:* pre‑ and post‑green snippets from the **same selection** + **Hit Proof**.
  *Routine C:* artifacts from investigation (logs/notes/measurements) and proposed next steps.
* **Assumptions:** key assumptions and autonomous decisions.
* **Limitations:** anything left or risky edge cases.
* **Next steps:** optional follow‑ups.

---

## Running Tests

<<<<<<< HEAD
* By module: `mvn -o -pl core/sail/shacl verify | tail -500`
* Entire repo: `mvn -o verify` (long; only when appropriate)
* Slow tests (entire repo):
  `mvn -o verify -PslowTestsOnly,-skipSlowTests | tail -500`
* Slow tests (by module):
  `mvn -o -pl <module> verify -PslowTestsOnly,-skipSlowTests | tail -500`
* Slow tests (specific test):

    * `mvn -o -pl core/sail/shacl -PslowTestsOnly,-skipSlowTests -Dtest=ClassName#method verify | tail -500`
* Integration tests (entire repo):
  `mvn -o verify -PskipUnitTests | tail -500`
* Integration tests (by module):
  `mvn -o -pl <module> verify -PskipUnitTests | tail -500`
=======
* By module: `mvn -o -Dmaven.repo.local=.m2_repo -pl core/sail/shacl verify | tail -500`
* Entire repo: `mvn -o -Dmaven.repo.local=.m2_repo verify` (long; only when appropriate)
* Slow tests (entire repo):
  `mvn -o -Dmaven.repo.local=.m2_repo verify -PslowTestsOnly,-skipSlowTests | tail -500`
* Slow tests (by module):
  `mvn -o -Dmaven.repo.local=.m2_repo -pl <module> verify -PslowTestsOnly,-skipSlowTests | tail -500`
* Slow tests (specific test):

    * `mvn -o -Dmaven.repo.local=.m2_repo -pl core/sail/shacl -PslowTestsOnly,-skipSlowTests -Dtest=ClassName#method verify | tail -500`
* Integration tests (entire repo):
  `mvn -o -Dmaven.repo.local=.m2_repo verify -PskipUnitTests | tail -500`
* Integration tests (by module):
  `mvn -o -Dmaven.repo.local=.m2_repo -pl <module> verify -PskipUnitTests | tail -500`
>>>>>>> 78758bd4
* Useful flags:

    * `-Dtest=ClassName`
    * `-Dtest=ClassName#method`
    * `-Dit.test=ITClass#method`
    * `-DtrimStackTrace=false`

---

## Build

* **Build without tests (fast path):**
<<<<<<< HEAD
  `mvn -o -Pquick install`
* **Verify with tests:**
  Targeted module(s): `mvn -o -pl <module> verify`
  Entire repo: `mvn -o verify` (use judiciously)
=======
  `mvn -o -Dmaven.repo.local=.m2_repo -Pquick install`
* **Verify with tests:**
  Targeted module(s): `mvn -o -Dmaven.repo.local=.m2_repo -pl <module> verify`
  Entire repo: `mvn -o -Dmaven.repo.local=.m2_repo verify` (use judiciously)
>>>>>>> 78758bd4
* **When offline fails due to missing deps:**
  Re‑run the **exact** command **without** `-o` once to fetch, then return to `-o`.

---

## Using JaCoCo (Coverage)

JaCoCo is configured via the `jacoco` Maven profile in the root POM. Surefire/Failsafe honor the prepared agent `argLine`, so no extra flags are required beyond `-Pjacoco`.

- Run with coverage
<<<<<<< HEAD
    - Module: `mvn -o -pl <module> -Pjacoco verify | tail -500`
    - Class: `mvn -o -pl <module> -Pjacoco -Dtest=ClassName verify | tail -500`
    - Method: `mvn -o -pl <module> -Pjacoco -Dtest=ClassName#method verify | tail -500`
=======
    - Module: `mvn -o -Dmaven.repo.local=.m2_repo -pl <module> -Pjacoco verify | tail -500`
    - Class: `mvn -o -Dmaven.repo.local=.m2_repo -pl <module> -Pjacoco -Dtest=ClassName verify | tail -500`
    - Method: `mvn -o -Dmaven.repo.local=.m2_repo -pl <module> -Pjacoco -Dtest=ClassName#method verify | tail -500`
>>>>>>> 78758bd4

- Where to find reports (per module)
    - Exec data: `<module>/target/jacoco.exec`
    - HTML report: `<module>/target/site/jacoco/index.html`
    - XML report: `<module>/target/site/jacoco/jacoco.xml`

- Check if a specific test covers code X
    - Run only that test (class or method) with `-Dtest=...` (see above) and `-Pjacoco`.
    - Open the HTML report and navigate to the class/method of interest; non-zero line/branch coverage indicates the selected test touched it.
    - For multiple tests, run them in small subsets to localize coverage quickly.

- Troubleshooting
    - If you see “Skipping JaCoCo execution due to missing execution data file”, ensure you passed `-Pjacoco` and ran the install step first.
    - If offline resolution fails for the JaCoCo plugin, rerun the exact command once without `-o`, then return offline.

- Notes
    - The default JaCoCo reports do not list “which individual tests” hit each line. Use single-test runs to infer per-test coverage. If you need true per-test mapping, add a JUnit 5 extension that sets a JaCoCo session per test and writes per-test exec files.
    - Do not use `-am` when running tests; keep runs targeted by module/class/method.

---

## Prohibited Misinterpretations

* A user stack trace, reproduction script, or verbal description **is not evidence** for behavior‑changing work. You must implement the smallest failing test **inside this repo**.
* For Routine B, a stack trace is neither required nor sufficient; **Hit Proof** plus **pre/post green** snippets are mandatory.
* Routine C must not change production code.

---

## Maven Module Overview

The project is organised as a multi-module Maven build. The diagram below lists
all modules and submodules with a short description for each.

```
rdf4j: root project
├── assembly-descriptors: RDF4J: Assembly Descriptors
├── core: Core modules for RDF4J
    ├── common: RDF4J common: shared classes
    │   ├── annotation: RDF4J common annotation classes
    │   ├── exception: RDF4J common exception classes
    │   ├── io: RDF4J common IO classes
    │   ├── iterator: RDF4J common iterators
    │   ├── order: Order of vars and statements
    │   ├── text: RDF4J common text classes
    │   ├── transaction: RDF4J common transaction classes
    │   └── xml: RDF4J common XML classes
    ├── model-api: RDF model interfaces.
    ├── model-vocabulary: Well-Known RDF vocabularies.
    ├── model: RDF model implementations.
    ├── sparqlbuilder: A fluent SPARQL query builder
    ├── rio: Rio (RDF I/O) is an API for parsers and writers of various RDF file formats.
    │   ├── api: Rio API.
    │   ├── languages: Rio Language handler implementations.
    │   ├── datatypes: Rio Datatype handler implementations.
    │   ├── binary: Rio parser and writer implementation for the binary RDF file format.
    │   ├── hdt: Experimental Rio parser and writer implementation for the HDT file format.
    │   ├── jsonld-legacy: Rio parser and writer implementation for the JSON-LD file format.
    │   ├── jsonld: Rio parser and writer implementation for the JSON-LD file format.
    │   ├── n3: Rio writer implementation for the N3 file format.
    │   ├── nquads: Rio parser and writer implementation for the N-Quads file format.
    │   ├── ntriples: Rio parser and writer implementation for the N-Triples file format.
    │   ├── rdfjson: Rio parser and writer implementation for the RDF/JSON file format.
    │   ├── rdfxml: Rio parser and writer implementation for the RDF/XML file format.
    │   ├── trix: Rio parser and writer implementation for the TriX file format.
    │   ├── turtle: Rio parser and writer implementation for the Turtle file format.
    │   └── trig: Rio parser and writer implementation for the TriG file format.
    ├── queryresultio: Query result IO API and implementations.
    │   ├── api: Query result IO API
    │   ├── binary: Query result parser and writer implementation for RDF4J's binary query results format.
    │   ├── sparqljson: Query result writer implementation for the SPARQL Query Results JSON Format.
    │   ├── sparqlxml: Query result parser and writer implementation for the SPARQL Query Results XML Format.
    │   └── text: Query result parser and writer implementation for RDF4J's plain text boolean query results format.
    ├── query: Query interfaces and implementations
    ├── queryalgebra: Query algebra model and evaluation.
    │   ├── model: A generic query algebra for RDF queries.
    │   ├── evaluation: Evaluation strategy API and implementations for the query algebra model.
    │   └── geosparql: Query algebra implementations to support the evaluation of GeoSPARQL.
    ├── queryparser: Query parser API and implementations.
    │   ├── api: Query language parsers API.
    │   └── sparql: Query language parser implementation for SPARQL.
    ├── http: Client and protocol for repository communication over HTTP.
    │   ├── protocol: HTTP protocol (REST-style)
    │   └── client: Client functionality for communicating with an RDF4J server over HTTP.
    ├── queryrender: Query Render and Builder tools
    ├── repository: Repository API and implementations.
    │   ├── api: API for interacting with repositories of RDF data.
    │   ├── manager: Repository manager
    │   ├── sail: Repository that uses a Sail stack.
    │   ├── dataset: Implementation that loads all referenced datasets into a wrapped repository
    │   ├── event: Implementation that notifies listeners of events on a wrapped repository
    │   ├── http: "Virtual" repository that communicates with a (remote) repository over the HTTP protocol.
    │   ├── contextaware: Implementation that allows default values to be set on a wrapped repository
    │   └── sparql: The SPARQL Repository provides a RDF4J Repository interface to any SPARQL end-point.
    ├── sail: Sail API and implementations.
    │   ├── api: RDF Storage And Inference Layer ("Sail") API.
    │   ├── base: RDF Storage And Inference Layer ("Sail") API.
    │   ├── inferencer: Stackable Sail implementation that adds RDF Schema inferencing to an RDF store.
    │   ├── memory: Sail implementation that stores data in main memory, optionally using a dump-restore file for persistence.
    │   ├── nativerdf: Sail implementation that stores data directly to disk in dedicated file formats.
    │   ├── model: Sail implementation of Model.
    │   ├── shacl: Stacked Sail with SHACL validation capabilities
    │   ├── lmdb: Sail implementation that stores data to disk using LMDB.
    │   ├── lucene-api: StackableSail API offering full-text search on literals, based on Apache Lucene.
    │   ├── lucene: StackableSail implementation offering full-text search on literals, based on Apache Lucene.
    │   ├── solr: StackableSail implementation offering full-text search on literals, based on Solr.
    │   ├── elasticsearch: StackableSail implementation offering full-text search on literals, based on Elastic Search.
    │   ├── elasticsearch-store: Store for utilizing Elasticsearch as a triplestore.
    │   └── extensible-store: Store that can be extended with a simple user-made backend.
    ├── spin: SPARQL input notation interfaces and implementations
    ├── client: Parent POM for all RDF4J parsers, APIs and client libraries
    ├── storage: Parent POM for all RDF4J storage and inferencing libraries
    └── collection-factory: Collection Factories that may be reused for RDF4J
        ├── api: Evaluation
        ├── mapdb: Evaluation
        └── mapdb3: Evaluation
├── tools: Server, Workbench, Console and other end-user tools for RDF4J.
    ├── config: RDF4J application configuration classes
    ├── console: Command line user interface to RDF4J repositories.
    ├── federation: A federation engine for virtually integrating SPARQL endpoints
    ├── server: HTTP server implementing a REST-style protocol
    ├── server-spring: HTTP server implementing a REST-style protocol
    ├── workbench: Workbench to interact with RDF4J servers.
    ├── runtime: Runtime dependencies for an RDF4J application
    └── runtime-osgi: OSGi Runtime dependencies for an RDF4J application
├── spring-components: Components to use with Spring
    ├── spring-boot-sparql-web: HTTP server component implementing only the SPARQL protocol
    ├── rdf4j-spring: Spring integration for RDF4J
    └── rdf4j-spring-demo: Demo of a spring-boot project using an RDF4J repo as its backend
├── testsuites: Test suites for Eclipse RDF4J modules
    ├── model: Reusable tests for Model API implementations
    ├── rio: Test suite for Rio
    ├── queryresultio: Reusable tests for QueryResultIO implementations
    ├── sparql: Test suite for the SPARQL query language
    ├── repository: Reusable tests for Repository API implementations
    ├── sail: Reusable tests for Sail API implementations
    ├── lucene: Generic tests for Lucene Sail implementations.
    ├── geosparql: Test suite for the GeoSPARQL query language
    └── benchmark: RDF4J: benchmarks
├── compliance: Eclipse RDF4J compliance and integration tests
    ├── repository: Compliance testing for the Repository API implementations
    ├── rio: Tests for parsers and writers of various RDF file formats.
    ├── model: RDF4J: Model compliance tests
    ├── sparql: Tests for the SPARQL query language implementation
    ├── lucene: Compliance Tests for LuceneSail.
    ├── solr: Tests for Solr Sail.
    ├── elasticsearch: Tests for Elasticsearch.
    └── geosparql: Tests for the GeoSPARQL query language implementation
├── examples: Examples and HowTos for use of RDF4J in Java
├── bom: RDF4J Bill of Materials (BOM)
└── assembly: Distribution bundle assembly
```

## Safety & Boundaries

* Don’t commit or push unless explicitly asked.
* Don’t add new dependencies without explicit approval.

It is illegal to `-am` when running tests!
It is illegal to `-q` when running tests!
You must follow these rules and instructions exactly as stated.<|MERGE_RESOLUTION|>--- conflicted
+++ resolved
@@ -153,11 +153,7 @@
 
 - Capture and store the last 200 lines of the Maven verify output.
 - Example (module‑scoped):
-<<<<<<< HEAD
-    - `mvn -o -pl <module> verify | tee .initial-verify.log`
-=======
     - `mvn -o -Dmaven.repo.local=.m2_repo -pl <module> verify | tee .initial-verify.log`
->>>>>>> 78758bd4
     - `tail -200 .initial-verify.log > initial-evidence.txt`
 
 • On any failing verify run (unit or IT failures):
@@ -199,10 +195,7 @@
 
 * **JDK:** 11 (minimum). The project builds and runs on Java 11+.
 * **Maven default:** run **offline** using `-o` whenever possible.
-<<<<<<< HEAD
-=======
 * **Maven local repo (required):** always pass `-Dmaven.repo.local=.m2_repo` on all Maven commands (install, verify, plugins, formatting). All examples in this document implicitly assume this flag, even if omitted.
->>>>>>> 78758bd4
 * **Network:** only to fetch missing deps/plugins; then rerun once without `-o`, and return offline.
 * **Large project:** some module test suites can take **5–10 minutes**. Prefer **targeted** runs.
 
@@ -211,11 +204,7 @@
 `-am` is helpful for **compiles**, hazardous for **tests**.
 
 * ✅ Use `-am` **only** for compile/verify with tests skipped (e.g. `-Pquick`):
-<<<<<<< HEAD
-    * `mvn -o -pl <module> -am -Pquick install`
-=======
     * `mvn -o -Dmaven.repo.local=.m2_repo -pl <module> -am -Pquick install`
->>>>>>> 78758bd4
 * ❌ Do **not** use `-am` with `verify` when tests are enabled.
 
 **Two-step pattern (fast + safe)**
@@ -234,34 +223,19 @@
 The Maven reactor resolves inter-module dependencies from the configured local Maven repository (here: `.m2_repo`).
 Running `install` publishes your changed modules there so downstream modules and tests pick up the correct versions.
 
-<<<<<<< HEAD
-* Always run `mvn -o -Pquick install | tail -200` before you start working. This command typically takes up to 30 seconds. Never use a small timeout than 30,000 ms.
-* Always run `mvn -o -Pquick install | tail -200` before any `verify` or test runs.
-* If offline resolution fails due to a missing dependency or plugin, rerun the exact `install` command once without `-o`, then return offline.
-* Skipping this step can lead to stale or missing artifacts during tests, producing confusing compilation or linkage errors.
-* Never ever change the repo location. Never use `-Dmaven.repo.local=.m2_repo`.
-=======
 * Always run `mvn -o -Dmaven.repo.local=.m2_repo -Pquick install | tail -200` before you start working. This command typically takes up to 30 seconds. Never use a small timeout than 30,000 ms.
 * Always run `mvn -o -Dmaven.repo.local=.m2_repo -Pquick install | tail -200` before any `verify` or test runs.
 * If offline resolution fails due to a missing dependency or plugin, rerun the exact `install` command once without `-o`, then return offline.
 * Skipping this step can lead to stale or missing artifacts during tests, producing confusing compilation or linkage errors.
 * Always use a workspace-local Maven repository: append `-Dmaven.repo.local=.m2_repo` to all Maven commands (install, verify, formatter, etc.).
->>>>>>> 78758bd4
 * Always try to run these commands first to see if they run without needing any approvals from the user w.r.t. the sandboxing.
 
 Why this is mandatory
 
-<<<<<<< HEAD
-- Tests must not use `-am`. Without `-am`, Maven will not build upstream modules when you run tests; it will resolve cross‑module dependencies from the local `~/.m2/repository` instead.
-- Therefore, tests only see whatever versions were last published to `~/.m2`. If you change code in one module and then run tests in another, those tests will not see your changes unless the updated module has been installed to `~/.m2` first.
-- The reliable way to ensure all tests always use the latest code across the entire multi‑module build is to install all modules to `~/.m2` before running any tests: run `mvn -o -Pquick install` at the repository root.
-- In tight loops you may also install a specific module and its deps (`-pl <module> -am -Pquick install`) to iterate quickly, but before executing tests anywhere that depend on your changes, run a root‑level `mvn -o -Pquick install` so the latest jars are available to the reactor from `~/.m2`.
-=======
 - Tests must not use `-am`. Without `-am`, Maven will not build upstream modules when you run tests; it will resolve cross‑module dependencies from the configured local repository (here: `.m2_repo`).
 - Therefore, tests only see whatever versions were last published to the configured local repo (`.m2_repo`). If you change code in one module and then run tests in another, those tests will not see your changes unless the updated module has been installed to `.m2_repo` first.
 - The reliable way to ensure all tests always use the latest code across the entire multi‑module build is to install all modules to the configured local repo (`.m2_repo`) before running any tests: run `mvn -o -Dmaven.repo.local=.m2_repo -Pquick install` at the repository root.
 - In tight loops you may also install a specific module and its deps (`-pl <module> -am -Pquick install`) to iterate quickly, but before executing tests anywhere that depend on your changes, run a root‑level `mvn -o -Dmaven.repo.local=.m2_repo -Pquick install` so the latest jars are available to the reactor from `.m2_repo`.
->>>>>>> 78758bd4
 ---
 
 ## Quick Start (First 10 Minutes)
@@ -270,15 +244,6 @@
     * Inspect root `pom.xml` and module tree (see “Maven Module Overview”).
     * Search fast with ripgrep: `rg -n "<symbol or string>"`
 2. **Build sanity (fast, skip tests)**
-<<<<<<< HEAD
-    * `mvn -o -Pquick install | tail -200`
-3. **Format (Java, imports, XML)**
-    * `mvn -o -q -T 2C formatter:format impsort:sort xml-format:xml-format`
-4. **Targeted tests (tight loops)**
-    * Module: `mvn -o -pl <module> verify  | tail -500`
-    * Class: `mvn -o -pl <module> -Dtest=ClassName verify  | tail -500`
-    * Method: `mvn -o -pl <module> -Dtest=ClassName#method verify | tail -500`
-=======
     * `mvn -o -Dmaven.repo.local=.m2_repo -Pquick install | tail -200`
 3. **Format (Java, imports, XML)**
     * `mvn -o -Dmaven.repo.local=.m2_repo -q -T 2C formatter:format impsort:sort xml-format:xml-format`
@@ -286,7 +251,6 @@
     * Module: `mvn -o -Dmaven.repo.local=.m2_repo -pl <module> verify  | tail -500`
     * Class: `mvn -o -Dmaven.repo.local=.m2_repo -pl <module> -Dtest=ClassName verify  | tail -500`
     * Method: `mvn -o -Dmaven.repo.local=.m2_repo -pl <module> -Dtest=ClassName#method verify | tail -500`
->>>>>>> 78758bd4
 5. **Inspect failures**
     * **Unit (Surefire):** `<module>/target/surefire-reports/`
     * **IT (Failsafe):** `<module>/target/failsafe-reports/`
@@ -380,13 +344,8 @@
 
 * **Plan:** small, verifiable steps; keep one `in_progress`.
 * **Change:** minimal, surgical edits; keep style/structure consistent.
-<<<<<<< HEAD
-* **Format:** `mvn -o -q -T 2C formatter:format impsort:sort xml-format:xml-format`
-* **Compile (fast):** `mvn -o -pl <module> -am -Pquick install | tail -500`
-=======
 * **Format:** `mvn -o -Dmaven.repo.local=.m2_repo -q -T 2C formatter:format impsort:sort xml-format:xml-format`
 * **Compile (fast):** `mvn -o -Dmaven.repo.local=.m2_repo -pl <module> -am -Pquick install | tail -500`
->>>>>>> 78758bd4
 * **Test:** start smallest (class/method → module). For integration, run module `verify`.
 * **Triage:** read reports; fix root cause; expand scope only when needed.
 * **Iterate:** keep momentum; escalate only when blocked or irreversible.
@@ -413,11 +372,7 @@
 
 ### Optional: Redirect test stdout/stderr to files
 ```bash
-<<<<<<< HEAD
-mvn -o -pl <module> -Dtest=ClassName[#method] -Dmaven.test.redirectTestOutputToFile=true verify | tail -500
-=======
 mvn -o -Dmaven.repo.local=.m2_repo -pl <module> -Dtest=ClassName[#method] -Dmaven.test.redirectTestOutputToFile=true verify | tail -500
->>>>>>> 78758bd4
 ````
 
 Logs under:
@@ -461,11 +416,7 @@
 
 * Always run before finalizing:
 
-<<<<<<< HEAD
-    * `mvn -o -q -T 2C formatter:format impsort:sort xml-format:xml-format`
-=======
     * `mvn -o -Dmaven.repo.local=.m2_repo -q -T 2C formatter:format impsort:sort xml-format:xml-format`
->>>>>>> 78758bd4
 * Style: no wildcard imports; 120‑char width; curly braces always; LF endings.
 
 ---
@@ -495,15 +446,9 @@
 
 ## Pre‑Commit Checklist
 
-<<<<<<< HEAD
-* **Format:** `mvn -o -q -T 2C formatter:format impsort:sort xml-format:xml-format`
-* **Compile (fast path):** `mvn -o -Pquick install | tail -200`
-* **Tests (targeted):** `mvn -o -pl <module> verify | tail -500` (broaden as needed)
-=======
 * **Format:** `mvn -o -Dmaven.repo.local=.m2_repo -q -T 2C formatter:format impsort:sort xml-format:xml-format`
 * **Compile (fast path):** `mvn -o -Dmaven.repo.local=.m2_repo -Pquick install | tail -200`
 * **Tests (targeted):** `mvn -o -Dmaven.repo.local=.m2_repo -pl <module> verify | tail -500` (broaden as needed)
->>>>>>> 78758bd4
 * **Reports:** zero new failures in Surefire/Failsafe, or explain precisely.
 * **Evidence:** Routine A — failing pre‑fix + passing post‑fix.
   Routine B — **pre/post green** from same selection + **Hit Proof**.
@@ -573,21 +518,6 @@
 
 ## Running Tests
 
-<<<<<<< HEAD
-* By module: `mvn -o -pl core/sail/shacl verify | tail -500`
-* Entire repo: `mvn -o verify` (long; only when appropriate)
-* Slow tests (entire repo):
-  `mvn -o verify -PslowTestsOnly,-skipSlowTests | tail -500`
-* Slow tests (by module):
-  `mvn -o -pl <module> verify -PslowTestsOnly,-skipSlowTests | tail -500`
-* Slow tests (specific test):
-
-    * `mvn -o -pl core/sail/shacl -PslowTestsOnly,-skipSlowTests -Dtest=ClassName#method verify | tail -500`
-* Integration tests (entire repo):
-  `mvn -o verify -PskipUnitTests | tail -500`
-* Integration tests (by module):
-  `mvn -o -pl <module> verify -PskipUnitTests | tail -500`
-=======
 * By module: `mvn -o -Dmaven.repo.local=.m2_repo -pl core/sail/shacl verify | tail -500`
 * Entire repo: `mvn -o -Dmaven.repo.local=.m2_repo verify` (long; only when appropriate)
 * Slow tests (entire repo):
@@ -601,7 +531,6 @@
   `mvn -o -Dmaven.repo.local=.m2_repo verify -PskipUnitTests | tail -500`
 * Integration tests (by module):
   `mvn -o -Dmaven.repo.local=.m2_repo -pl <module> verify -PskipUnitTests | tail -500`
->>>>>>> 78758bd4
 * Useful flags:
 
     * `-Dtest=ClassName`
@@ -614,17 +543,10 @@
 ## Build
 
 * **Build without tests (fast path):**
-<<<<<<< HEAD
-  `mvn -o -Pquick install`
-* **Verify with tests:**
-  Targeted module(s): `mvn -o -pl <module> verify`
-  Entire repo: `mvn -o verify` (use judiciously)
-=======
   `mvn -o -Dmaven.repo.local=.m2_repo -Pquick install`
 * **Verify with tests:**
   Targeted module(s): `mvn -o -Dmaven.repo.local=.m2_repo -pl <module> verify`
   Entire repo: `mvn -o -Dmaven.repo.local=.m2_repo verify` (use judiciously)
->>>>>>> 78758bd4
 * **When offline fails due to missing deps:**
   Re‑run the **exact** command **without** `-o` once to fetch, then return to `-o`.
 
@@ -635,15 +557,9 @@
 JaCoCo is configured via the `jacoco` Maven profile in the root POM. Surefire/Failsafe honor the prepared agent `argLine`, so no extra flags are required beyond `-Pjacoco`.
 
 - Run with coverage
-<<<<<<< HEAD
-    - Module: `mvn -o -pl <module> -Pjacoco verify | tail -500`
-    - Class: `mvn -o -pl <module> -Pjacoco -Dtest=ClassName verify | tail -500`
-    - Method: `mvn -o -pl <module> -Pjacoco -Dtest=ClassName#method verify | tail -500`
-=======
     - Module: `mvn -o -Dmaven.repo.local=.m2_repo -pl <module> -Pjacoco verify | tail -500`
     - Class: `mvn -o -Dmaven.repo.local=.m2_repo -pl <module> -Pjacoco -Dtest=ClassName verify | tail -500`
     - Method: `mvn -o -Dmaven.repo.local=.m2_repo -pl <module> -Pjacoco -Dtest=ClassName#method verify | tail -500`
->>>>>>> 78758bd4
 
 - Where to find reports (per module)
     - Exec data: `<module>/target/jacoco.exec`
